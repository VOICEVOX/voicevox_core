--- conflicted
+++ resolved
@@ -424,7 +424,6 @@
             ${{ env.ASSET_NAME }}.zip
           target_commitish: ${{ github.sha }}
 
-<<<<<<< HEAD
   build_java_api:
     runs-on: ubuntu-latest
     if: ${{ !(github.event_name != 'release' && github.event_name != 'workflow_dispatch') }} # !env.IS_SIMPLE_TEST と同じ
@@ -591,11 +590,9 @@
           files: |-
             /tmp/java_packages.zip
           target_commitish: ${{ github.sha }}
-=======
   download_test:
     needs: [config, build_and_deploy]
     if: needs.config.outputs.deploy == 'true'
     uses: ./.github/workflows/download_test.yml
     with:
-      version: ${{ inputs.version }}
->>>>>>> bbb35b4c
+      version: ${{ inputs.version }}