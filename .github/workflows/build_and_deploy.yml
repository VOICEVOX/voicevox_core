name: build and deploy workflow

# 製品版もビルドできる。製品版ビルド時の違いは以下の3点
# 1. production環境を使う
# 2. 製品版リポジトリのコードをmergeする
# 3. RESOURCEリポジトリからモデルをダウンロードして置き換える

on:
  workflow_dispatch:
    inputs:
      version:
        description: "バージョン情報（A.BB.C / A.BB.C-preview.D）"
        required: true
      code_signing:
        description: "コード署名する"
        type: boolean
        required: false
        default: false
      is_production:
        description: "製品版をビルドする"
        type: boolean
        required: false
        default: false
  release:
    types:
      - published
  pull_request:
  push:

env:
  VOICEVOX_RESOURCE_VERSION: "0.15.0-preview.3"
  VOICEVOX_FAT_RESOURCE_VERSION: "0.15.0-preview.4"
  # releaseタグ名か、workflow_dispatchでのバージョン名か、'0.0.0'が入る
  VERSION: ${{ github.event.release.tag_name || inputs.version || '0.0.0' }}
  PRODUCTION_REPOSITORY_TAG: "0.15.0-preview.2" # 製品版のタグ名
  # 簡易テストとするかどうか。releaseとworkflow_dispatch以外は簡易テストとする
  IS_SIMPLE_TEST: ${{ github.event_name != 'release' && github.event_name != 'workflow_dispatch' }}

defaults:
  run:
    shell: bash

jobs:
  # 全 jobs で利用する定数の定義。実行対象の条件をフィルタリングする。
  #
  # c_release_format = plain-cdylib | ios-xcframework
  #
  #     `plain-cdylib`の場合、動的ライブラリとその付属物をZIPに固めたものをC APIとしてリリースする。
  #     `ios-xcframework`の場合はiOS用のXCFrameworkをC APIとしてリリースする。また、ONNX Runtimeの
  #     リンク方法に関わるCargoフィーチャも`c_release_format`によって選択される。
  config:
    runs-on: ubuntu-latest
    outputs:
      includes: ${{ steps.strategy_matrix.outputs.includes }}
      deploy: ${{ env.VERSION != '0.0.0' }}
      version: ${{ env.VERSION }}
    steps:
      - name: declare strategy matrix
        id: strategy_matrix
        run: |
          includes='[
            {
              "os": "windows-2019",
              "target": "x86_64-pc-windows-msvc",
              "artifact_name": "windows-x64",
              "c_release_format": "plain-cdylib",
              "python_whl": true,
              "can_skip_in_simple_test": false
            },
            {
              "os": "windows-2019",
              "target": "i686-pc-windows-msvc",
              "artifact_name": "windows-x86",
              "c_release_format": "plain-cdylib",
              "python_whl": true,
              "can_skip_in_simple_test": true
            },
            {
              "os": "ubuntu-20.04",
              "target": "x86_64-unknown-linux-gnu",
              "artifact_name": "linux-x64",
              "c_release_format": "plain-cdylib",
              "python_whl": true,
              "can_skip_in_simple_test": false
            },
            {
              "os": "ubuntu-20.04",
              "target": "aarch64-unknown-linux-gnu",
              "artifact_name": "linux-arm64",
              "c_release_format": "plain-cdylib",
              "python_whl": true,
              "can_skip_in_simple_test": true
            },
            {
              "os": "ubuntu-20.04",
              "target": "aarch64-linux-android",
              "artifact_name": "android-arm64",
              "c_release_format": "plain-cdylib",
              "python_whl": false,
              "can_skip_in_simple_test": true
            },
            {
              "os": "ubuntu-20.04",
              "target": "x86_64-linux-android",
              "artifact_name": "android-x86_64",
              "c_release_format": "plain-cdylib",
              "python_whl": false,
              "can_skip_in_simple_test": true
            },
            {
              "os": "macos-12",
              "target": "aarch64-apple-darwin",
              "artifact_name": "osx-arm64",
              "c_release_format": "plain-cdylib",
              "python_whl": true,
              "can_skip_in_simple_test": false
            },
            {
              "os": "macos-12",
              "target": "x86_64-apple-darwin",
              "artifact_name": "osx-x64",
              "c_release_format": "plain-cdylib",
              "python_whl": true,
              "can_skip_in_simple_test": true
            },
            {
              "os": "macos-12",
              "target": "aarch64-apple-ios",
              "artifact_name": "ios-arm64-cpu",
              "c_release_format": "ios-xcframework",
              "python_whl": false,
              "can_skip_in_simple_test": true
            },
            {
              "os": "macos-12",
              "target": "aarch64-apple-ios-sim",
              "artifact_name": "ios-arm64-cpu-sim",
              "c_release_format": "ios-xcframework",
              "python_whl": false,
              "can_skip_in_simple_test": true
            },
            {
              "os": "macos-12",
              "target": "x86_64-apple-ios",
              "artifact_name": "ios-x64-cpu",
              "c_release_format": "ios-xcframework",
              "python_whl": false,
              "can_skip_in_simple_test": true
            }
          ]'

          # FIXME: composite action に切り出す
          if ${{ env.IS_SIMPLE_TEST }}; then
            includes=$(echo "$includes" | jq -c '[.[] | select(.can_skip_in_simple_test == false)]')
          fi
          includes=$(echo "$includes" | jq -c '[.[] | del(.can_skip_in_simple_test)]')
          echo "includes=${includes}" >> "$GITHUB_OUTPUT"

  build_and_deploy:
    needs: config
    environment: ${{ inputs.is_production && 'production' || '' }} # 製品版のenvironment
    strategy:
      matrix:
        include: ${{ fromJson(needs.config.outputs.includes) }}
    runs-on: ${{ matrix.os }}
    env:
      ASSET_NAME: voicevox_core-${{ matrix.artifact_name }}-${{ needs.config.outputs.version }}
    steps:
      - uses: actions/checkout@v4 # 製品版ではない場合
        if: ${{ !inputs.is_production }}
      - uses: actions/checkout@v4 # 製品版の場合
        if: inputs.is_production
        with:
          fetch-depth: 0 # 全履歴取得
          token: ${{ secrets.PRODUCTION_GITHUB_TOKEN }}
      - name: Merge production branch
        if: inputs.is_production
        shell: bash
        run: |
          (
            git remote add private ${{ secrets.PRODUCTION_REPOSITORY_URL }}
            git fetch private refs/tags/${{ env.PRODUCTION_REPOSITORY_TAG }}
            git -c user.name=dummy -c user.email=dummy@dummy.dummy merge FETCH_HEAD
          ) > /dev/null 2>&1
      - name: Set up Python 3.8
        if: matrix.python_whl
        uses: actions/setup-python@v5
        with:
          python-version: "3.8"
          architecture: ${{ contains(matrix.artifact_name,'x86') && 'x86' || 'x64' }}
      - name: set up ${{ matrix.target }}
        uses: ./.github/actions/rust-toolchain-from-file
        with:
          targets: ${{ matrix.target }}
      - name: Install cross compiler for aarch64-unknown-linux-gnu
        if: matrix.target == 'aarch64-unknown-linux-gnu'
        run: |
          sudo apt update
          sudo apt install gcc-aarch64-linux-gnu g++-aarch64-linux-gnu
      - uses: nttld/setup-ndk@v1
        if: endsWith(matrix.target, '-linux-android')
        with:
          ndk-version: r25b
      - name: Set path for android
        if: endsWith(matrix.target, '-linux-android')
        run: |
          echo "$ANDROID_NDK/toolchains/llvm/prebuilt/linux-x86_64/bin" >> "$GITHUB_PATH"
          echo "AR_${{ matrix.target }}=llvm-ar" >> "$GITHUB_ENV"
      - name: Checkout VOICEVOX RESOURCE
        if: inputs.is_production
        uses: actions/checkout@v4
        with:
          repository: VOICEVOX/voicevox_resource
          ref: ${{ env.VOICEVOX_RESOURCE_VERSION }}
          path: download/resource
      - name: Replace resource
        if: inputs.is_production
        shell: bash
        run: mv -f download/resource/core/README.md ./README.md
      - name: Install cargo-binstall
        uses: taiki-e/install-action@cargo-binstall
      - name: Install cargo-edit
        run: cargo binstall cargo-edit@^0.11 --no-confirm --log-level debug
      - name: set cargo version
        run: |
          cargo set-version "$VERSION" --exclude voicevox_core_python_api --exclude downloader --exclude xtask
          if ${{ matrix.python_whl }}; then cargo set-version "$VERSION" -p voicevox_core_python_api; fi
      - name: cache target
        uses: Swatinem/rust-cache@v2
        if: ${{ !inputs.is_production }}
      - name: build voicevox_core_c_api
        shell: bash
        run: |
          case ${{ matrix.c_release_format }} in
            plain-cdylib) linking=load-onnxruntime ;;
            ios-xcframework) linking=link-onnxruntime ;;
          esac
          function build() {
            cargo build -p voicevox_core_c_api -vv --features "$linking" --target ${{ matrix.target }} --release
          }
          if ${{ !inputs.is_production }}; then
            build
          else
            build > /dev/null 2>&1
          fi
        env:
          RUSTFLAGS: -C panic=abort
      - name: build voicevox_core_python_api
        if: matrix.python_whl
        id: build-voicevox-core-python-api
        run: |
          rm -rf ./target/wheels
          pip install --upgrade poetry
          poetry config virtualenvs.create false
          (cd crates/voicevox_core_python_api && poetry install --with dev)
          function build() {
            maturin build --manifest-path ./crates/voicevox_core_python_api/Cargo.toml --target ${{ matrix.target }} --release
          }
          if ${{ !inputs.is_production }}; then
            build
          else
            build > /dev/null 2>&1
          fi
          echo "whl=$(find ./target/wheels -type f)" >> "$GITHUB_OUTPUT"
      - name: build voicevox_core_java_api
        if: ${{ !contains(matrix.target, 'ios') }}
        run: |
          function build() {
            cargo build -p voicevox_core_java_api -vv --target ${{ matrix.target }} --release
          }
          if ${{ !inputs.is_production }}; then
            build
          else
            build > /dev/null 2>&1
          fi
      - name: Organize artifact
        run: |
          mkdir -p "artifact/${{ env.ASSET_NAME }}"
          case ${{ matrix.c_release_format }} in
            plain-cdylib) feature=VOICEVOX_LOAD_ONNXRUNTIME ;;
            ios-xcframework) feature=VOICEVOX_LINK_ONNXRUNTIME ;;
          esac
          sed 's:^//\(#define '"$feature"'\)$:\1:' crates/voicevox_core_c_api/include/voicevox_core.h \
            > "artifact/${{ env.ASSET_NAME }}/voicevox_core.h"
          cp -v target/${{ matrix.target }}/release/*voicevox_core.{dll,so,dylib} "artifact/${{ env.ASSET_NAME }}" || true
          cp -v target/${{ matrix.target }}/release/voicevox_core.dll.lib "artifact/${{ env.ASSET_NAME }}/voicevox_core.lib" || true
          cp -v README.md "artifact/${{ env.ASSET_NAME }}/README.txt"
          echo "${{ env.VERSION }}" > "artifact/${{ env.ASSET_NAME }}/VERSION"

          mkdir java_artifact
          cp -v target/${{ matrix.target }}/release/*voicevox_core_java_api.{dll,so,dylib} "java_artifact" || true
      - name: Code signing (Windows)
        if: startsWith(matrix.os, 'windows') && inputs.code_signing
        run: bash build_util/codesign.bash "artifact/${{ env.ASSET_NAME }}/voicevox_core.dll"
        env:
          ESIGNERCKA_USERNAME: ${{ secrets.ESIGNERCKA_USERNAME }}
          ESIGNERCKA_PASSWORD: ${{ secrets.ESIGNERCKA_PASSWORD }}
          ESIGNERCKA_TOTP_SECRET: ${{ secrets.ESIGNERCKA_TOTP_SECRET }}
      - name: Upload artifact to build XCFramework
        if: matrix.c_release_format == 'ios-xcframework'
        uses: actions/upload-artifact@v4
        with:
          name: voicevox_core-${{ matrix.target }}
          path: artifact/${{ env.ASSET_NAME }}
      - name: Archive artifact
        run: |
          cd artifact
          7z a "../${{ env.ASSET_NAME }}.zip" "${{ env.ASSET_NAME }}"
      - name: Upload to Release
        if: fromJson(needs.config.outputs.deploy) && matrix.c_release_format == 'plain-cdylib'
        uses: softprops/action-gh-release@v2
        with:
          prerelease: true
          tag_name: ${{ env.VERSION }}
          files: |-
            ${{ env.ASSET_NAME }}.zip
          target_commitish: ${{ github.sha }}
      - name: Upload Python whl to Release
        if: fromJson(needs.config.outputs.deploy) && matrix.python_whl
        uses: softprops/action-gh-release@v2
        with:
          prerelease: true
          tag_name: ${{ env.VERSION }}
          files: |-
            ${{ steps.build-voicevox-core-python-api.outputs.whl }}
          target_commitish: ${{ github.sha }}
      - name: Upload voicevox_core_java_api artifact
        if: fromJson(needs.config.outputs.deploy) && !contains(matrix.target, 'ios')
        uses: actions/upload-artifact@v4
        with:
          name: voicevox_core_java_api-${{ matrix.artifact_name }}
          path: java_artifact

  build_xcframework:
    if: ${{ !(github.event_name != 'release' && github.event_name != 'workflow_dispatch') }} # !env.IS_SIMPLE_TEST と同じ
    needs: [config, build_and_deploy]
    runs-on: macos-12
    env:
      IOS_X86_64_PATH: artifact/voicevox_core-x86_64-apple-ios
      IOS_AARCH64_SIM_PATH: artifact/voicevox_core-aarch64-apple-ios-sim
      IOS_AARCH64_PATH: artifact/voicevox_core-aarch64-apple-ios
      ASSET_NAME: voicevox_core-ios-xcframework-cpu-${{ needs.config.outputs.version }}
    steps:
      - uses: actions/checkout@v4
      - uses: actions/download-artifact@v4
        with:
          name: voicevox_core-x86_64-apple-ios
          path: ${{ env.IOS_X86_64_PATH }}
      - uses: actions/download-artifact@v4
        with:
          name: voicevox_core-aarch64-apple-ios-sim
          path: ${{ env.IOS_AARCH64_SIM_PATH }}
      - uses: actions/download-artifact@v4
        with:
          name: voicevox_core-aarch64-apple-ios
          path: ${{ env.IOS_AARCH64_PATH }}
      - name: Create xcframework
        id: create-xcframework
        run: |
          build_util/make_ios_xcframework.bash
          echo "output_asset_path=${OUTPUT_ASSET_PATH}" >> "$GITHUB_OUTPUT"
        env:
          OUTPUT_ASSET_PATH: artifact/voicevox_core-ios-xcframework-cpu
      - name: Archive artifact
        run: |
          cd ${{ steps.create-xcframework.outputs.output_asset_path }}
          7z a "../../${{ env.ASSET_NAME }}.zip" "voicevox_core.xcframework"
      - name: Upload to Release
        if: fromJson(needs.config.outputs.deploy)
        uses: softprops/action-gh-release@v2
        with:
          prerelease: true
          tag_name: ${{ env.VERSION }}
          files: |-
            ${{ env.ASSET_NAME }}.zip
          target_commitish: ${{ github.sha }}

  deploy_model:
    runs-on: ubuntu-latest
    needs: config
    env:
      ASSET_NAME: model-${{ needs.config.outputs.version }}
    steps:
      - uses: actions/checkout@v4
      - name: Checkout VOICEVOX FAT RESOURCE
        if: inputs.is_production
        uses: actions/checkout@v4
        with:
          repository: VOICEVOX/voicevox_fat_resource
          ref: ${{ env.VOICEVOX_FAT_RESOURCE_VERSION }}
          path: download/fat_resource
      - name: Replace resource
        if: inputs.is_production
        shell: bash
        run: rm -r ./model; mv download/fat_resource/core/model ./model
      - name: Create artifact
        run: |
          mkdir "artifact"
          mv model "artifact/${{ env.ASSET_NAME }}/"
      - name: Archive artifact
        run: |
          cd artifact
          7z a "../${{ env.ASSET_NAME }}.zip" "${{ env.ASSET_NAME }}"
      - name: Upload to Release
        if: fromJson(needs.config.outputs.deploy)
        uses: softprops/action-gh-release@v2
        with:
          prerelease: true
          tag_name: ${{ env.VERSION }}
          files: |-
            ${{ env.ASSET_NAME }}.zip
          target_commitish: ${{ github.sha }}

  build_java_package:
    runs-on: ubuntu-latest
    if: ${{ !(github.event_name != 'release' && github.event_name != 'workflow_dispatch') }} # !env.IS_SIMPLE_TEST と同じ
    needs: [config, build_and_deploy]
    steps:
      - uses: actions/checkout@v4
      - name: Set up Rust
        uses: ./.github/actions/rust-toolchain-from-file
      - name: Set up Java
        uses: actions/setup-java@v4
        with:
          java-version: "17"
          distribution: "adopt"
      - uses: nttld/setup-ndk@v1
        id: setup-ndk
        with:
          ndk-version: r25b
      - name: Install cargo-binstall
        uses: taiki-e/install-action@cargo-binstall
      - name: Install cargo-edit
        run: cargo binstall cargo-edit@^0.11 --no-confirm
      - name: set cargo version
<<<<<<< HEAD
        run: cargo set-version "$VERSION" -p voicevox_core_java_api

      - name: "Download artifact"
        uses: actions/download-artifact@v4
        with:
          pattern: voicevox_core_java_api-*
          path: artifacts/
=======
        run:
          cargo set-version "$VERSION" -p voicevox_core_java_api

      - name: "Download artifact (android-arm64)"
        uses: actions/download-artifact@v4
        with:
          name: voicevox_core_java_api-android-arm64
          path: artifact/android-arm64

      - name: "Download artifact (android-x86_64)"
        uses: actions/download-artifact@v4
        with:
          name: voicevox_core_java_api-android-x86_64
          path: artifact/android-x86_64
>>>>>>> f3c5be04

      - name: Print tree
        run: tree artifacts

      - name: Build voicevoxcore
        run: |
<<<<<<< HEAD
          cd crates/voicevox_core_java_api
          function copy_dll() {
            artifact_name=$1
            target=$2
            root=$(echo "$1" | grep -q android && echo jniLibs || echo dll)
            dest="lib/src/main/resources/$root/$target"
            case "$artifact_name" in
              windows-*) ext=dll ;;
              osx-*)     ext=dylib ;;
              linux-*)   ext=so ;;
              android-*) ext=so ;;
              *)         echo "unknown target: $target"; exit 1 ;;
            esac
=======
          rm -rf crates/voicevox_core_java_api/lib/src/main/resources/dll
          cat <<EOF | while read -r line; do
          android-arm64|arm64-v8a
          android-x86_64|x86_64
          EOF
            IFS='|' read -r artifact_name target <<< "$line"
            mkdir "crates/voicevox_core_java_api/lib/src/main/resources/jniLibs/${target}/"
            cp -v "artifact/$artifact_name"/* "crates/voicevox_core_java_api/lib/src/main/resources/jniLibs/${target}/"
          done
>>>>>>> f3c5be04

            mkdir -p "$dest"
            cp -v "../../artifacts/voicevox_core_java_api-$artifact_name"/*."$ext" "$dest"
          }
          function clean_dlls() {
            rm -rf lib/src/main/resources/dll
            rm -rf lib/src/main/resources/jniLibs
          }

          # desktop: cpu
          clean_dlls
          copy_dll windows-x64-cpu windows-x64
          copy_dll windows-x86-cpu windows-x86
          copy_dll linux-x64-cpu linux-x64
          copy_dll linux-arm64-cpu linux-arm64
          copy_dll osx-x64-cpu macos-x64
          copy_dll osx-arm64-cpu macos-arm64

          OS=desktop DEVICE=cpu gradle publishToMavenLocal

          # desktop: cuda
          clean_dlls
          copy_dll windows-x64-cuda windows-x64
          copy_dll windows-x86-cpu windows-x86
          copy_dll linux-x64-gpu linux-x64
          copy_dll linux-arm64-cpu linux-arm64
          copy_dll osx-x64-cpu macos-x64
          copy_dll osx-arm64-cpu macos-arm64

          OS=desktop DEVICE=cuda gradle publishToMavenLocal

          # desktop: directml
          clean_dlls
          copy_dll windows-x64-directml windows-x64
          copy_dll windows-x86-cpu windows-x86
          copy_dll linux-x64-cpu linux-x64
          copy_dll linux-arm64-cpu linux-arm64
          copy_dll osx-x64-cpu macos-x64
          copy_dll osx-arm64-cpu macos-arm64

          OS=desktop DEVICE=directml gradle publishToMavenLocal

          # android: cpu
          clean_dlls
          copy_dll android-arm64-cpu arm64-v8a
          copy_dll android-x86_64-cpu x86_64

          cp ${{ steps.setup-ndk.outputs.ndk-path }}/toolchains/llvm/prebuilt/linux-x86_64/sysroot/usr/lib/aarch64-linux-android/libc++_shared.so lib/src/main/resources/jniLibs/arm64-v8a/
          cp ${{ steps.setup-ndk.outputs.ndk-path }}/toolchains/llvm/prebuilt/linux-x86_64/sysroot/usr/lib/x86_64-linux-android/libc++_shared.so lib/src/main/resources/jniLibs/x86_64/

          OS=android DEVICE=cpu gradle publishToMavenLocal

      - name: Package
        run: |
          cd ~/.m2/repository
          rm -rf dev || true
          zip -r /tmp/java_packages.zip .

      - name: Upload to Release
        if: fromJson(needs.config.outputs.deploy)
        uses: softprops/action-gh-release@v2
        with:
          prerelease: true
          tag_name: ${{ env.VERSION }}
          files: |-
            /tmp/java_packages.zip
          target_commitish: ${{ github.sha }}

  download_test:
    needs: [config, build_and_deploy]
    if: fromJson(needs.config.outputs.deploy)
    uses: ./.github/workflows/download_test.yml
    with:
      version: ${{ inputs.version }}<|MERGE_RESOLUTION|>--- conflicted
+++ resolved
@@ -433,7 +433,6 @@
       - name: Install cargo-edit
         run: cargo binstall cargo-edit@^0.11 --no-confirm
       - name: set cargo version
-<<<<<<< HEAD
         run: cargo set-version "$VERSION" -p voicevox_core_java_api
 
       - name: "Download artifact"
@@ -441,29 +440,12 @@
         with:
           pattern: voicevox_core_java_api-*
           path: artifacts/
-=======
-        run:
-          cargo set-version "$VERSION" -p voicevox_core_java_api
-
-      - name: "Download artifact (android-arm64)"
-        uses: actions/download-artifact@v4
-        with:
-          name: voicevox_core_java_api-android-arm64
-          path: artifact/android-arm64
-
-      - name: "Download artifact (android-x86_64)"
-        uses: actions/download-artifact@v4
-        with:
-          name: voicevox_core_java_api-android-x86_64
-          path: artifact/android-x86_64
->>>>>>> f3c5be04
 
       - name: Print tree
         run: tree artifacts
 
       - name: Build voicevoxcore
         run: |
-<<<<<<< HEAD
           cd crates/voicevox_core_java_api
           function copy_dll() {
             artifact_name=$1
@@ -477,17 +459,6 @@
               android-*) ext=so ;;
               *)         echo "unknown target: $target"; exit 1 ;;
             esac
-=======
-          rm -rf crates/voicevox_core_java_api/lib/src/main/resources/dll
-          cat <<EOF | while read -r line; do
-          android-arm64|arm64-v8a
-          android-x86_64|x86_64
-          EOF
-            IFS='|' read -r artifact_name target <<< "$line"
-            mkdir "crates/voicevox_core_java_api/lib/src/main/resources/jniLibs/${target}/"
-            cp -v "artifact/$artifact_name"/* "crates/voicevox_core_java_api/lib/src/main/resources/jniLibs/${target}/"
-          done
->>>>>>> f3c5be04
 
             mkdir -p "$dest"
             cp -v "../../artifacts/voicevox_core_java_api-$artifact_name"/*."$ext" "$dest"
