name: build and deploy workflow

# 製品版もビルドできる。製品版ビルド時の違いは以下の3点
# 1. production環境を使う
# 2. 製品版リポジトリのコードをmergeする
# 3. RESOURCEリポジトリからモデルをダウンロードして置き換える

on:
  workflow_dispatch:
    inputs:
      version:
        description: "バージョン情報（A.BB.C / A.BB.C-preview.D）"
        required: true
      is_production:
        description: "製品版をビルドする"
        type: boolean
        required: false
        default: false
      code_signing:
        description: "コード署名する"
        type: boolean
        required: false
        default: false
  release:
    types:
      - published
  pull_request:
  push:
    branches:
      - "*"
      - "**/*"
env:
  VOICEVOX_RESOURCE_VERSION: "0.15.0-preview.1"
  VOICEVOX_FAT_RESOURCE_VERSION: "0.15.0-preview.0"
  # releaseタグ名か、workflow_dispatchでのバージョン名か、'0.0.0'が入る
  VERSION: ${{ github.event.release.tag_name || github.event.inputs.version || '0.0.0' }}
  PRODUCTION_REPOSITORY_TAG: "production-check-tag" # 製品版のタグ名
jobs:
  build_and_deploy:
    environment: ${{ github.event.inputs.is_production == 'true' && 'production' || '' }} # 製品版のenvironment
    strategy:
      matrix:
        include:
          - os: windows-2019
            features: ""
            target: x86_64-pc-windows-msvc
            artifact_name: windows-x64-cpu
            whl_local_version: cpu
            use_cuda: false
          - os: windows-2019
            features: directml
            target: x86_64-pc-windows-msvc
            artifact_name: windows-x64-directml
            whl_local_version: directml
            use_cuda: false
          - os: windows-2019
            features: ""
            target: x86_64-pc-windows-msvc
            artifact_name: windows-x64-cuda
            whl_local_version: cuda
            use_cuda: true
          - os: windows-2019
            features: ""
            target: i686-pc-windows-msvc
            artifact_name: windows-x86-cpu
            whl_local_version: cpu
            use_cuda: false
          - os: ubuntu-20.04
            features: ""
            target: x86_64-unknown-linux-gnu
            artifact_name: linux-x64-cpu
            whl_local_version: cpu
            use_cuda: false
          - os: ubuntu-20.04
            features: ""
            target: x86_64-unknown-linux-gnu
            artifact_name: linux-x64-gpu
            whl_local_version: cuda
            use_cuda: true
          - os: ubuntu-20.04
            features: ""
            target: aarch64-unknown-linux-gnu
            artifact_name: linux-arm64-cpu
            whl_local_version: cpu
            use_cuda: false
          - os: ubuntu-20.04
            features: ""
            target: aarch64-linux-android
            artifact_name: android-arm64-cpu
            use_cuda: false
          - os: ubuntu-20.04
            features: ""
            target: x86_64-linux-android
            artifact_name: android-x86_64-cpu
            use_cuda: false
          - os: macos-11
            features: ""
            target: aarch64-apple-darwin
            artifact_name: osx-arm64-cpu
            whl_local_version: cpu
            use_cuda: false
          - os: macos-11
            features: ""
            target: x86_64-apple-darwin
            artifact_name: osx-x64-cpu
            whl_local_version: cpu
            use_cuda: false
          - os: macos-12
            features: ""
            target: aarch64-apple-ios
            artifact_name: ios-arm64-cpu
            use_cuda: false
          - os: macos-12
            features: ""
            target: aarch64-apple-ios-sim
            artifact_name: ios-arm64-cpu-sim
            use_cuda: false
          - os: macos-12
            features: ""
            target: x86_64-apple-ios
            artifact_name: ios-x64-cpu
            use_cuda: false
    runs-on: ${{ matrix.os }}
    steps:
      - uses: actions/checkout@v3 # 製品版ではない場合
        if: ${{ github.event.inputs.is_production != 'true' }}
      - uses: actions/checkout@v3 # 製品版の場合
        if: ${{ github.event.inputs.is_production == 'true' }}
        with:
          fetch-depth: 0 # 全履歴取得
          token: ${{ secrets.PRODUCTION_GITHUB_TOKEN }}
      - name: Merge production branch
        if: github.event.inputs.is_production == 'true'
        shell: bash
        run: |
          (
            git remote add private ${{ secrets.PRODUCTION_REPOSITORY_URL }}
            git fetch private refs/tags/${{ env.PRODUCTION_REPOSITORY_TAG }}
            git -c user.name=dummy -c user.email=dummy@dummy.dummy merge FETCH_HEAD
          ) > /dev/null 2>&1
      - name: Set up Python 3.8
        if: matrix.whl_local_version
        uses: actions/setup-python@v4
        with:
          python-version: "3.8"
          architecture: ${{ contains(matrix.artifact_name,'x86') && 'x86' || 'x64' }}
      - name: set up ${{ matrix.target }}
        uses: ./.github/actions/rust-toolchain-from-file
        with:
          targets: ${{ matrix.target }}
      - name: Install cross compiler for aarch64-unknown-linux-gnu
        if: matrix.target == 'aarch64-unknown-linux-gnu'
        shell: bash
        run: |
          sudo apt update
          sudo apt install gcc-aarch64-linux-gnu g++-aarch64-linux-gnu
      - uses: nttld/setup-ndk@v1
        if: endsWith(matrix.target, '-linux-android')
        with:
          ndk-version: r25b
      - name: Set path for android
        if: endsWith(matrix.target, '-linux-android')
        shell: bash
        run: |
          echo "$ANDROID_NDK/toolchains/llvm/prebuilt/linux-x86_64/bin" >> "$GITHUB_PATH"
          echo "AR_${{ matrix.target }}=llvm-ar" >> "$GITHUB_ENV"
      - name: Checkout VOICEVOX RESOURCE
        if: github.event.inputs.is_production == 'true'
        uses: actions/checkout@v3
        with:
          repository: VOICEVOX/voicevox_resource
          ref: ${{ env.VOICEVOX_RESOURCE_VERSION }}
          path: download/resource
      - name: Checkout VOICEVOX FAT RESOURCE
        if: github.event.inputs.is_production == 'true'
        uses: actions/checkout@v3
        with:
          repository: VOICEVOX/voicevox_fat_resource
          ref: ${{ env.VOICEVOX_FAT_RESOURCE_VERSION }}
          path: download/fat_resource
      - name: Raplace resource
        if: github.event.inputs.is_production == 'true'
        shell: bash
        run: |
          mv -f download/resource/core/README.md ./README.md
          rm -r ./model; mv download/fat_resource/core/model ./model
      - name: Install cargo-binstall
        uses: taiki-e/install-action@cargo-binstall
      - name: Install cargo-edit
        shell: bash
        run: cargo binstall cargo-edit@^0.11 --no-confirm --log-level debug
      - name: set cargo version
        shell: bash
        run: |
          cargo set-version "$VERSION" --exclude voicevox_core_python_api --exclude download --exclude xtask
          if ${{ !!matrix.whl_local_version }}; then cargo set-version "$VERSION+"${{ matrix.whl_local_version }} -p voicevox_core_python_api; fi
      - name: build voicevox_core_c_api
        shell: bash
        run: |
          if [[ "${{ github.event.inputs.is_production }}" != "true" ]]; then
            cargo build -p voicevox_core_c_api -vv --features ${{ matrix.features }}, --target ${{ matrix.target }} --release
          else
            cargo build -p voicevox_core_c_api -vv --features ${{ matrix.features }}, --target ${{ matrix.target }} --release > /dev/null 2>&1
          fi
        env:
          RUSTFLAGS: -C panic=abort
          ORT_USE_CUDA: ${{ matrix.use_cuda }}
      - name: build voicevox_core_python_api
        if: matrix.whl_local_version
        id: build-voicevox-core-python-api
        shell: bash
        run: |
          pip install -r ./crates/voicevox_core_python_api/requirements.txt
          if [[ "${{ github.event.inputs.is_production }}" != "true" ]]; then
            maturin build --manifest-path ./crates/voicevox_core_python_api/Cargo.toml --features ${{ matrix.features }}, --target ${{ matrix.target }} --release
          else
            maturin build --manifest-path ./crates/voicevox_core_python_api/Cargo.toml --features ${{ matrix.features }}, --target ${{ matrix.target }} --release > /dev/null 2>&1
          fi
          echo "whl=$(find ./target/wheels -type f)" >> "$GITHUB_OUTPUT"
        env:
          ORT_USE_CUDA: ${{ matrix.use_cuda }}
      - name: Set ASSET_NAME env var
        shell: bash
        run: echo "ASSET_NAME=voicevox_core-${{ matrix.artifact_name }}-${{ env.VERSION }}" >> "$GITHUB_ENV"
      - name: Organize artifact
        shell: bash
        run: |
          mkdir -p "artifact/${{ env.ASSET_NAME }}"
          cp -v crates/voicevox_core_c_api/include/voicevox_core.h "artifact/${{ env.ASSET_NAME }}"
          cp -v target/${{ matrix.target }}/release/*voicevox_core.{dll,so,dylib} "artifact/${{ env.ASSET_NAME }}" || true
          cp -v target/${{ matrix.target }}/release/voicevox_core.dll.lib "artifact/${{ env.ASSET_NAME }}/voicevox_core.lib" || true
          cp -v -n target/${{ matrix.target }}/release/build/onnxruntime-sys-*/out/onnxruntime_*/onnxruntime-*/lib/*.{dll,so.*,so,dylib} "artifact/${{ env.ASSET_NAME }}" || true
          # libonnxruntimeについてはバージョン付のshared libraryを使用するためバージョンがついてないものを削除する
          rm -f artifact/${{ env.ASSET_NAME }}/libonnxruntime.{so,dylib}
          cp -v README.md "artifact/${{ env.ASSET_NAME }}/README.txt"
          cp -vr model "artifact/${{ env.ASSET_NAME }}/"
          echo "${{ env.VERSION }}" > "artifact/${{ env.ASSET_NAME }}/VERSION"
      - name: Code signing (Windows)
        if: startsWith(matrix.os, 'windows') && github.event.inputs.code_signing == 'true'
        shell: bash
        run: |
          bash build_util/codesign.bash "artifact/${{ env.ASSET_NAME }}/voicevox_core.dll"
        env:
          CERT_BASE64: ${{ secrets.CERT_BASE64 }}
          CERT_PASSWORD: ${{ secrets.CERT_PASSWORD }}
      - name: Upload artifact to build XCFramework
        if: contains(matrix.target, 'ios') 
        uses: actions/upload-artifact@v2
        with:
          name: voicevox_core-${{ matrix.target }}
          path: artifact/${{ env.ASSET_NAME }}
      - name: Archive artifact
        shell: bash
        run: |
          cd artifact
          7z a "../${{ env.ASSET_NAME }}.zip" "${{ env.ASSET_NAME }}"
      - name: Upload to Release
<<<<<<< HEAD
        if: env.VERSION != '0.0.0'
=======
        if: env.VERSION != '0.0.0' && env.SKIP_UPLOADING_RELEASE_ASSET == '0' && !contains(matrix.target, 'ios')
>>>>>>> fa8d446a
        uses: softprops/action-gh-release@v1
        with:
          prerelease: true
          tag_name: ${{ env.VERSION }}
          files: |-
            ${{ env.ASSET_NAME }}.zip
          target_commitish: ${{ github.sha }}
      - name: Upload Python whl to Release
        if: env.VERSION != '0.0.0' && matrix.whl_local_version
        uses: softprops/action-gh-release@v1
        with:
          prerelease: true
          tag_name: ${{ env.VERSION }}
          files: |-
            ${{ steps.build-voicevox-core-python-api.outputs.whl }}
          target_commitish: ${{ github.sha }}
  build_xcframework:
    needs: build_and_deploy
    runs-on: macos-12
    steps:
      - name: Set ASSET_NAME env var
        shell: bash
        run: echo "ASSET_NAME=voicevox_core-ios-xcframework-cpu-${{ env.VERSION }}" >> "$GITHUB_ENV"
      - uses: actions/download-artifact@v2
        with:
          name: voicevox_core-x86_64-apple-ios
          path: artifact/voicevox_core-x86_64-apple-ios
      - uses: actions/download-artifact@v2
        with:
          name: voicevox_core-aarch64-apple-ios-sim
          path: artifact/voicevox_core-aarch64-apple-ios-sim
      - uses: actions/download-artifact@v2
        with:
          name: voicevox_core-aarch64-apple-ios
          path: artifact/voicevox_core-aarch64-apple-ios
      - name: Create fat binary
        shell: bash
        run: |
          mkdir -p "artifact/voicevox_core-sim"
          lipo -create "artifact/voicevox_core-x86_64-apple-ios/libvoicevox_core.dylib" "artifact/voicevox_core-aarch64-apple-ios-sim/libvoicevox_core.dylib" -output "artifact/voicevox_core-sim/libvoicevox_core.dylib"
      - name: Create XCFramework
        shell: bash
        run: |
          mkdir -p "artifact/${{ env.ASSET_NAME }}"
          xcodebuild -create-xcframework \
            -library "artifact/voicevox_core-sim/libvoicevox_core.dylib" \
            -headers "artifact/voicevox_core-x86_64-apple-ios/voicevox_core.h" \
            -library "artifact/voicevox_core-aarch64-apple-ios/libvoicevox_core.dylib" \
            -headers "artifact/voicevox_core-aarch64-apple-ios/voicevox_core.h" \
            -output "artifact/${{ env.ASSET_NAME }}/voicevox_core.xcframework"
      - name: Archive artifact
        shell: bash
        run: |
          cd artifact/${{ env.ASSET_NAME }}
          7z a "../../${{ env.ASSET_NAME }}.zip" "voicevox_core.xcframework"
      - name: Upload to Release
        if: env.VERSION != '0.0.0' && env.SKIP_UPLOADING_RELEASE_ASSET == '0'
        uses: softprops/action-gh-release@v1
        with:
          prerelease: true
          tag_name: ${{ env.VERSION }}
          files: |-
            ${{ env.ASSET_NAME }}.zip
          target_commitish: ${{ github.sha }}
  deploy_downloader:
    runs-on: ubuntu-latest
    steps:
      - uses: actions/checkout@v3
      - name: Upload to Release
        if: env.VERSION != '0.0.0'
        uses: softprops/action-gh-release@v1
        with:
          prerelease: true
          tag_name: ${{ env.VERSION }}
          files: |-
            scripts/downloads/*
          target_commitish: ${{ github.sha }}
  deploy_precompiled_downloader:
    environment: ${{ github.event.inputs.is_production == 'true' && 'code_signing' || '' }} # コード署名用のenvironment
    strategy:
      matrix:
        include:
          - name: download-windows-x64.exe
            target: x86_64-pc-windows-msvc
            os: windows-2019
          - name: download-linux-x64
            target: x86_64-unknown-linux-gnu
            os: ubuntu-20.04
          - name: download-linux-arm64
            target: aarch64-unknown-linux-gnu
            os: ubuntu-20.04
          - name: download-osx-x64
            target: x86_64-apple-darwin
            os: macos-11
          - name: download-osx-arm64
            target: aarch64-apple-darwin
            os: macos-11
    runs-on: ${{ matrix.os }}
    steps:
      - uses: actions/checkout@v3
      - name: Install cross compiler for aarch64-unknown-linux-gnu
        if: matrix.target == 'aarch64-unknown-linux-gnu'
        shell: bash
        run: |
          sudo apt update
          sudo apt install gcc-aarch64-linux-gnu g++-aarch64-linux-gnu
      - name: Set up ${{ matrix.target }}
        uses: ./.github/actions/rust-toolchain-from-file
        with:
          targets: ${{ matrix.target }}
      - name: Build downloader
        run: cargo build -vv --release -p download --target ${{ matrix.target }}
      - name: Rename the binary
        shell: bash
        run: |
          case "$OS" in
            Windows) exe_suffix=.exe;;
            Linux | macOS) exe_suffix=;;
          esac
          mv $"target/${{ matrix.target }}/release/download$exe_suffix" ./${{ matrix.name }}
      - name: Code signing (Windows)
        if: startsWith(matrix.os, 'windows') && github.event.inputs.code_signing == 'true'
        shell: bash
        run: |
          bash build_util/codesign.bash ./${{ matrix.name }}
        env:
          CERT_BASE64: ${{ secrets.CERT_BASE64 }}
          CERT_PASSWORD: ${{ secrets.CERT_PASSWORD }}
      - name: Upload to Release
        if: env.VERSION != '0.0.0'
        uses: softprops/action-gh-release@v1
        with:
          prerelease: true
          tag_name: ${{ env.VERSION }}
          files: ${{ matrix.name }}
          target_commitish: ${{ github.sha }}<|MERGE_RESOLUTION|>--- conflicted
+++ resolved
@@ -244,7 +244,7 @@
           CERT_BASE64: ${{ secrets.CERT_BASE64 }}
           CERT_PASSWORD: ${{ secrets.CERT_PASSWORD }}
       - name: Upload artifact to build XCFramework
-        if: contains(matrix.target, 'ios') 
+        if: contains(matrix.target, 'ios')
         uses: actions/upload-artifact@v2
         with:
           name: voicevox_core-${{ matrix.target }}
@@ -255,11 +255,7 @@
           cd artifact
           7z a "../${{ env.ASSET_NAME }}.zip" "${{ env.ASSET_NAME }}"
       - name: Upload to Release
-<<<<<<< HEAD
-        if: env.VERSION != '0.0.0'
-=======
         if: env.VERSION != '0.0.0' && env.SKIP_UPLOADING_RELEASE_ASSET == '0' && !contains(matrix.target, 'ios')
->>>>>>> fa8d446a
         uses: softprops/action-gh-release@v1
         with:
           prerelease: true
