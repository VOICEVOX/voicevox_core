--- conflicted
+++ resolved
@@ -34,17 +34,10 @@
   VOICEVOX_FAT_RESOURCE_VERSION: "0.15.0-preview.0"
   # releaseタグ名か、workflow_dispatchでのバージョン名か、'0.0.0'が入る
   VERSION: ${{ github.event.release.tag_name || github.event.inputs.version || '0.0.0' }}
-<<<<<<< HEAD
   PRODUCTION_REPOSITORY_TAG: "0.15.0-preview.0" # 製品版のタグ名
-=======
-
-  # Raw character weights are not public.
-  # Skip uploading to GitHub Release on public repo.
-  SKIP_UPLOADING_RELEASE_ASSET: ${{ secrets.SKIP_UPLOADING_RELEASE_ASSET || '1' }}
 defaults:
   run:
     shell: bash
->>>>>>> 67d9d02d
 jobs:
   build_and_deploy:
     environment: ${{ github.event.inputs.is_production == 'true' && 'production' || '' }} # 製品版のenvironment
