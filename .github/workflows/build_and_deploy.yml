name: build and deploy workflow

# 製品版もビルドできる。製品版ビルド時の違いは以下の3点
# 1. production環境を使う
# 2. 製品版リポジトリのコードをmergeする
# 3. RESOURCEリポジトリからモデルをダウンロードして置き換える

on:
  workflow_dispatch:
    inputs:
      version:
        description: "バージョン情報（A.BB.C / A.BB.C-preview.D）"
        required: true
      code_signing:
        description: "コード署名する"
        type: boolean
        required: false
        default: false
      is_production:
        description: "製品版をビルドする"
        type: boolean
        required: false
        default: false
  release:
    types:
      - published
  pull_request:
  push:

env:
  VOICEVOX_RESOURCE_VERSION: "0.15.0-preview.1"
  VOICEVOX_FAT_RESOURCE_VERSION: "0.15.0-preview.2"
  # releaseタグ名か、workflow_dispatchでのバージョン名か、'0.0.0'が入る
  VERSION: ${{ github.event.release.tag_name || github.event.inputs.version || '0.0.0' }}
  PRODUCTION_REPOSITORY_TAG: "0.15.0-preview.2" # 製品版のタグ名
  # 簡易テストとするかどうか。releaseとworkflow_dispatch以外は簡易テストとする
  IS_SIMPLE_TEST: ${{ github.event_name != 'release' && github.event_name != 'workflow_dispatch' }}

defaults:
  run:
    shell: bash

jobs:
  build_and_deploy_strategy_matrix: # 実行対象の条件をフィルタリングする
    runs-on: ubuntu-latest
    outputs:
      includes: ${{ steps.strategy_matrix.outputs.includes }}
    steps:
      - name: declare strategy matrix
        id: strategy_matrix
        run: |
          includes='[
            {
              "os": "windows-2019",
              "features": "",
              "target": "x86_64-pc-windows-msvc",
              "artifact_name": "windows-x64-cpu",
              "whl_local_version": "cpu",
              "use_cuda": false,
              "can_skip_in_simple_test": true
            },
            {
              "os": "windows-2019",
              "features": "directml",
              "target": "x86_64-pc-windows-msvc",
              "artifact_name": "windows-x64-directml",
              "whl_local_version": "directml",
              "use_cuda": false,
              "can_skip_in_simple_test": false
            },
            {
              "os": "windows-2019",
              "features": "",
              "target": "x86_64-pc-windows-msvc",
              "artifact_name": "windows-x64-cuda",
              "whl_local_version": "cuda",
              "use_cuda": true,
              "can_skip_in_simple_test": true
            },
            {
              "os": "windows-2019",
              "features": "",
              "target": "i686-pc-windows-msvc",
              "artifact_name": "windows-x86-cpu",
              "whl_local_version": "cpu",
              "use_cuda": false,
              "can_skip_in_simple_test": true
            },
            {
              "os": "ubuntu-20.04",
              "features": "",
              "target": "x86_64-unknown-linux-gnu",
              "artifact_name": "linux-x64-cpu",
              "whl_local_version": "cpu",
              "use_cuda": false,
              "can_skip_in_simple_test": true
            },
            {
              "os": "ubuntu-20.04",
              "features": "",
              "target": "x86_64-unknown-linux-gnu",
              "artifact_name": "linux-x64-gpu",
              "whl_local_version": "cuda",
              "use_cuda": true,
              "can_skip_in_simple_test": false
            },
            {
              "os": "ubuntu-20.04",
              "features": "",
              "target": "aarch64-unknown-linux-gnu",
              "artifact_name": "linux-arm64-cpu",
              "whl_local_version": "cpu",
              "use_cuda": false,
              "can_skip_in_simple_test": true
            },
            {
              "os": "ubuntu-20.04",
              "features": "",
              "target": "aarch64-linux-android",
              "artifact_name": "android-arm64-cpu",
              "use_cuda": false,
              "can_skip_in_simple_test": true
            },
            {
              "os": "ubuntu-20.04",
              "features": "",
              "target": "x86_64-linux-android",
              "artifact_name": "android-x86_64-cpu",
              "use_cuda": false,
              "can_skip_in_simple_test": true
            },
            {
              "os": "macos-11",
              "features": "",
              "target": "aarch64-apple-darwin",
              "artifact_name": "osx-arm64-cpu",
              "whl_local_version": "cpu",
              "use_cuda": false,
              "can_skip_in_simple_test": false
            },
            {
              "os": "macos-11",
              "features": "",
              "target": "x86_64-apple-darwin",
              "artifact_name": "osx-x64-cpu",
              "whl_local_version": "cpu",
              "use_cuda": false,
              "can_skip_in_simple_test": true
            },
            {
              "os": "macos-12",
              "features": "",
              "target": "aarch64-apple-ios",
              "artifact_name": "ios-arm64-cpu",
              "use_cuda": false,
              "can_skip_in_simple_test": true
            },
            {
              "os": "macos-12",
              "features": "",
              "target": "aarch64-apple-ios-sim",
              "artifact_name": "ios-arm64-cpu-sim",
              "use_cuda": false,
              "can_skip_in_simple_test": true
            },
            {
              "os": "macos-12",
              "features": "",
              "target": "x86_64-apple-ios",
              "artifact_name": "ios-x64-cpu",
              "use_cuda": false,
              "can_skip_in_simple_test": true
            }
          ]'

          # FIXME: composite action に切り出す
          if ${{ env.IS_SIMPLE_TEST }}; then
            includes=$(echo "$includes" | jq -c '[.[] | select(.can_skip_in_simple_test == false)]')
          fi
          includes=$(echo "$includes" | jq -c '[.[] | del(.can_skip_in_simple_test)]')
          echo "includes=${includes}" >> "$GITHUB_OUTPUT"

  build_and_deploy:
    needs: build_and_deploy_strategy_matrix
    environment: ${{ github.event.inputs.is_production == 'true' && 'production' || '' }} # 製品版のenvironment
    strategy:
      matrix:
        include: ${{ fromJson(needs.build_and_deploy_strategy_matrix.outputs.includes) }}
    runs-on: ${{ matrix.os }}
    steps:
      - uses: actions/checkout@v3 # 製品版ではない場合
        if: ${{ github.event.inputs.is_production != 'true' }}
      - uses: actions/checkout@v3 # 製品版の場合
        if: ${{ github.event.inputs.is_production == 'true' }}
        with:
          fetch-depth: 0 # 全履歴取得
          token: ${{ secrets.PRODUCTION_GITHUB_TOKEN }}
      - name: Merge production branch
        if: github.event.inputs.is_production == 'true'
        shell: bash
        run: |
          (
            git remote add private ${{ secrets.PRODUCTION_REPOSITORY_URL }}
            git fetch private refs/tags/${{ env.PRODUCTION_REPOSITORY_TAG }}
            git -c user.name=dummy -c user.email=dummy@dummy.dummy merge FETCH_HEAD
          ) > /dev/null 2>&1
      - name: Set up Python 3.8
        if: matrix.whl_local_version
        uses: actions/setup-python@v4
        with:
          python-version: "3.8"
          architecture: ${{ contains(matrix.artifact_name,'x86') && 'x86' || 'x64' }}
      - name: set up ${{ matrix.target }}
        uses: ./.github/actions/rust-toolchain-from-file
        with:
          targets: ${{ matrix.target }}
      - name: Install cross compiler for aarch64-unknown-linux-gnu
        if: matrix.target == 'aarch64-unknown-linux-gnu'
        run: |
          sudo apt update
          sudo apt install gcc-aarch64-linux-gnu g++-aarch64-linux-gnu
      - uses: nttld/setup-ndk@v1
        if: endsWith(matrix.target, '-linux-android')
        with:
          ndk-version: r25b
      - name: Set path for android
        if: endsWith(matrix.target, '-linux-android')
        run: |
          echo "$ANDROID_NDK/toolchains/llvm/prebuilt/linux-x86_64/bin" >> "$GITHUB_PATH"
          echo "AR_${{ matrix.target }}=llvm-ar" >> "$GITHUB_ENV"
      - name: Checkout VOICEVOX RESOURCE
        if: github.event.inputs.is_production == 'true'
        uses: actions/checkout@v3
        with:
          repository: VOICEVOX/voicevox_resource
          ref: ${{ env.VOICEVOX_RESOURCE_VERSION }}
          path: download/resource
      - name: Raplace resource
        if: github.event.inputs.is_production == 'true'
        shell: bash
        run: |
          mv -f download/resource/core/README.md ./README.md
      - name: Install cargo-binstall
        uses: taiki-e/install-action@cargo-binstall
      - name: Install cargo-edit
        run: cargo binstall cargo-edit@^0.11 --no-confirm --log-level debug
      - name: set cargo version
        run: |
          cargo set-version "$VERSION" --exclude voicevox_core_python_api --exclude download --exclude xtask
          if ${{ !!matrix.whl_local_version }}; then cargo set-version "$VERSION+"${{ matrix.whl_local_version }} -p voicevox_core_python_api; fi
      - name: build voicevox_core_c_api
        shell: bash
        run: |
          function build() {
            cargo build -p voicevox_core_c_api -vv --features ${{ matrix.features }}, --target ${{ matrix.target }} --release
          }
          if ${{ github.event.inputs.is_production != 'true' }}; then
            build
          else
            build > /dev/null 2>&1
          fi
        env:
          RUSTFLAGS: -C panic=abort
          ORT_USE_CUDA: ${{ matrix.use_cuda }}
      - name: build voicevox_core_python_api
        if: matrix.whl_local_version
        id: build-voicevox-core-python-api
        run: |
          pip install -r ./crates/voicevox_core_python_api/requirements.txt
          function build() {
            maturin build --manifest-path ./crates/voicevox_core_python_api/Cargo.toml --features ${{ matrix.features }}, --target ${{ matrix.target }} --release
          }
          if ${{ github.event.inputs.is_production != 'true' }}; then
            build
          else
            build > /dev/null 2>&1
          fi
          echo "whl=$(find ./target/wheels -type f)" >> "$GITHUB_OUTPUT"
        env:
          ORT_USE_CUDA: ${{ matrix.use_cuda }}
      - name: Set ASSET_NAME env var
        run: echo "ASSET_NAME=voicevox_core-${{ matrix.artifact_name }}-${{ env.VERSION }}" >> "$GITHUB_ENV"
      - name: Organize artifact
        run: |
          mkdir -p "artifact/${{ env.ASSET_NAME }}"
          cp -v crates/voicevox_core_c_api/include/voicevox_core.h "artifact/${{ env.ASSET_NAME }}"
          cp -v target/${{ matrix.target }}/release/*voicevox_core.{dll,so,dylib} "artifact/${{ env.ASSET_NAME }}" || true
          cp -v target/${{ matrix.target }}/release/voicevox_core.dll.lib "artifact/${{ env.ASSET_NAME }}/voicevox_core.lib" || true
          cp -v -n target/${{ matrix.target }}/release/build/onnxruntime-sys-*/out/onnxruntime_*/onnxruntime-*/lib/*.{dll,so.*,so,dylib} "artifact/${{ env.ASSET_NAME }}" || true
          # libonnxruntimeについてはバージョン付のshared libraryを使用するためバージョンがついてないものを削除する
          rm -f artifact/${{ env.ASSET_NAME }}/libonnxruntime.{so,dylib}
          cp -v README.md "artifact/${{ env.ASSET_NAME }}/README.txt"
          cp -vr model "artifact/${{ env.ASSET_NAME }}/"
          echo "${{ env.VERSION }}" > "artifact/${{ env.ASSET_NAME }}/VERSION"
      - name: Code signing (Windows)
        if: startsWith(matrix.os, 'windows') && github.event.inputs.code_signing == 'true'
        run: |
          bash build_util/codesign.bash "artifact/${{ env.ASSET_NAME }}/voicevox_core.dll"
        env:
          CERT_BASE64: ${{ secrets.CERT_BASE64 }}
          CERT_PASSWORD: ${{ secrets.CERT_PASSWORD }}
      - name: Upload artifact to build XCFramework
        if: contains(matrix.target, 'ios')
        uses: actions/upload-artifact@v2
        with:
          name: voicevox_core-${{ matrix.target }}
          path: artifact/${{ env.ASSET_NAME }}
      - name: Archive artifact
        run: |
          cd artifact
          7z a "../${{ env.ASSET_NAME }}.zip" "${{ env.ASSET_NAME }}"
      - name: Upload to Release
        if: env.VERSION != '0.0.0' && !contains(matrix.target, 'ios')
        uses: softprops/action-gh-release@v1
        with:
          prerelease: true
          tag_name: ${{ env.VERSION }}
          files: |-
            ${{ env.ASSET_NAME }}.zip
          target_commitish: ${{ github.sha }}
      - name: Upload Python whl to Release
        if: env.VERSION != '0.0.0' && matrix.whl_local_version
        uses: softprops/action-gh-release@v1
        with:
          prerelease: true
          tag_name: ${{ env.VERSION }}
          files: |-
            ${{ steps.build-voicevox-core-python-api.outputs.whl }}
          target_commitish: ${{ github.sha }}

  build_xcframework:
    if: ${{ !(github.event_name != 'release' && github.event_name != 'workflow_dispatch') }} # !env.IS_SIMPLE_TEST と同じ
    needs: build_and_deploy
    runs-on: macos-12
    steps:
      - uses: actions/checkout@v3
      - name: Set ASSET_NAME env var
        run: echo "ASSET_NAME=voicevox_core-ios-xcframework-cpu-${{ env.VERSION }}" >> "$GITHUB_ENV"
      - uses: actions/download-artifact@v2
        with:
          name: voicevox_core-x86_64-apple-ios
          path: artifact/voicevox_core-x86_64-apple-ios
      - uses: actions/download-artifact@v2
        with:
          name: voicevox_core-aarch64-apple-ios-sim
          path: artifact/voicevox_core-aarch64-apple-ios-sim
      - uses: actions/download-artifact@v2
        with:
          name: voicevox_core-aarch64-apple-ios
          path: artifact/voicevox_core-aarch64-apple-ios
      - name: Create fat binary
        run: |
          mkdir -p "artifact/voicevox_core-sim"
          lipo -create "artifact/voicevox_core-x86_64-apple-ios/libvoicevox_core.dylib" "artifact/voicevox_core-aarch64-apple-ios-sim/libvoicevox_core.dylib" -output "artifact/voicevox_core-sim/libvoicevox_core.dylib"
      - name: Create XCFramework
        run: |
          mkdir -p "artifact/${{ env.ASSET_NAME }}"
          # 必要なファイルだけコピー
          mkdir -p "Headers-sim"
          cp -v artifact/voicevox_core-x86_64-apple-ios/voicevox_core.h "Headers-sim"
          cp -v crates/voicevox_core_c_api/xcframework/Headers/module.modulemap "Headers-sim"
          mkdir -p "Headers-aarch64"
          cp -v artifact/voicevox_core-aarch64-apple-ios/voicevox_core.h "Headers-aarch64"
          cp -v crates/voicevox_core_c_api/xcframework/Headers/module.modulemap "Headers-aarch64"
          xcodebuild -create-xcframework \
            -library "artifact/voicevox_core-sim/libvoicevox_core.dylib" \
            -headers "Headers-sim" \
            -library "artifact/voicevox_core-aarch64-apple-ios/libvoicevox_core.dylib" \
            -headers "Headers-aarch64" \
            -output "artifact/${{ env.ASSET_NAME }}/voicevox_core.xcframework"
      - name: Archive artifact
        run: |
          cd artifact/${{ env.ASSET_NAME }}
          7z a "../../${{ env.ASSET_NAME }}.zip" "voicevox_core.xcframework"
      - name: Upload to Release
        if: env.VERSION != '0.0.0'
        uses: softprops/action-gh-release@v1
        with:
          prerelease: true
          tag_name: ${{ env.VERSION }}
          files: |-
            ${{ env.ASSET_NAME }}.zip
<<<<<<< HEAD
          target_commitish: ${{ github.sha }}

  deploy_downloader:
    runs-on: ubuntu-latest
    steps:
      - uses: actions/checkout@v3
      - name: Upload to Release
        if: env.VERSION != '0.0.0'
        uses: softprops/action-gh-release@v1
        with:
          prerelease: true
          tag_name: ${{ env.VERSION }}
          files: |-
            scripts/downloads/*
          target_commitish: ${{ github.sha }}

  deploy_vvm:
    runs-on: ubuntu-latest
    steps:
      - uses: actions/checkout@v3
      - name: Checkout VOICEVOX FAT RESOURCE
        if: github.event.inputs.is_production == 'true'
        uses: actions/checkout@v3
        with:
          repository: VOICEVOX/voicevox_fat_resource
          ref: ${{ env.VOICEVOX_FAT_RESOURCE_VERSION }}
          path: download/fat_resource
      - name: Raplace resource
        if: github.event.inputs.is_production == 'true'
        shell: bash
        run: |
          rm -r ./model; mv download/fat_resource/core/model ./model
      - name: Set ASSET_NAME env var
        run: echo "ASSET_NAME=model-${{ env.VERSION }}" >> "$GITHUB_ENV"
      - name: Create artifact
        run: |
          mkdir -p "artifact/${{ env.ASSET_NAME }}"
          cp -vr model "artifact/${{ env.ASSET_NAME }}/"
      - name: Archive artifact
        run: |
          cd artifact
          7z a "../${{ env.ASSET_NAME }}.zip" "${{ env.ASSET_NAME }}"
      - name: Upload to Release
        if: env.VERSION != '0.0.0'
        uses: softprops/action-gh-release@v1
        with:
          prerelease: true
          tag_name: ${{ env.VERSION }}
          files: |-
            ${{ env.ASSET_NAME }}.zip
=======
>>>>>>> 0ef03a65
          target_commitish: ${{ github.sha }}<|MERGE_RESOLUTION|>--- conflicted
+++ resolved
@@ -380,21 +380,6 @@
           tag_name: ${{ env.VERSION }}
           files: |-
             ${{ env.ASSET_NAME }}.zip
-<<<<<<< HEAD
-          target_commitish: ${{ github.sha }}
-
-  deploy_downloader:
-    runs-on: ubuntu-latest
-    steps:
-      - uses: actions/checkout@v3
-      - name: Upload to Release
-        if: env.VERSION != '0.0.0'
-        uses: softprops/action-gh-release@v1
-        with:
-          prerelease: true
-          tag_name: ${{ env.VERSION }}
-          files: |-
-            scripts/downloads/*
           target_commitish: ${{ github.sha }}
 
   deploy_vvm:
@@ -431,6 +416,4 @@
           tag_name: ${{ env.VERSION }}
           files: |-
             ${{ env.ASSET_NAME }}.zip
-=======
->>>>>>> 0ef03a65
           target_commitish: ${{ github.sha }}