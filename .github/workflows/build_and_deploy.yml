--- conflicted
+++ resolved
@@ -168,28 +168,8 @@
     env:
       ASSET_NAME: voicevox_core-${{ matrix.artifact_name }}-${{ needs.config.outputs.version }}
     steps:
-<<<<<<< HEAD
       - uses: actions/checkout@v4
-      - name: Set up Python 3.8
-=======
-      - uses: actions/checkout@v4 # 製品版ではない場合
-        if: ${{ !inputs.is_production }}
-      - uses: actions/checkout@v4 # 製品版の場合
-        if: inputs.is_production
-        with:
-          fetch-depth: 0 # 全履歴取得
-          token: ${{ secrets.PRODUCTION_GITHUB_TOKEN }}
-      - name: Merge production branch
-        if: inputs.is_production
-        shell: bash
-        run: |
-          (
-            git remote add private ${{ secrets.PRODUCTION_REPOSITORY_URL }}
-            git fetch private refs/tags/${{ env.PRODUCTION_REPOSITORY_TAG }}
-            git -c user.name=dummy -c user.email=dummy@dummy.dummy merge FETCH_HEAD
-          ) > /dev/null 2>&1
       - name: Set up Python 3.10
->>>>>>> d96a6def
         if: matrix.python_whl
         uses: actions/setup-python@v5
         with:
