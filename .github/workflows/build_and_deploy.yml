name: build and deploy workflow

# 製品版もビルドできる。製品版ビルド時の違いは以下の3点
# 1. production環境を使う
# 2. 製品版リポジトリのコードをmergeする
# 3. RESOURCEリポジトリからモデルをダウンロードして置き換える

on:
  workflow_dispatch:
    inputs:
      version:
        description: "バージョン情報（A.BB.C / A.BB.C-preview.D）"
        required: true
      code_signing:
        description: "コード署名する"
        type: boolean
        required: false
        default: false
      is_production:
        description: "製品版をビルドする"
        type: boolean
        required: false
        default: false
  release:
    types:
      - published
  pull_request:
  push:

env:
  VOICEVOX_RESOURCE_VERSION: "0.15.0-preview.3"
  VOICEVOX_FAT_RESOURCE_VERSION: "0.15.0-preview.3"
  # releaseタグ名か、workflow_dispatchでのバージョン名か、'0.0.0'が入る
  VERSION: ${{ github.event.release.tag_name || inputs.version || '0.0.0' }}
<<<<<<< HEAD
  PRODUCTION_REPOSITORY_TAG: "0.15.0-preview.3" # 製品版のタグ名
=======
  PRODUCTION_REPOSITORY_TAG: "0.15.0-preview.2" # 製品版のタグ名
>>>>>>> 5359c7f2
  # 簡易テストとするかどうか。releaseとworkflow_dispatch以外は簡易テストとする
  IS_SIMPLE_TEST: ${{ github.event_name != 'release' && github.event_name != 'workflow_dispatch' }}

defaults:
  run:
    shell: bash

jobs:
  config: # 全 jobs で利用する定数の定義。実行対象の条件をフィルタリングする。
    runs-on: ubuntu-latest
    outputs:
      includes: ${{ steps.strategy_matrix.outputs.includes }}
      deploy: ${{ env.VERSION != '0.0.0' }}
      version: ${{ env.VERSION }}
    steps:
      - name: declare strategy matrix
        id: strategy_matrix
        run: |
          includes='[
            {
              "os": "windows-2019",
              "features": "",
              "target": "x86_64-pc-windows-msvc",
              "artifact_name": "windows-x64-cpu",
              "whl_local_version": "cpu",
              "use_cuda": false,
              "can_skip_in_simple_test": true
            },
            {
              "os": "windows-2019",
              "features": "directml",
              "target": "x86_64-pc-windows-msvc",
              "artifact_name": "windows-x64-directml",
              "whl_local_version": "directml",
              "use_cuda": false,
              "can_skip_in_simple_test": false
            },
            {
              "os": "windows-2019",
              "features": "",
              "target": "x86_64-pc-windows-msvc",
              "artifact_name": "windows-x64-cuda",
              "whl_local_version": "cuda",
              "use_cuda": true,
              "can_skip_in_simple_test": true
            },
            {
              "os": "windows-2019",
              "features": "",
              "target": "i686-pc-windows-msvc",
              "artifact_name": "windows-x86-cpu",
              "whl_local_version": "cpu",
              "use_cuda": false,
              "can_skip_in_simple_test": true
            },
            {
              "os": "ubuntu-20.04",
              "features": "",
              "target": "x86_64-unknown-linux-gnu",
              "artifact_name": "linux-x64-cpu",
              "whl_local_version": "cpu",
              "use_cuda": false,
              "can_skip_in_simple_test": true
            },
            {
              "os": "ubuntu-20.04",
              "features": "",
              "target": "x86_64-unknown-linux-gnu",
              "artifact_name": "linux-x64-gpu",
              "whl_local_version": "cuda",
              "use_cuda": true,
              "can_skip_in_simple_test": false
            },
            {
              "os": "ubuntu-20.04",
              "features": "",
              "target": "aarch64-unknown-linux-gnu",
              "artifact_name": "linux-arm64-cpu",
              "whl_local_version": "cpu",
              "use_cuda": false,
              "can_skip_in_simple_test": true
            },
            {
              "os": "ubuntu-20.04",
              "features": "",
              "target": "aarch64-linux-android",
              "artifact_name": "android-arm64-cpu",
              "use_cuda": false,
              "can_skip_in_simple_test": true
            },
            {
              "os": "ubuntu-20.04",
              "features": "",
              "target": "x86_64-linux-android",
              "artifact_name": "android-x86_64-cpu",
              "use_cuda": false,
              "can_skip_in_simple_test": true
            },
            {
              "os": "macos-11",
              "features": "",
              "target": "aarch64-apple-darwin",
              "artifact_name": "osx-arm64-cpu",
              "whl_local_version": "cpu",
              "use_cuda": false,
              "can_skip_in_simple_test": false
            },
            {
              "os": "macos-11",
              "features": "",
              "target": "x86_64-apple-darwin",
              "artifact_name": "osx-x64-cpu",
              "whl_local_version": "cpu",
              "use_cuda": false,
              "can_skip_in_simple_test": true
            },
            {
              "os": "macos-12",
              "features": "",
              "target": "aarch64-apple-ios",
              "artifact_name": "ios-arm64-cpu",
              "use_cuda": false,
              "can_skip_in_simple_test": true
            },
            {
              "os": "macos-12",
              "features": "",
              "target": "aarch64-apple-ios-sim",
              "artifact_name": "ios-arm64-cpu-sim",
              "use_cuda": false,
              "can_skip_in_simple_test": true
            },
            {
              "os": "macos-12",
              "features": "",
              "target": "x86_64-apple-ios",
              "artifact_name": "ios-x64-cpu",
              "use_cuda": false,
              "can_skip_in_simple_test": true
            }
          ]'

          # FIXME: composite action に切り出す
          if ${{ env.IS_SIMPLE_TEST }}; then
            includes=$(echo "$includes" | jq -c '[.[] | select(.can_skip_in_simple_test == false)]')
          fi
          includes=$(echo "$includes" | jq -c '[.[] | del(.can_skip_in_simple_test)]')
          echo "includes=${includes}" >> "$GITHUB_OUTPUT"

  build_and_deploy:
    needs: config
    environment: ${{ inputs.is_production == 'true' && 'production' || '' }} # 製品版のenvironment
    strategy:
      matrix:
        include: ${{ fromJson(needs.config.outputs.includes) }}
    runs-on: ${{ matrix.os }}
    env:
      ASSET_NAME: voicevox_core-${{ matrix.artifact_name }}-${{ needs.config.outputs.version }}
    steps:
      - uses: actions/checkout@v3 # 製品版ではない場合
        if: ${{ inputs.is_production != 'true' }}
      - uses: actions/checkout@v3 # 製品版の場合
        if: ${{ inputs.is_production == 'true' }}
        with:
          fetch-depth: 0 # 全履歴取得
          token: ${{ secrets.PRODUCTION_GITHUB_TOKEN }}
      - name: Merge production branch
        if: inputs.is_production == 'true'
        shell: bash
        run: |
          (
            git remote add private ${{ secrets.PRODUCTION_REPOSITORY_URL }}
            git fetch private refs/tags/${{ env.PRODUCTION_REPOSITORY_TAG }}
            git -c user.name=dummy -c user.email=dummy@dummy.dummy merge FETCH_HEAD
          ) > /dev/null 2>&1
      - name: Set up Python 3.8
        if: matrix.whl_local_version
        uses: actions/setup-python@v4
        with:
          python-version: "3.8"
          architecture: ${{ contains(matrix.artifact_name,'x86') && 'x86' || 'x64' }}
      - name: set up ${{ matrix.target }}
        uses: ./.github/actions/rust-toolchain-from-file
        with:
          targets: ${{ matrix.target }}
      - name: Install cross compiler for aarch64-unknown-linux-gnu
        if: matrix.target == 'aarch64-unknown-linux-gnu'
        run: |
          sudo apt update
          sudo apt install gcc-aarch64-linux-gnu g++-aarch64-linux-gnu
      - uses: nttld/setup-ndk@v1
        if: endsWith(matrix.target, '-linux-android')
        with:
          ndk-version: r25b
      - name: Set path for android
        if: endsWith(matrix.target, '-linux-android')
        run: |
          echo "$ANDROID_NDK/toolchains/llvm/prebuilt/linux-x86_64/bin" >> "$GITHUB_PATH"
          echo "AR_${{ matrix.target }}=llvm-ar" >> "$GITHUB_ENV"
      - name: Checkout VOICEVOX RESOURCE
        if: inputs.is_production == 'true'
        uses: actions/checkout@v3
        with:
          repository: VOICEVOX/voicevox_resource
          ref: ${{ env.VOICEVOX_RESOURCE_VERSION }}
          path: download/resource
<<<<<<< HEAD
=======
      - name: Checkout VOICEVOX FAT RESOURCE
        if: inputs.is_production == 'true'
        uses: actions/checkout@v3
        with:
          repository: VOICEVOX/voicevox_fat_resource
          ref: ${{ env.VOICEVOX_FAT_RESOURCE_VERSION }}
          path: download/fat_resource
>>>>>>> 5359c7f2
      - name: Raplace resource
        if: inputs.is_production == 'true'
        shell: bash
        run: |
          mv -f download/resource/core/README.md ./README.md
      - name: Install cargo-binstall
        uses: taiki-e/install-action@cargo-binstall
      - name: Install cargo-edit
        run: cargo binstall cargo-edit@^0.11 --no-confirm --log-level debug
      - name: set cargo version
        run: |
          cargo set-version "$VERSION" --exclude voicevox_core_python_api --exclude download --exclude xtask
          if ${{ !!matrix.whl_local_version }}; then cargo set-version "$VERSION+"${{ matrix.whl_local_version }} -p voicevox_core_python_api; fi
      - name: cache target
        uses: Swatinem/rust-cache@v2
        if: inputs.is_production != 'true'
      - name: build voicevox_core_c_api
        shell: bash
        run: |
          function build() {
            cargo build -p voicevox_core_c_api -vv --features ${{ matrix.features }}, --target ${{ matrix.target }} --release
          }
          if ${{ inputs.is_production != 'true' }}; then
            build
          else
            build > /dev/null 2>&1
          fi
        env:
          RUSTFLAGS: -C panic=abort
          ORT_USE_CUDA: ${{ matrix.use_cuda }}
      - name: build voicevox_core_python_api
        if: matrix.whl_local_version
        id: build-voicevox-core-python-api
        run: |
          rm -rf ./target/wheels
          pip install -r ./crates/voicevox_core_python_api/requirements.txt
          function build() {
            maturin build --manifest-path ./crates/voicevox_core_python_api/Cargo.toml --features ${{ matrix.features }}, --target ${{ matrix.target }} --release
          }
          if ${{ inputs.is_production != 'true' }}; then
            build
          else
            build > /dev/null 2>&1
          fi
          echo "whl=$(find ./target/wheels -type f)" >> "$GITHUB_OUTPUT"
        env:
          ORT_USE_CUDA: ${{ matrix.use_cuda }}
      - name: build voicevox_core_java_api
        if: contains(matrix.target, 'android')
        run: |
          function build() {
            cargo build -p voicevox_core_java_api -vv --features ${{ matrix.features }}, --target ${{ matrix.target }} --release
          }
          if ${{ inputs.is_production != 'true' }}; then
            build
          else
            build > /dev/null 2>&1
          fi
      - name: Organize artifact
        run: |
          mkdir -p "artifact/${{ env.ASSET_NAME }}"
          cp -v crates/voicevox_core_c_api/include/voicevox_core.h "artifact/${{ env.ASSET_NAME }}"
          cp -v target/${{ matrix.target }}/release/*voicevox_core.{dll,so,dylib} "artifact/${{ env.ASSET_NAME }}" || true
          cp -v target/${{ matrix.target }}/release/voicevox_core.dll.lib "artifact/${{ env.ASSET_NAME }}/voicevox_core.lib" || true
          cp -v -n target/${{ matrix.target }}/release/build/onnxruntime-sys-*/out/onnxruntime_*/onnxruntime-*/lib/*.{dll,so.*,so,dylib} "artifact/${{ env.ASSET_NAME }}" || true
          # libonnxruntimeについてはバージョン付のshared libraryを使用するためバージョンがついてないものを削除する
          rm -f artifact/${{ env.ASSET_NAME }}/libonnxruntime.{so,dylib}
          cp -v README.md "artifact/${{ env.ASSET_NAME }}/README.txt"
          cp -vr model "artifact/${{ env.ASSET_NAME }}/"
          echo "${{ env.VERSION }}" > "artifact/${{ env.ASSET_NAME }}/VERSION"

          mkdir java_artifact
          cp -v target/${{ matrix.target }}/release/libvoicevox_core_java_api.so java_artifact/ || true
      - name: Code signing (Windows)
        if: startsWith(matrix.os, 'windows') && inputs.code_signing == 'true'
        run: |
          bash build_util/codesign.bash "artifact/${{ env.ASSET_NAME }}/voicevox_core.dll"
        env:
          ESIGNERCKA_USERNAME: ${{ secrets.ESIGNERCKA_USERNAME }}
          ESIGNERCKA_PASSWORD: ${{ secrets.ESIGNERCKA_PASSWORD }}
          ESIGNERCKA_TOTP_SECRET: ${{ secrets.ESIGNERCKA_TOTP_SECRET }}
      - name: Upload artifact to build XCFramework
        if: contains(matrix.target, 'ios')
        uses: actions/upload-artifact@v3
        with:
          name: voicevox_core-${{ matrix.target }}
          path: artifact/${{ env.ASSET_NAME }}
      - name: Archive artifact
        run: |
          cd artifact
          7z a "../${{ env.ASSET_NAME }}.zip" "${{ env.ASSET_NAME }}"
      - name: Upload to Release
        if: needs.config.outputs.deploy == 'true' && !contains(matrix.target, 'ios')
        uses: softprops/action-gh-release@v1
        with:
          prerelease: true
          tag_name: ${{ env.VERSION }}
          files: |-
            ${{ env.ASSET_NAME }}.zip
          target_commitish: ${{ github.sha }}
      - name: Upload Python whl to Release
        if: needs.config.outputs.deploy == 'true' && matrix.whl_local_version
        uses: softprops/action-gh-release@v1
        with:
          prerelease: true
          tag_name: ${{ env.VERSION }}
          files: |-
            ${{ steps.build-voicevox-core-python-api.outputs.whl }}
          target_commitish: ${{ github.sha }}
      - name: Upload voicevox_core_java_api artifact
        if: needs.config.outputs.deploy == 'true' && contains(matrix.target, 'android')
        uses: actions/upload-artifact@v3
        with:
          name: voicevox_core_java_api-${{ matrix.artifact_name }}
          path: java_artifact

  build_xcframework:
    if: ${{ !(github.event_name != 'release' && github.event_name != 'workflow_dispatch') }} # !env.IS_SIMPLE_TEST と同じ
    needs: [config, build_and_deploy]
    runs-on: macos-12
    env:
      ASSET_NAME: voicevox_core-ios-xcframework-cpu-${{ needs.config.outputs.version }}
    steps:
      - uses: actions/checkout@v3
      - uses: actions/download-artifact@v2
        with:
          name: voicevox_core-x86_64-apple-ios
          path: artifact/voicevox_core-x86_64-apple-ios
      - uses: actions/download-artifact@v2
        with:
          name: voicevox_core-aarch64-apple-ios-sim
          path: artifact/voicevox_core-aarch64-apple-ios-sim
      - uses: actions/download-artifact@v2
        with:
          name: voicevox_core-aarch64-apple-ios
          path: artifact/voicevox_core-aarch64-apple-ios
      - name: Create fat binary
        run: |
          mkdir -p "artifact/voicevox_core-sim"
          lipo -create "artifact/voicevox_core-x86_64-apple-ios/libvoicevox_core.dylib" "artifact/voicevox_core-aarch64-apple-ios-sim/libvoicevox_core.dylib" -output "artifact/voicevox_core-sim/libvoicevox_core.dylib"
      - name: Create XCFramework
        run: |
          mkdir -p "artifact/${{ env.ASSET_NAME }}"
          # 必要なファイルだけコピー
          mkdir -p "Headers-sim"
          cp -v artifact/voicevox_core-x86_64-apple-ios/voicevox_core.h "Headers-sim"
          cp -v crates/voicevox_core_c_api/xcframework/Headers/module.modulemap "Headers-sim"
          mkdir -p "Headers-aarch64"
          cp -v artifact/voicevox_core-aarch64-apple-ios/voicevox_core.h "Headers-aarch64"
          cp -v crates/voicevox_core_c_api/xcframework/Headers/module.modulemap "Headers-aarch64"
          xcodebuild -create-xcframework \
            -library "artifact/voicevox_core-sim/libvoicevox_core.dylib" \
            -headers "Headers-sim" \
            -library "artifact/voicevox_core-aarch64-apple-ios/libvoicevox_core.dylib" \
            -headers "Headers-aarch64" \
            -output "artifact/${{ env.ASSET_NAME }}/voicevox_core.xcframework"
      - name: Archive artifact
        run: |
          cd artifact/${{ env.ASSET_NAME }}
          7z a "../../${{ env.ASSET_NAME }}.zip" "voicevox_core.xcframework"
      - name: Upload to Release
        if: needs.config.outputs.deploy == 'true'
<<<<<<< HEAD
        uses: softprops/action-gh-release@v1
        with:
          prerelease: true
          tag_name: ${{ env.VERSION }}
          files: |-
            ${{ env.ASSET_NAME }}.zip
          target_commitish: ${{ github.sha }}

  deploy_model:
    runs-on: ubuntu-latest
    steps:
      - uses: actions/checkout@v3
      - name: Checkout VOICEVOX FAT RESOURCE
        if: inputs.is_production == 'true'
        uses: actions/checkout@v3
        with:
          repository: VOICEVOX/voicevox_fat_resource
          ref: ${{ env.VOICEVOX_FAT_RESOURCE_VERSION }}
          path: download/fat_resource
      - name: Raplace resource
        if: inputs.is_production == 'true'
        shell: bash
        run: |
          rm -r ./model; mv download/fat_resource/core/model ./model
      - name: Set ASSET_NAME env var
        run: echo "ASSET_NAME=model-${{ env.VERSION }}" >> "$GITHUB_ENV"
      - name: Create artifact
        run: |
          mkdir "artifact"
          mv model "artifact/${{ env.ASSET_NAME }}/"
      - name: Archive artifact
        run: |
          cd artifact
          7z a "../${{ env.ASSET_NAME }}.zip" "${{ env.ASSET_NAME }}"
      - name: Upload to Release
        if: needs.config.outputs.deploy == 'true'
=======
>>>>>>> 5359c7f2
        uses: softprops/action-gh-release@v1
        with:
          prerelease: true
          tag_name: ${{ env.VERSION }}
          files: |-
            ${{ env.ASSET_NAME }}.zip
          target_commitish: ${{ github.sha }}

  build_java_package:
    runs-on: ubuntu-latest
    if: ${{ !(github.event_name != 'release' && github.event_name != 'workflow_dispatch') }} # !env.IS_SIMPLE_TEST と同じ
    needs: [config, build_and_deploy]
    steps:
      - uses: actions/checkout@v3
      - name: Set up Rust
        uses: ./.github/actions/rust-toolchain-from-file
      - name: Set up Java
        uses: actions/setup-java@v2
        with:
          java-version: "17"
          distribution: "adopt"
      - uses: nttld/setup-ndk@v1
        id: setup-ndk
        with:
          ndk-version: r25b
      - name: Install cargo-binstall
        uses: taiki-e/install-action@cargo-binstall
      - name: Install cargo-edit
        run: cargo binstall cargo-edit@^0.11 --no-confirm
      - name: set cargo version
        run: |
          cargo set-version "$VERSION" -p voicevox_core_java_api

      - name: "Download artifact (android-arm64-cpu)"
        uses: actions/download-artifact@v3
        with:
          name: voicevox_core_java_api-android-arm64-cpu
          path: artifact/android-arm64-cpu

      - name: "Download artifact (android-x86_64-cpu)"
        uses: actions/download-artifact@v3
        with:
          name: voicevox_core_java_api-android-x86_64-cpu
          path: artifact/android-x86_64-cpu

      - name: Print tree
        run: tree artifact

      - name: Build voicevoxcore-android
        run: |
          rm -rf crates/voicevox_core_java_api/lib/src/main/resources/dll
          cat <<EOF | while read -r line; do
          android-arm64-cpu|arm64-v8a
          android-x86_64-cpu|x86_64
          EOF
            IFS='|' read -r artifact_name target <<< "$line"
            mkdir "crates/voicevox_core_java_api/lib/src/main/resources/jniLibs/${target}/"
            cp -v "artifact/$artifact_name"/* "crates/voicevox_core_java_api/lib/src/main/resources/jniLibs/${target}/"
          done

          cp ${{ steps.setup-ndk.outputs.ndk-path }}/toolchains/llvm/prebuilt/linux-x86_64/sysroot/usr/lib/aarch64-linux-android/libc++_shared.so crates/voicevox_core_java_api/lib/src/main/resources/jniLibs/arm64-v8a/
          cp ${{ steps.setup-ndk.outputs.ndk-path }}/toolchains/llvm/prebuilt/linux-x86_64/sysroot/usr/lib/x86_64-linux-android/libc++_shared.so crates/voicevox_core_java_api/lib/src/main/resources/jniLibs/x86_64/

          cd crates/voicevox_core_java_api
          OS=android DEVICE=cpu gradle publishToMavenLocal

      - name: Package
        run: |
          cd ~/.m2/repository
          rm -rf dev || true
          zip -r /tmp/java_packages.zip .

      - name: Upload to Release
        if: needs.config.outputs.deploy == 'true'
        uses: softprops/action-gh-release@v1
        with:
          prerelease: true
          tag_name: ${{ env.VERSION }}
          files: |-
            /tmp/java_packages.zip
          target_commitish: ${{ github.sha }}

  download_test:
    needs: [config, build_and_deploy]
    if: needs.config.outputs.deploy == 'true'
    uses: ./.github/workflows/download_test.yml
    with:
      version: ${{ inputs.version }}<|MERGE_RESOLUTION|>--- conflicted
+++ resolved
@@ -32,11 +32,7 @@
   VOICEVOX_FAT_RESOURCE_VERSION: "0.15.0-preview.3"
   # releaseタグ名か、workflow_dispatchでのバージョン名か、'0.0.0'が入る
   VERSION: ${{ github.event.release.tag_name || inputs.version || '0.0.0' }}
-<<<<<<< HEAD
   PRODUCTION_REPOSITORY_TAG: "0.15.0-preview.3" # 製品版のタグ名
-=======
-  PRODUCTION_REPOSITORY_TAG: "0.15.0-preview.2" # 製品版のタグ名
->>>>>>> 5359c7f2
   # 簡易テストとするかどうか。releaseとworkflow_dispatch以外は簡易テストとする
   IS_SIMPLE_TEST: ${{ github.event_name != 'release' && github.event_name != 'workflow_dispatch' }}
 
@@ -243,16 +239,6 @@
           repository: VOICEVOX/voicevox_resource
           ref: ${{ env.VOICEVOX_RESOURCE_VERSION }}
           path: download/resource
-<<<<<<< HEAD
-=======
-      - name: Checkout VOICEVOX FAT RESOURCE
-        if: inputs.is_production == 'true'
-        uses: actions/checkout@v3
-        with:
-          repository: VOICEVOX/voicevox_fat_resource
-          ref: ${{ env.VOICEVOX_FAT_RESOURCE_VERSION }}
-          path: download/fat_resource
->>>>>>> 5359c7f2
       - name: Raplace resource
         if: inputs.is_production == 'true'
         shell: bash
@@ -415,7 +401,6 @@
           7z a "../../${{ env.ASSET_NAME }}.zip" "voicevox_core.xcframework"
       - name: Upload to Release
         if: needs.config.outputs.deploy == 'true'
-<<<<<<< HEAD
         uses: softprops/action-gh-release@v1
         with:
           prerelease: true
@@ -426,6 +411,9 @@
 
   deploy_model:
     runs-on: ubuntu-latest
+    needs: config
+    env:
+      ASSET_NAME: model-${{ needs.config.outputs.version }}
     steps:
       - uses: actions/checkout@v3
       - name: Checkout VOICEVOX FAT RESOURCE
@@ -440,8 +428,6 @@
         shell: bash
         run: |
           rm -r ./model; mv download/fat_resource/core/model ./model
-      - name: Set ASSET_NAME env var
-        run: echo "ASSET_NAME=model-${{ env.VERSION }}" >> "$GITHUB_ENV"
       - name: Create artifact
         run: |
           mkdir "artifact"
@@ -452,8 +438,6 @@
           7z a "../${{ env.ASSET_NAME }}.zip" "${{ env.ASSET_NAME }}"
       - name: Upload to Release
         if: needs.config.outputs.deploy == 'true'
-=======
->>>>>>> 5359c7f2
         uses: softprops/action-gh-release@v1
         with:
           prerelease: true
