--- conflicted
+++ resolved
@@ -374,8 +374,8 @@
         with:
           repo_token: ${{ secrets.GITHUB_TOKEN }}
           tag: ${{ github.ref }} # ==> github.event.release.tag_name
-<<<<<<< HEAD
-          file: core.zip
+          file: release/*.zip
+          file_glob: true
 
   build-win-cpp-example:
     runs-on: windows-latest
@@ -414,8 +414,4 @@
       working-directory: ${{env.GITHUB_WORKSPACE}}
       # Add additional options to the MSBuild command line here (like platform or verbosity level).
       # See https://docs.microsoft.com/visualstudio/msbuild/msbuild-command-line-reference
-      run: msbuild /m /p:Configuration=${{env.BUILD_CONFIGURATION}} ${{env.SOLUTION_FILE_PATH}}
-=======
-          file: release/*.zip
-          file_glob: true
->>>>>>> 802ef91d
+      run: msbuild /m /p:Configuration=${{env.BUILD_CONFIGURATION}} ${{env.SOLUTION_FILE_PATH}}