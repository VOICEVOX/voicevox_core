name: Build C++ Shared Library

on:
  push:
    branches:
      # - main
  release:
    types:
      - published
  pull_request:
  workflow_dispatch:

env:
  # Raw character weights are not public.
  # Skip uploading to GitHub Release on public repo.
  SKIP_UPLOADING_RELEASE_ASSET: ${{ secrets.SKIP_UPLOADING_RELEASE_ASSET || '1' }}

jobs:
  build-cpp-shared:
    strategy:
      fail-fast: false
      matrix:
        include:
          - os: windows-2019
            device: gpu
            python_architecture: 'x64'
            onnxruntime_url: https://github.com/microsoft/onnxruntime/releases/download/v1.10.0/onnxruntime-win-x64-gpu-1.10.0.zip
            artifact_name: windows-x64-cuda

          - os: windows-2019
            device: cpu-x64
            python_architecture: 'x64'
            onnxruntime_url: https://github.com/microsoft/onnxruntime/releases/download/v1.10.0/onnxruntime-win-x64-1.10.0.zip
            artifact_name: windows-x64-cpu

          - os: windows-2019
            device: cpu-x86
            python_architecture: 'x86'
            onnxruntime_url: https://github.com/microsoft/onnxruntime/releases/download/v1.10.0/onnxruntime-win-x86-1.10.0.zip
            cmake_additional_options: -DCMAKE_GENERATOR_PLATFORM=Win32
            artifact_name: windows-x86-cpu

          - os: windows-2019
            device: cpu-arm64
            onnxruntime_url: https://github.com/microsoft/onnxruntime/releases/download/v1.10.0/onnxruntime-win-arm64-1.10.0.zip
            cmake_additional_options: -DCMAKE_GENERATOR_PLATFORM=arm64
            artifact_name: windows-arm64-cpu

          - os: windows-2019
            device: cpu-arm
            onnxruntime_url: https://github.com/microsoft/onnxruntime/releases/download/v1.10.0/onnxruntime-win-arm-1.10.0.zip
            cmake_additional_options: -DCMAKE_GENERATOR_PLATFORM=arm
            artifact_name: windows-arm-cpu

          - os: windows-2019
            device: directml
            python_architecture: 'x64'
            onnxruntime_url: https://github.com/microsoft/onnxruntime/releases/download/v1.10.0/Microsoft.ML.OnnxRuntime.DirectML.1.10.0.zip
            directml_url: https://www.nuget.org/api/v2/package/Microsoft.AI.DirectML/1.8.0
            cmake_additional_options: -DDIRECTML=ON -DDIRECTML_DIR=download/directml
            artifact_name: windows-x64-directml

          - os: macos-10.15
            device: cpu-x64
            python_architecture: 'x64'
            onnxruntime_url: https://github.com/microsoft/onnxruntime/releases/download/v1.10.0/onnxruntime-osx-universal2-1.10.0.tgz
            artifact_name: osx-universal2-cpu

          - os: ubuntu-18.04
            device: gpu
            python_architecture: 'x64'
            onnxruntime_url: https://github.com/microsoft/onnxruntime/releases/download/v1.10.0/onnxruntime-linux-x64-gpu-1.10.0.tgz
            artifact_name: linux-x64-gpu
            cc_version: '8'
            cxx_version: '8'

          - os: ubuntu-18.04
            device: cpu-x64
            python_architecture: 'x64'
            onnxruntime_url: https://github.com/microsoft/onnxruntime/releases/download/v1.10.0/onnxruntime-linux-x64-1.10.0.tgz
            artifact_name: linux-x64-cpu
            cc_version: '8'
            cxx_version: '8'

          - os: ubuntu-18.04
            device: cpu-armhf
            onnxruntime_url: https://github.com/VOICEVOX/onnxruntime-builder/releases/download/1.10.0.1/onnxruntime-linux-armhf-cpu-v1.10.0.tgz
            artifact_name: linux-armhf-cpu
            cc_version: '8'
            cxx_version: '8'
            arch: arm-linux-gnueabihf

          - os: ubuntu-18.04
            device: cpu-arm64
            onnxruntime_url: https://github.com/VOICEVOX/onnxruntime-builder/releases/download/1.10.0.1/onnxruntime-linux-arm64-cpu-v1.10.0.tgz
            artifact_name: linux-arm64-cpu
            cc_version: '8'
            cxx_version: '8'
            arch: aarch64-linux-gnu

    runs-on: ${{ matrix.os }}

    env:
      # prefix usage: "", "arm-linux-gnueabihf-" => "gcc-8", "arm-linux-gnueabihf-gcc-8" (command name)
      # suffix usage: "", "-arm-linux-gnueabihf" => "gcc-8", "gcc-8-arm-linux-gnueabihf" (package name)
      ARCH_PREFIX: "${{ (matrix.arch != '' && matrix.arch) || '' }}${{ (matrix.arch != '' && '-') || '' }}"
      ARCH_SUFFIX: "${{ (matrix.arch != '' && '-') || '' }}${{ (matrix.arch != '' && matrix.arch) || '' }}"

    steps:
      - uses: actions/checkout@v2
        with:
          submodules: true

      - name: Setup Python
        if: matrix.python_architecture != ''
        id: setup-python
        uses: actions/setup-python@v2
        with:
          python-version: 3.8
          architecture: ${{ matrix.python_architecture }}
          cache: pip

      - run: mkdir download

      # ONNX Runtime
      - name: Export ONNX Runtime url to calc hash
        shell: bash
        run: echo "${{ matrix.onnxruntime_url }}" > download/onnxruntime_url.txt

      - name: Cache ONNX Runtime
        uses: actions/cache@v2
        id: onnxruntime-cache
        with:
          key: onnxruntime-cache-v1-${{ hashFiles('download/onnxruntime_url.txt') }}
          path: download/onnxruntime

      - name: Export DirectML url to calc hash
        if: endswith(matrix.artifact_name, '-directml')
        shell: bash
        run: echo "${{matrix.directml_url}}" >> download/directml_url.txt

      - name: Cache DirectML
        if: endswith(matrix.artifact_name, '-directml')
        uses: actions/cache@v2
        id: directml-cache
        with:
          key: directml-cache-v1-${{ hashFiles('download/directml_url.txt') }}
          path: download/directml

      # download/onnxruntime/lib/onnxruntime.dll
      - name: Download ONNX Runtime (zip)
        if: steps.onnxruntime-cache.outputs.cache-hit != 'true' && endsWith(matrix.onnxruntime_url, '.zip')
        shell: bash
        run: |
          curl -L "${{ matrix.onnxruntime_url }}" > download/onnxruntime.zip
          mkdir -p download/onnxruntime

          # strip-components
          TEMPDIR=$(mktemp -d)
          unzip download/onnxruntime.zip -d "${TEMPDIR}"

          if [[ ${{ matrix.artifact_name }} != *-directml ]]; then
            mv "${TEMPDIR}"/*/* download/onnxruntime/
          else
            mv "${TEMPDIR}"/* download/onnxruntime/
          fi

          rm -rf "${TEMPDIR}"

          rm download/onnxruntime.zip

      # download/onnxruntime/lib/libonnxruntime.so
      # download/onnxruntime/lib/libonnxruntime.dylib
      - name: Download ONNX Runtime (tgz)
        if: steps.onnxruntime-cache.outputs.cache-hit != 'true' && endsWith(matrix.onnxruntime_url, '.tgz')
        shell: bash
        run: |
          curl -L "${{ matrix.onnxruntime_url }}" > download/onnxruntime.tgz
          mkdir -p download/onnxruntime
          tar xf download/onnxruntime.tgz -C download/onnxruntime --strip-components 1
          rm download/onnxruntime.tgz

      # download directml
      - name: Download DirectML
        if: steps.directml-cache.outputs.cache-hit != 'true' && endswith(matrix.artifact_name, '-directml')
        shell: bash
        run: |
          curl -L "${{matrix.directml_url}}" -o download/directml.zip
          mkdir -p download/directml

          # strip-components
          TEMPDIR=$(mktemp -d)
          unzip download/directml.zip -d "${TEMPDIR}"
          mv "${TEMPDIR}"/* download/directml/.
          rm -rf "${TEMPDIR}"

          rm download/directml.zip

          ls download/directml

      # Build
      - if: startsWith(matrix.os, 'windows')
        uses: ilammy/msvc-dev-cmd@v1
        with:
          arch: ${{ matrix.python_architecture }}

      - if: startsWith(matrix.os, 'mac')
        uses: jwlawson/actions-setup-cmake@v1.9

      # gcc 7 (ubuntu-18.04 default) does not have stdc++fs
      - name: Install build dependencies
        if: startsWith(matrix.os, 'ubuntu')
        shell: bash
        run: |
          sudo apt-get update
          sudo apt-get install -y \
            gcc-${{ matrix.cc_version }}${{ env.ARCH_SUFFIX }} \
            g++-${{ matrix.cxx_version }}${{ env.ARCH_SUFFIX }} \
            cmake

      - name: Configure (Windows)
        if: startsWith(matrix.os, 'windows')
        shell: bash
        run: |
          cmake -DONNXRUNTIME_DIR=download/onnxruntime ${{ matrix.cmake_additional_options }} .

      # libcore.dylib for macOS universal
      - name: Configure (macOS)
        if: startsWith(matrix.os, 'macos')
        shell: bash
        run: |
          env CMAKE_OSX_ARCHITECTURES="x86_64;arm64" cmake -DONNXRUNTIME_DIR=download/onnxruntime ${{ matrix.cmake_additional_options }} .

      - name: Configure (Linux)
        if: startsWith(matrix.os, 'ubuntu')
        shell: bash
        env:
          CC: ${{ env.ARCH_PREFIX }}gcc-${{ matrix.cc_version }}
          CXX: ${{ env.ARCH_PREFIX }}g++-${{ matrix.cxx_version }}
        run: |
          cmake -DONNXRUNTIME_DIR=download/onnxruntime ${{ matrix.cmake_additional_options }} .

      - name: Build
        shell: bash
        run: |
          cmake --build . --config Release

          # copy lib to core/lib/* and set rpath (linux)
          cmake --install .

      - name: Unit test ${{ matrix.python_architecture }}
        if: matrix.python_architecture != ''
        shell: bash
        run: |
          pip install -r requirements.txt
          python setup.py test

      - name: Set BUILD_IDENTIFIER env var
        shell: bash
        run: |
          echo "BUILD_IDENTIFIER=${GITHUB_REF##*/}" >> $GITHUB_ENV

      - name: Set ASSET_NAME env var
        shell: bash
        run: |
          echo "ASSET_NAME=voicevox_core-${{ matrix.artifact_name }}-${{ env.BUILD_IDENTIFIER }}" >> $GITHUB_ENV

      - name: Organize artifact
        shell: bash
        run: |
          mkdir -p "artifact/${{ env.ASSET_NAME }}"

          # copy Windows DLL if exists
          cp -v core/lib/core* "artifact/${{ env.ASSET_NAME }}" || true
          # copy Linux/macOS shared library if exists
          cp -v core/lib/libcore* "artifact/${{ env.ASSET_NAME }}" || true

          echo "${{ env.BUILD_IDENTIFIER }}" > "artifact/${{ env.ASSET_NAME }}/VERSION"

      # Upload
      - name: Upload artifact
        uses: actions/upload-artifact@v2
        with:
          name: ${{ matrix.artifact_name }}-cpp-shared
          path: artifact/${{ env.ASSET_NAME }}/*
          retention-days: 7

      - name: Archive artifact
        if: github.event.release.tag_name != '' && !startsWith(matrix.os, 'windows-')
        shell: bash
        run: |
          cd artifact
          zip -r "../${{ env.ASSET_NAME }}.zip" "${{ env.ASSET_NAME }}"

      - name: Archive artifact (Windows)
        if: github.event.release.tag_name != '' && startsWith(matrix.os, 'windows-')
        run: |
<<<<<<< HEAD
          powershell Compress-Archive -Path "artifact/${{ env.ASSET_NAME }}" -DestinationPath "${{ env.ASSET_NAME }}.zip"
=======
          sudo apt-get update
          sudo apt-get install -y \
              zip

      - name: Download and extract artifact
        uses: actions/download-artifact@v2
        with:
          path: artifacts/

      - name: Rearchive artifacts
        run: |
          mkdir release

          readarray -t MAPPINGS <<EOF
          windows-x64-cuda
          windows-x64-directml
          windows-x64-cpu
          windows-x86-cpu
          windows-arm64-cpu
          windows-arm-cpu
          osx-universal2-cpu
          linux-x64-gpu
          linux-x64-cpu
          linux-armhf-cpu
          linux-arm64-cpu
          EOF

          for KND in "${MAPPINGS[@]}"; do
            cp core/src/core.h "artifacts/${KND}-cpp-shared"
            echo "${{ env.BUILD_IDENTIFIER }}" > "artifacts/${KND}-cpp-shared/VERSION"
            
            cd "artifacts/${KND}-cpp-shared"
            zip -r "../../release/${KND}-cpp-shared.zip" *
            cd -
          done

      - name: Upload artifact
        uses: actions/upload-artifact@v2
        with:
          name: core
          path: artifacts/*
>>>>>>> 9fc38249

      - name: Upload to Release
        if: github.event.release.tag_name != '' && env.SKIP_UPLOADING_RELEASE_ASSET == '0'
        uses: svenstaro/upload-release-action@v2
        with:
          repo_token: ${{ secrets.GITHUB_TOKEN }}
          tag: ${{ github.ref }} # ==> github.event.release.tag_name
          file: ${{ env.ASSET_NAME }}.zip

  build-win-cpp-example:
    runs-on: windows-latest
    needs: [build-cpp-shared]

    env:
      # Path to the solution file relative to the root of the project.
      SOLUTION_FILE_PATH: example\cpp\windows\windows_example.sln

      # Configuration type to build.
      # You can convert this to a build matrix if you need coverage of multiple configuration types.
      # https://docs.github.com/actions/learn-github-actions/managing-complex-workflows#using-a-build-matrix
      BUILD_CONFIGURATION: Release

    steps:
    - uses: actions/checkout@v3

    - name: Add MSBuild to PATH
      uses: microsoft/setup-msbuild@v1.0.2

    - name: Restore NuGet packages
      working-directory: ${{env.GITHUB_WORKSPACE}}
      run: nuget restore ${{env.SOLUTION_FILE_PATH}}

    - name: Download and extract artifact
      uses: actions/download-artifact@v2
      id: download
      with:
        name: windows-x64-cpu-cpp-shared
        path: artifacts\

    - name: Copy core.lib
      working-directory: ${{env.GITHUB_WORKSPACE}}
      run: |
        mkdir example\cpp\windows\simple_tts\lib\x64
        copy ${{steps.download.outputs.download-path}}\core.lib example\cpp\windows\simple_tts\lib\x64

    - name: Build
      working-directory: ${{env.GITHUB_WORKSPACE}}
      # Add additional options to the MSBuild command line here (like platform or verbosity level).
      # See https://docs.microsoft.com/visualstudio/msbuild/msbuild-command-line-reference
      run: msbuild /m /p:Configuration=${{env.BUILD_CONFIGURATION}} ${{env.SOLUTION_FILE_PATH}}<|MERGE_RESOLUTION|>--- conflicted
+++ resolved
@@ -295,51 +295,7 @@
       - name: Archive artifact (Windows)
         if: github.event.release.tag_name != '' && startsWith(matrix.os, 'windows-')
         run: |
-<<<<<<< HEAD
           powershell Compress-Archive -Path "artifact/${{ env.ASSET_NAME }}" -DestinationPath "${{ env.ASSET_NAME }}.zip"
-=======
-          sudo apt-get update
-          sudo apt-get install -y \
-              zip
-
-      - name: Download and extract artifact
-        uses: actions/download-artifact@v2
-        with:
-          path: artifacts/
-
-      - name: Rearchive artifacts
-        run: |
-          mkdir release
-
-          readarray -t MAPPINGS <<EOF
-          windows-x64-cuda
-          windows-x64-directml
-          windows-x64-cpu
-          windows-x86-cpu
-          windows-arm64-cpu
-          windows-arm-cpu
-          osx-universal2-cpu
-          linux-x64-gpu
-          linux-x64-cpu
-          linux-armhf-cpu
-          linux-arm64-cpu
-          EOF
-
-          for KND in "${MAPPINGS[@]}"; do
-            cp core/src/core.h "artifacts/${KND}-cpp-shared"
-            echo "${{ env.BUILD_IDENTIFIER }}" > "artifacts/${KND}-cpp-shared/VERSION"
-            
-            cd "artifacts/${KND}-cpp-shared"
-            zip -r "../../release/${KND}-cpp-shared.zip" *
-            cd -
-          done
-
-      - name: Upload artifact
-        uses: actions/upload-artifact@v2
-        with:
-          name: core
-          path: artifacts/*
->>>>>>> 9fc38249
 
       - name: Upload to Release
         if: github.event.release.tag_name != '' && env.SKIP_UPLOADING_RELEASE_ASSET == '0'
