--- conflicted
+++ resolved
@@ -189,11 +189,7 @@
         if: ${{ env.VERSION == 'prerelease-latest' }}
         run: |
           VERSION=$(
-<<<<<<< HEAD
-            curl -s https://api.github.com/repos/VOICEVOX/voicevox_core/releases \
-=======
             curl -sSf https://api.github.com/repos/VOICEVOX/voicevox_core/releases \
->>>>>>> 43b63d7d
               -H 'authorization: Bearer ${{ github.token }}' \
               -H 'content-type: application/json' |
             jq -er '.[0].tag_name'
