name: test workflow

on:
  push:
  pull_request:
  workflow_dispatch:

env:
  CARGO_TERM_COLOR: always
  # 簡易テストとするかどうか。mainブランチとworkflow_dispatch以外は簡易テストとする
  IS_SIMPLE_TEST: ${{ github.ref != 'refs/heads/main' && github.event_name != 'workflow_dispatch' }}

defaults:
  run:
    shell: bash

jobs:
  shellcheck:
    runs-on: ubuntu-22.04
    steps:
      - uses: actions/checkout@v5
      - name: Update ShellCheck
        run: |
          sudo apt-get update
          sudo apt-get install -y shellcheck
      - name: ShellCheck
        run: git ls-files | grep -E '\.(ba)?sh' | xargs shellcheck

  actionlint:
    runs-on: ubuntu-22.04
    steps:
      - uses: actions/checkout@v5
      # ShellCheckとPyflakesをインストールしておくと、shell: bashとshell: pythonのコードを検査してくれるようになる
      #
      # 参考:
      # - https://github.com/rhysd/actionlint/blob/main/docs/checks.md#shellcheck-integration-for-run
      # - https://github.com/rhysd/actionlint/blob/main/docs/checks.md#pyflakes-integration-for-run
      - name: Update ShellCheck
        run: |
          sudo apt-get update
          sudo apt-get install -y shellcheck
      - name: Set up Python 3.10
        uses: actions/setup-python@v6
        with:
          python-version: "3.10"
      - name: Install Pyflakes
        run: pip install 'pyflakes>3,<4'
      - name: actionlint
        run: |
          bash <(curl -f --retry 3 --retry-delay 5 https://raw.githubusercontent.com/rhysd/actionlint/main/scripts/download-actionlint.bash)
          ./actionlint -color

  validate-cargo-lock:
    runs-on: ubuntu-22.04
    steps:
      - uses: actions/checkout@v5
      - name: Set up Rust
        uses: ./.github/actions/rust-toolchain-from-file
      - name: Validate Cargo.lock
        run: cargo metadata --locked --format-version 1 > /dev/null

  rust-lint:
    runs-on: windows-latest
    steps:
      - uses: actions/checkout@v5
      - name: Extract Rust API's MSRV
        id: msrv-for-rust-api
        run: |
          metadata=$(cargo metadata --format-version 1 --manifest-path ./crates/voicevox_core/Cargo.toml --no-deps)
          rust_version=$(
            jq -r '
              .workspace_default_members[] as $id
                | .packages[]
                | select(.id == $id).rust_version
              ' <<< "$metadata"
          )
          echo "rust-version=$rust_version" >> "$GITHUB_OUTPUT"
      - name: Set up Rust (for Rust API)
        uses: dtolnay/rust-toolchain@master
        with:
          toolchain: ${{ steps.msrv-for-rust-api.outputs.rust-version }}
          components: clippy
      - name: Set up Rust (for rest packages)
        uses: ./.github/actions/rust-toolchain-from-file
        with:
          components: clippy,rustfmt
      - name: Set up Python 3.10
        uses: actions/setup-python@v6
        with:
          python-version: "3.10"
      - uses: Swatinem/rust-cache@v2
      - run: cargo clippy -v --features load-onnxruntime --tests -- -D clippy::all -D warnings --no-deps
      - run: cargo clippy -v --features load-onnxruntime -- -D clippy::all -D warnings --no-deps
      - run: cargo clippy -v -p voicevox_core -p voicevox_core_c_api --features link-onnxruntime --tests -- -D clippy::all -D warnings --no-deps
      - run: cargo clippy -v -p voicevox_core -p voicevox_core_c_api --features link-onnxruntime -- -D clippy::all -D warnings --no-deps
      - name: Do `cargo check` the Rust API with its MSRV
        run: |
          rust_api=$(realpath ./crates/voicevox_core)
          mkdir /tmp/use-rust-api
          cd "$_"
          rustup override set ${{ steps.msrv-for-rust-api.outputs.rust-version }}
          cargo init
          cargo add base64ct@=1.6.0 # TODO: MSRVが1.85以上になったら不要
          cargo add jlabel@=0.1.4 # TODO: 〃
<<<<<<< HEAD
          cargo add smol_str@=0.3.2 # TODO: 〃
=======
          cargo add async-lock@=3.4.1 # TODO: 〃
>>>>>>> cb0d80b8
          cargo add --path "$rust_api" --features load-onnxruntime
          cargo check
          cargo rm voicevox_core
          cargo add --path "$rust_api" --features link-onnxruntime
          cargo check
      - run: cargo fmt -- --check

  rust-unit-test:
    runs-on: windows-latest
    steps:
      - uses: actions/checkout@v5
      - name: Set up Rust
        uses: ./.github/actions/rust-toolchain-from-file
      - name: Set up Python 3.10
        uses: actions/setup-python@v6
        with:
          python-version: "3.10"
      - uses: Swatinem/rust-cache@v2
        with:
          key: "cargo-unit-test-cache"
      - name: Run cargo unit test
        run: RUST_BACKTRACE=full cargo test --lib --bins -v -- --include-ignored
      - name: Run cargo documentation test
        run: RUST_BACKTRACE=full cargo test --doc -v

  rust-integration-test-strategy-matrix: # 実行対象の条件をフィルタリングする
    runs-on: ubuntu-latest
    outputs:
      includes: ${{ steps.strategy-matrix.outputs.includes }}
    steps:
      - name: declare strategy matrix
        id: strategy-matrix
        run: |
          # FIXME: `windows-2022`はテスト対象に含むべき
          includes='[
            { "os": "windows-2022", "can_skip_in_simple_test": true },
            { "os": "windows-2025", "can_skip_in_simple_test": true },
            { "os": "macos-14", "can_skip_in_simple_test": false },
            { "os": "macos-15-intel", "can_skip_in_simple_test": true },
            { "os": "ubuntu-22.04", "can_skip_in_simple_test": false },
            { "os": "ubuntu-24.04", "can_skip_in_simple_test": true }
          ]'

          # FIXME: composite action に切り出す
          if ${{ env.IS_SIMPLE_TEST }}; then
            includes=$(echo "$includes" | jq -c '[.[] | select(.can_skip_in_simple_test == false)]')
          fi
          includes=$(echo "$includes" | jq -c '[.[] | del(.can_skip_in_simple_test)]')
          echo "includes=${includes}" >> "$GITHUB_OUTPUT"

  rust-integration-test:
    needs: rust-integration-test-strategy-matrix
    strategy:
      fail-fast: false
      matrix:
        include: ${{ fromJson(needs.rust-integration-test-strategy-matrix.outputs.includes) }}
    runs-on: ${{ matrix.os }}
    steps:
      - uses: actions/checkout@v5
      - name: Set up Python 3.10
        uses: actions/setup-python@v6
        with:
          python-version: "3.10"
      - name: Set up Rust
        uses: ./.github/actions/rust-toolchain-from-file
      - uses: Swatinem/rust-cache@v2
        with:
          key: "cargo-integration-test-cache-${{ matrix.os }}"
      - name: Run cargo integration test (load-onnxruntime)
        run: RUST_BACKTRACE=full cargo test --test "*" -v -- --include-ignored

  c-header:
    runs-on: ubuntu-latest
    steps:
      - uses: actions/checkout@v5
      - name: Set up Rust
        uses: ./.github/actions/rust-toolchain-from-file
      - name: Install cargo-binstall
        uses: taiki-e/install-action@cargo-binstall
      - name: Extract the version of cbindgen that xtask depends on
        id: cbindgen-version
        run: |
          metadata=$(cargo metadata --format-version 1)
          version=$(
              jq -r '
                .workspace_members as $workspace_members
                  | (.packages[] | select(.name == "xtask").id | select(. as $id | $workspace_members | index($id))) as $xtask
                  | (.resolve.nodes[] | select(.id == $xtask).deps[] | select(.name == "cbindgen").pkg) as $cbindgen
                  | .packages[] | select(.id == $cbindgen).version
                ' <<< "$metadata"
          )
          echo "version=$version" >> "$GITHUB_OUTPUT"
      - name: Install cbindgen v${{ steps.cbindgen-version.outputs.version }}
        run: |
          cargo binstall \
            cbindgen@${{ steps.cbindgen-version.outputs.version }} \
            --pkg-url 'https://github.com/alsuren/cargo-quickinstall/releases/download/{ name }-{ version }-{ target }/{ name }-{ version }-{ target }.tar.gz' \
            --pkg-fmt tgz \
            --bin-dir '{ bin }{ binary-ext }' \
            --no-confirm \
            --log-level debug
      - name: Assert voicevox_core.h is up to date
        run: |
          cbindgen --crate voicevox_core_c_api -o /tmp/voicevox_core.h
          diff -u --color=always {/tmp,./crates/voicevox_core_c_api/include}/voicevox_core.h
      - name: Assert `cargo xtask update-c-header --verify` succeeds
        run: |
          cargo xtask update-c-header --verify
          git diff

  # TODO: "build-and-test-…"にする
  build-unix-cpp-example:
    strategy:
      fail-fast: false
      matrix:
        include:
          - os: macos-latest
            artifact_name: osx-x64-cpu-cpp-shared
          - os: ubuntu-latest
            artifact_name: linux-x64-cpu-cpp-shared
    runs-on: ${{ matrix.os }}
    steps:
      - uses: actions/checkout@v5
      - name: Set up Rust
        uses: ./.github/actions/rust-toolchain-from-file
      - name: Install cargo-binstall
        uses: taiki-e/install-action@cargo-binstall
      - name: build voicevox_core_c_api
        run: cargo build -p voicevox_core_c_api --features load-onnxruntime -v
      - name: 必要なfileをunix用exampleのディレクトリに移動させる
        run: |
          mkdir -p example/cpp/unix/voicevox_core/c_api/{include,lib}
          sed 's:^//\(#define VOICEVOX_LOAD_ONNXRUNTIME\)$:\1:' \
            crates/voicevox_core_c_api/include/voicevox_core.h \
            > example/cpp/unix/voicevox_core/c_api/include/voicevox_core.h
          cp -v target/debug/libvoicevox_core.{so,dylib} example/cpp/unix/voicevox_core/c_api/lib/ || true
          # FIXME: ↓この二つ要らないのでは？
          cp -v target/debug/libonnxruntime.so.* example/cpp/unix/voicevox_core/ || true
          cp -v target/debug/libonnxruntime.*.dylib example/cpp/unix/voicevox_core/ || true

      - if: startsWith(matrix.os, 'mac')
        uses: jwlawson/actions-setup-cmake@v2
      - name: Install build dependencies
        if: startsWith(matrix.os, 'ubuntu')
        run: |
          sudo apt-get update
          sudo apt-get install -y cmake
      - name: Build
        run: |
          cd example/cpp/unix
          cmake -S . -B build
          cmake --build build

  # TODO: "build-and-test-…"にする
  build-windows-cpp-example:
    strategy:
      fail-fast: false
    runs-on: windows-latest
    env:
      # Path to the solution file relative to the root of the project.
      SOLUTION_FILE_PATH: example\cpp\windows\windows_example.sln
      # Configuration type to build.
      BUILD_CONFIGURATION: Debug
    defaults:
      run:
        shell: pwsh

    steps:
      - uses: actions/checkout@v5
      - name: Set up Rust
        uses: ./.github/actions/rust-toolchain-from-file
      - name: Install cargo-binstall
        uses: taiki-e/install-action@cargo-binstall
      - name: build voicevox_core_c_api
        run: cargo build -p voicevox_core_c_api --features load-onnxruntime -v
      - name: 必要なfileをexampleのディレクトリに移動させる
        shell: bash
        run: |
          mkdir -p example/cpp/windows/simple_tts/lib/x64
          sed 's:^//\(#define VOICEVOX_LOAD_ONNXRUNTIME\)$:\1:' \
            crates/voicevox_core_c_api/include/voicevox_core.h \
            > example/cpp/windows/simple_tts/voicevox_core.h
          cp target/debug/voicevox_core.dll.lib example/cpp/windows/simple_tts/lib/x64/voicevox_core.lib

      - name: Add MSBuild to PATH
        uses: microsoft/setup-msbuild@v2
      - name: Restore NuGet packages
        working-directory: ${{env.GITHUB_WORKSPACE}}
        run: nuget restore ${{env.SOLUTION_FILE_PATH}}

      - name: Build
        working-directory: ${{env.GITHUB_WORKSPACE}}
        run: msbuild /m /p:Configuration=${{env.BUILD_CONFIGURATION}} ${{env.SOLUTION_FILE_PATH}}

  build-and-test-python-api:
    strategy:
      fail-fast: false
      matrix:
        include:
          - os: windows-latest
          - os: macos-latest
          - os: ubuntu-latest
    runs-on: ${{ matrix.os }}
    defaults:
      run:
        shell: bash
        working-directory: ./crates/voicevox_core_python_api
    steps:
      - uses: actions/checkout@v5
      - name: Set up Python 3.10
        uses: actions/setup-python@v6
        with:
          python-version: "3.10"
      - name: Set up Rust
        uses: ./.github/actions/rust-toolchain-from-file
      - run: |
          pip install --upgrade poetry
          poetry install --with dev --with test
      - run: cargo build -p test_util -v # build scriptにより/crates/test_util/data/の生成
      - run: poetry run maturin build --locked
      - run: poetry run maturin develop --locked
      - name: pytestを実行
        run: poetry run pytest ./python/test/
      - name: Exampleを実行
        run: |
          for file in ../../example/python/run{,-asyncio}.py; do
            poetry run python "$file" ../test_util/data/model/sample.vvm --dict-dir ../test_util/data/open_jtalk_dic_utf_8-1.11 --onnxruntime ../test_util/data/lib/*onnxruntime*
          done
  build-and-test-java-api:
    strategy:
      fail-fast: false
      matrix:
        include:
          - os: windows-latest
          - os: macos-latest
          - os: ubuntu-latest
    runs-on: ${{ matrix.os }}
    steps:
      - uses: actions/checkout@v5
      - name: Set up Rust
        uses: ./.github/actions/rust-toolchain-from-file
      - name: Set up Java
        uses: actions/setup-java@v5
        with:
          java-version: "11"
          distribution: "adopt"
      - name: 必要なDLLをコピーしてビルド
        working-directory: crates/voicevox_core_java_api
        run: |
          OS=$(tr '[:upper:]' '[:lower:]' <<<"$RUNNER_OS")
          ARCH=$(tr '[:upper:]' '[:lower:]' <<<"$RUNNER_ARCH")

          case "$RUNNER_OS" in
          Windows)
            DLL_NAME="voicevox_core_java_api.dll"
            ;;
          macOS)
            DLL_NAME="libvoicevox_core_java_api.dylib"
            ;;
          Linux)
            DLL_NAME="libvoicevox_core_java_api.so"
            ;;
          *)
            echo "Unsupported OS: $RUNNER_OS"
            exit 1
            ;;
          esac
          TARGET_NAME="$OS-$ARCH"

          # TODO: リポジトリとしてシンボリックリンクを張るか、コピーするべき
          cp ./gradle/wrapper/gradle-wrapper.jar ../../example/kotlin/gradle/wrapper/

          cargo build -p voicevox_core_java_api -v
          cargo build -p test_util -v # build scriptにより/crates/test_util/data/の生成
          mkdir -p "./lib/src/main/resources/dll/$TARGET_NAME"
          cp -v "../../target/debug/$DLL_NAME" "./lib/src/main/resources/dll/$TARGET_NAME/$DLL_NAME"
          echo "target = $TARGET_NAME, dll = $DLL_NAME"
          ./gradlew build
      - name: テストを実行
        working-directory: crates/voicevox_core_java_api
        run: ./gradlew test --info
      - name: Kotlin Exampleを実行
        working-directory: example/kotlin
        run: >
          ./gradlew run --args="
          --vvm ../../crates/test_util/data/model/sample.vvm
          --dictDir ../../crates/test_util/data/open_jtalk_dic_utf_8-1.11
          --onnxruntime $(find ../../crates/test_util/data/lib -name '*onnxruntime*')"<|MERGE_RESOLUTION|>--- conflicted
+++ resolved
@@ -102,11 +102,8 @@
           cargo init
           cargo add base64ct@=1.6.0 # TODO: MSRVが1.85以上になったら不要
           cargo add jlabel@=0.1.4 # TODO: 〃
-<<<<<<< HEAD
+          cargo add async-lock@=3.4.1 # TODO: 〃
           cargo add smol_str@=0.3.2 # TODO: 〃
-=======
-          cargo add async-lock@=3.4.1 # TODO: 〃
->>>>>>> cb0d80b8
           cargo add --path "$rust_api" --features load-onnxruntime
           cargo check
           cargo rm voicevox_core
