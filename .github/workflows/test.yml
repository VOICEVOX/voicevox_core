name: test workflow
on:
  push:
    branches:
      - "*"
      - "**/*"
  pull_request:
jobs:
  rust-lint:
    runs-on: windows-latest
    steps:
<<<<<<< HEAD
      - uses: actions/checkout@v2
      - name: Set up Rust
        uses: ./.github/actions/rust-toolchain-from-file
=======
      - uses: actions/checkout@v3
      - uses: actions-rs/toolchain@v1
>>>>>>> 3685cfa3
        with:
          components: clippy,rustfmt
      - name: Set up Python 3.8
        uses: actions/setup-python@v4
        with:
          python-version: "3.8"
      - uses: Swatinem/rust-cache@v2
      - run: cargo clippy --all-features --features onnxruntime/disable-sys-build-script --tests -- -D clippy::all -D warnings --no-deps
      - run: cargo clippy --all-features --features onnxruntime/disable-sys-build-script -- -D clippy::all -D warnings --no-deps
      - run: cargo fmt -- --check

  rust-test:
    strategy:
      fail-fast: false
      matrix:
        include:
          - os: windows-2019
            features: ""
          - os: windows-2022
            features: ""
          - os: windows-2019
            features: directml
          - os: windows-2022
            features: directml
          - os: macos-11
            features: ""
          - os: macos-12
            features: ""
          - os: ubuntu-20.04
            features: ""
          - os: ubuntu-22.04
            features: ""
    runs-on: ${{ matrix.os }}
    steps:
      - uses: actions/checkout@v3
      - name: Set up Python 3.8
        uses: actions/setup-python@v4
        with:
          python-version: "3.8"
<<<<<<< HEAD
      - name: Set up Rust
        uses: ./.github/actions/rust-toolchain-from-file
      - uses: Swatinem/rust-cache@v1
=======
      - uses: actions-rs/toolchain@v1
      - uses: Swatinem/rust-cache@v2
>>>>>>> 3685cfa3
        with:
          # cargoのキャッシュが原因でテストが失敗する場合はバージョン部分をカウントアップすること
          key: "v2-cargo-test-cache-${{ matrix.features }}-${{ matrix.os }}"
      - name: Run cargo test
        shell: bash
        run: cargo test --features ,${{ matrix.features }}

  xtask-generate-c-header:
    runs-on: ubuntu-latest
    steps:
      - uses: actions/checkout@v3
      - name: Set up Rust
        uses: ./.github/actions/rust-toolchain-from-file
      - name: Install cargo-binstall
        uses: taiki-e/install-action@cargo-binstall
      - name: Install cbindgen
        uses: ./.github/actions/cargo-binstall-cbindgen
      - name: Generate voicevox_core_1.h
        run: cbindgen --crate voicevox_core_c_api -o ./voicevox_core_1.h
      - name: Generate voicevox_core_2.h
        run: cargo xtask generate-c-header -o ./voicevox_core_2.h
      - name: Assert these header files are same
        run: diff -u --color=always ./voicevox_core_{1,2}.h

  build-unix-cpp-example:
    strategy:
      fail-fast: false
      matrix:
        include:
          - os: macos-latest
            artifact_name: osx-x64-cpu-cpp-shared
          - os: ubuntu-latest
            artifact_name: linux-x64-cpu-cpp-shared
    runs-on: ${{ matrix.os }}
    steps:
      - uses: actions/checkout@v3
      - name: Set up Rust
        uses: ./.github/actions/rust-toolchain-from-file
      - name: Install cargo-binstall
        uses: taiki-e/install-action@cargo-binstall
      - name: Install cbindgen
        uses: ./.github/actions/cargo-binstall-cbindgen
      - name: build voicevox_core_c_api
        run: cargo build -p voicevox_core_c_api
      - name: voicevox_core.hを生成
        run: cbindgen --crate voicevox_core_c_api -o ./example/cpp/unix/voicevox_core/voicevox_core.h
      - name: 必要なfileをunix用exampleのディレクトリに移動させる
        run: |
          mkdir -p example/cpp/unix/voicevox_core/
          cp -v target/debug/libvoicevox_core.{so,dylib} example/cpp/unix/voicevox_core/ || true
          cp -v target/debug/build/onnxruntime-sys-*/out/onnxruntime_*/onnxruntime-*/lib/libonnxruntime.so.* example/cpp/unix/voicevox_core/ || true
          cp -v target/debug/build/onnxruntime-sys-*/out/onnxruntime_*/onnxruntime-*/lib/libonnxruntime.*.dylib example/cpp/unix/voicevox_core/ || true

      - if: startsWith(matrix.os, 'mac')
        uses: jwlawson/actions-setup-cmake@v1.13
      - name: Install build dependencies
        if: startsWith(matrix.os, 'ubuntu')
        shell: bash
        run: |
          sudo apt-get update
          sudo apt-get install -y cmake
      - name: Build
        shell: bash
        run: |
          cd example/cpp/unix
          cmake -S . -B build
          cmake --build build

  build-python-api:
    strategy:
      fail-fast: false
      matrix:
        include:
          - os: windows-latest
          - os: macos-latest
          - os: ubuntu-latest
    runs-on: ${{ matrix.os }}
    steps:
      - uses: actions/checkout@v3
      - name: Set up Python 3.8
        uses: actions/setup-python@v4
        with:
          python-version: "3.8"
      - name: Set up Rust
        uses: ./.github/actions/rust-toolchain-from-file
      - name: venv作成
        shell: bash
        run: |
          virtual_env="$RUNNER_TEMP"/.venv
          python -m venv "$virtual_env"
          if [ "$RUNNER_OS" = Windows ]; then
            echo "$virtual_env"/Scripts >>"$GITHUB_PATH"
          else
            echo "$virtual_env"/bin >>"$GITHUB_PATH"
          fi
          echo "VIRTUAL_ENV=$virtual_env" >>"$GITHUB_ENV"
      - shell: bash
        run: pip install -r ./crates/voicevox_core_python_api/requirements.txt
      - shell: bash
        run: cargo build -p voicevox_core_c_api
      - shell: bash
        run: maturin build --manifest-path ./crates/voicevox_core_python_api/Cargo.toml --locked
      - shell: bash
        run: maturin develop --manifest-path ./crates/voicevox_core_python_api/Cargo.toml --locked
      - name: 必要なDLLをカレントディレクトリにコピー
        run: |
          cp -v target/debug/build/onnxruntime-sys-*/out/onnxruntime_*/onnxruntime-*/lib/onnxruntime.dll . || true
          cp -v target/debug/build/onnxruntime-sys-*/out/onnxruntime_*/onnxruntime-*/lib/libonnxruntime.so.* . || true
          cp -v target/debug/build/onnxruntime-sys-*/out/onnxruntime_*/onnxruntime-*/lib/libonnxruntime.*.dylib . || true
      - name: '`maturin develop`でインストールした`voicevox_core_python_api`を実行'
        shell: python
        run: import voicevox_core

env:
  CARGO_TERM_COLOR: always<|MERGE_RESOLUTION|>--- conflicted
+++ resolved
@@ -9,14 +9,9 @@
   rust-lint:
     runs-on: windows-latest
     steps:
-<<<<<<< HEAD
-      - uses: actions/checkout@v2
+      - uses: actions/checkout@v3
       - name: Set up Rust
         uses: ./.github/actions/rust-toolchain-from-file
-=======
-      - uses: actions/checkout@v3
-      - uses: actions-rs/toolchain@v1
->>>>>>> 3685cfa3
         with:
           components: clippy,rustfmt
       - name: Set up Python 3.8
@@ -56,14 +51,9 @@
         uses: actions/setup-python@v4
         with:
           python-version: "3.8"
-<<<<<<< HEAD
       - name: Set up Rust
         uses: ./.github/actions/rust-toolchain-from-file
-      - uses: Swatinem/rust-cache@v1
-=======
-      - uses: actions-rs/toolchain@v1
       - uses: Swatinem/rust-cache@v2
->>>>>>> 3685cfa3
         with:
           # cargoのキャッシュが原因でテストが失敗する場合はバージョン部分をカウントアップすること
           key: "v2-cargo-test-cache-${{ matrix.features }}-${{ matrix.os }}"
