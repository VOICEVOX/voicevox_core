--- conflicted
+++ resolved
@@ -76,18 +76,11 @@
         run: cargo build -p voicevox_core_c_api --features generate-c-header
       - name: 必要なfileをunix用exampleのディレクトリに移動させる
         run: |
-<<<<<<< HEAD
-          cp -v target/voicevox_core.h example/cpp/unix/
-          cp -v target/debug/libvoicevox_core.{so,dylib} example/cpp/unix/ || true
-          cp -v target/debug/build/onnxruntime-sys-*/out/onnxruntime_*/onnxruntime-*/lib/libonnxruntime.so.* example/cpp/unix/ || true
-          cp -v target/debug/build/onnxruntime-sys-*/out/onnxruntime_*/onnxruntime-*/lib/libonnxruntime.*.dylib example/cpp/unix/ || true
-=======
           mkdir -p example/cpp/unix/voicevox_core/
-          cp -v target/core.h example/cpp/unix/voicevox_core/
-          cp -v target/debug/libcore.{so,dylib} example/cpp/unix/voicevox_core/ || true
+          cp -v target/voicevox_core.h example/cpp/unix/voicevox_core/
+          cp -v target/debug/libvoicevox_core.{so,dylib} example/cpp/unix/voicevox_core/ || true
           cp -v target/debug/build/onnxruntime-sys-*/out/onnxruntime_*/onnxruntime-*/lib/libonnxruntime.so.* example/cpp/unix/voicevox_core/ || true
           cp -v target/debug/build/onnxruntime-sys-*/out/onnxruntime_*/onnxruntime-*/lib/libonnxruntime.*.dylib example/cpp/unix/voicevox_core/ || true
->>>>>>> 4e07e7c1
 
       - if: startsWith(matrix.os, 'mac')
         uses: jwlawson/actions-setup-cmake@v1.9
