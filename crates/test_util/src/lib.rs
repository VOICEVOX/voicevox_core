<<<<<<< HEAD
use async_zip::{write::ZipFileWriter, Compression, ZipEntryBuilder};
use once_cell::sync::Lazy;
use std::{
    collections::HashMap,
    path::{Path, PathBuf},
};
use tokio::{
    fs::{self, File},
    io::{AsyncReadExt, AsyncWriteExt},
    sync::Mutex,
};

pub const OPEN_JTALK_DIC_DIR: &str = concat!(env!("OUT_DIR"), "/open_jtalk_dic_utf_8-1.11");

static PATH_MUTEX: Lazy<Mutex<HashMap<PathBuf, Mutex<()>>>> =
    Lazy::new(|| Mutex::new(HashMap::default()));

pub async fn convert_zip_vvm(dir: impl AsRef<Path>) -> PathBuf {
    let dir = dir.as_ref();
    let output_file_name = dir.file_name().unwrap().to_str().unwrap().to_owned() + ".vvm";

    let out_file_path = PathBuf::from(env!("OUT_DIR"))
        .join("test_data/models/")
        .join(output_file_name);
    let mut path_map = PATH_MUTEX.lock().await;
    if !path_map.contains_key(&out_file_path) {
        path_map.insert(out_file_path.clone(), Mutex::new(()));
    }
    let _m = path_map.get(&out_file_path).unwrap().lock().await;

    if !out_file_path.exists() {
        fs::create_dir_all(out_file_path.parent().unwrap())
            .await
            .unwrap();
        let mut out_file = File::create(&out_file_path).await.unwrap();
        let mut writer = ZipFileWriter::new(&mut out_file);

        for entry in dir.read_dir().unwrap().flatten() {
            let entry_builder = ZipEntryBuilder::new(
                entry
                    .path()
                    .file_name()
                    .unwrap()
                    .to_str()
                    .unwrap()
                    .to_string(),
                Compression::Deflate,
            );
            let mut entry_writer = writer.write_entry_stream(entry_builder).await.unwrap();
            let mut file = File::open(entry.path()).await.unwrap();
            let mut buf = Vec::with_capacity(entry.metadata().unwrap().len() as usize);
            file.read_to_end(&mut buf).await.unwrap();
            entry_writer.write_all(&buf).await.unwrap();
            entry_writer.close().await.unwrap();
        }
        writer.close().await.unwrap();
    }
    out_file_path
}
=======
mod typing;
use once_cell::sync::Lazy;
pub use typing::*;

pub const OPEN_JTALK_DIC_DIR: &str = concat!(
    env!("CARGO_MANIFEST_DIR"),
    "/data/open_jtalk_dic_utf_8-1.11"
);

pub const EXAMPLE_DATA_JSON: &str = include_str!(concat!(
    env!("CARGO_MANIFEST_DIR"),
    "/data/example_data.json"
));

pub static EXAMPLE_DATA: Lazy<ExampleData> = Lazy::new(|| {
    serde_json::from_str(EXAMPLE_DATA_JSON).expect("failed to parse example_data.json")
});
>>>>>>> 82d781c7
<|MERGE_RESOLUTION|>--- conflicted
+++ resolved
@@ -1,4 +1,5 @@
-<<<<<<< HEAD
+mod typing;
+
 use async_zip::{write::ZipFileWriter, Compression, ZipEntryBuilder};
 use once_cell::sync::Lazy;
 use std::{
@@ -10,8 +11,21 @@
     io::{AsyncReadExt, AsyncWriteExt},
     sync::Mutex,
 };
+pub use typing::*;
 
-pub const OPEN_JTALK_DIC_DIR: &str = concat!(env!("OUT_DIR"), "/open_jtalk_dic_utf_8-1.11");
+pub const OPEN_JTALK_DIC_DIR: &str = concat!(
+    env!("CARGO_MANIFEST_DIR"),
+    "/data/open_jtalk_dic_utf_8-1.11"
+);
+
+pub const EXAMPLE_DATA_JSON: &str = include_str!(concat!(
+    env!("CARGO_MANIFEST_DIR"),
+    "/data/example_data.json"
+));
+
+pub static EXAMPLE_DATA: Lazy<ExampleData> = Lazy::new(|| {
+    serde_json::from_str(EXAMPLE_DATA_JSON).expect("failed to parse example_data.json")
+});
 
 static PATH_MUTEX: Lazy<Mutex<HashMap<PathBuf, Mutex<()>>>> =
     Lazy::new(|| Mutex::new(HashMap::default()));
@@ -57,23 +71,4 @@
         writer.close().await.unwrap();
     }
     out_file_path
-}
-=======
-mod typing;
-use once_cell::sync::Lazy;
-pub use typing::*;
-
-pub const OPEN_JTALK_DIC_DIR: &str = concat!(
-    env!("CARGO_MANIFEST_DIR"),
-    "/data/open_jtalk_dic_utf_8-1.11"
-);
-
-pub const EXAMPLE_DATA_JSON: &str = include_str!(concat!(
-    env!("CARGO_MANIFEST_DIR"),
-    "/data/example_data.json"
-));
-
-pub static EXAMPLE_DATA: Lazy<ExampleData> = Lazy::new(|| {
-    serde_json::from_str(EXAMPLE_DATA_JSON).expect("failed to parse example_data.json")
-});
->>>>>>> 82d781c7
+}