[package]
name = "voicevox_core_python_api"
version = "0.0.0"
edition.workspace = true
publish.workspace = true

[lib]
crate-type = ["cdylib"]

[features]
directml = ["voicevox_core/directml"]

[dependencies]
easy-ext.workspace = true
log.workspace = true
pyo3 = { workspace = true, features = ["abi3-py38", "extension-module"] }
pyo3-asyncio = { workspace = true, features = ["tokio-runtime"] }
pyo3-log.workspace = true
serde = { workspace = true, features = ["derive"] }
serde_json.workspace = true
<<<<<<< HEAD
tokio.workspace = true
=======
tracing = { workspace = true, features = ["log"] }
>>>>>>> fb8fc4b2
uuid.workspace = true
voicevox_core.workspace = true

[lints.rust]
unsafe_code = "forbid"
rust_2018_idioms = "warn"<|MERGE_RESOLUTION|>--- conflicted
+++ resolved
@@ -18,11 +18,8 @@
 pyo3-log.workspace = true
 serde = { workspace = true, features = ["derive"] }
 serde_json.workspace = true
-<<<<<<< HEAD
 tokio.workspace = true
-=======
 tracing = { workspace = true, features = ["log"] }
->>>>>>> fb8fc4b2
 uuid.workspace = true
 voicevox_core.workspace = true
 
