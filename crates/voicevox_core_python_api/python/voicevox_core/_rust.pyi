from pathlib import Path
from typing import Final, List, Literal, Union

import numpy as np
from numpy.typing import NDArray

<<<<<<< HEAD
from voicevox_core import (
    AccelerationMode,
    AccentPhrase,
    AudioQuery,
    SpeakerMeta,
    SupportedDevices,
)
=======
from voicevox_core import AccelerationMode, AccentPhrase, AudioQuery, Meta, SupportedDevices
>>>>>>> ff7b5a88

__version__: str

def supported_devices() -> SupportedDevices: ...

class VoiceModel:
    @staticmethod
    async def from_path(path: Union[Path, str]) -> "VoiceModel":
        """
        Parameters
        ----------
        path
            vvmファイルへのパス
        """
        ...
    @property
    def id(self) -> str: ...
    @property
    def metas(self) -> List[SpeakerMeta]: ...

class OpenJtalk:
    def __init__(self, open_jtalk_dict_dir: Union[Path, str]) -> None:
        """
        Parameters
        ----------
        open_jtalk_dict_dir
            open_jtalkの辞書ディレクトリ。
        """
        ...

class Synthesizer:
    @staticmethod
    async def new_with_initialize(
        open_jtalk: OpenJtalk,
        acceleration_mode: Union[
            AccelerationMode, Literal["AUTO", "CPU", "GPU"]
        ] = AccelerationMode.AUTO,
        cpu_num_threads: int = 0,
        load_all_models: bool = False,
    ) -> "Synthesizer":
        """
        Parameters
        ----------
        open_jtalk
        acceleration_mode
            ハードウェアアクセラレーションモード。
        cpu_num_threads
            CPU利用数を指定。0を指定すると環境に合わせたCPUが利用される。
        load_all_models
            全てのモデルを読み込む。
        """
        ...
    def __repr__(self) -> str: ...
    @property
    def is_gpu_mode(self) -> bool:
        """ハードウェアアクセラレーションがGPUモードか判定する。

        Returns
        -------
        GPUモードならtrue、そうでないならfalse
        """
        ...
    @property
    def metas(self) -> SpeakerMeta:
        """メタ情報を取得する。"""
        ...
    async def load_voice_model(self, model: VoiceModel) -> None:
        """モデルを読み込む。

        Parameters
        ----------
        style_id
            読み込むモデルの話者ID。
        """
        ...
    def unload_voice_model(self, voice_model_id: str) -> None:
        """モデルの読み込みを解除する。

        Parameters
        ----------
        voice_model_id
            音声モデルID。
        """
        ...
    def is_loaded_voice_model(self, voice_model_id: str) -> bool:
        """指定したvoice_model_idのモデルが読み込まれているか判定する。

        Returns
        -------
        モデルが読み込まれているのであればtrue、そうでないならfalse
        """
        ...
    def unload_voice_model(self, voice_model_id: str) -> None:
        """指定したvoice_model_idのモデルがを破棄する"""
    async def audio_query(
        self,
        text: str,
        style_id: int,
        kana: bool = False,
    ) -> AudioQuery:
        """AudioQuery を実行する。

        Parameters
        ----------
        text
            テキスト。文字コードはUTF-8。
        style_id
            話者ID。
        kana
            aquestalk形式のkanaとしてテキストを解釈する。

        Returns
        -------
        :class:`AudioQuery`
        """
        ...
    async def create_accent_phrases(
        self,
        text: str,
        style_id: int,
        kana: bool = False,
    ) -> List[AccentPhrase]:
        """create_accent_phrases を実行する。

        Parameters
        ----------
        text
            テキスト。
        style_id
            話者ID。
        kana
            aquestalk形式のkanaとしてテキストを解釈する。

        Returns
        -------
        :class:`AudioQuery`
        """
        ...
    async def replace_mora_data(
        self,
        accent_phrases: List[AccentPhrase],
        style_id: int,
    ) -> List[AccentPhrase]:
        """replace_mora_data を実行する。

        Parameters
        ----------
        accent_phrases
            AccentPhraseのリスト
        style_id
            話者ID。
        Returns
        -------
        :class:`AudioQuery`
        """
        ...
    async def replace_phoneme_length(
        self,
        accent_phrases: List[AccentPhrase],
        style_id: int,
    ) -> List[AccentPhrase]:
        """replace_phoneme_length を実行する。

        Parameters
        ----------
        accent_phrases
            AccentPhraseのリスト
        style_id
            話者ID。
        Returns
        -------
        :class:`AudioQuery`
        """
        ...
    async def replace_mora_pitch(
        self,
        accent_phrases: List[AccentPhrase],
        style_id: int,
    ) -> List[AccentPhrase]:
        """replace_mora_pitch を実行する。

        Parameters
        ----------
        accent_phrases
            AccentPhraseのリスト
        style_id
            話者ID。
        Returns
        -------
        :class:`AudioQuery`
        """
        ...
<<<<<<< HEAD
    async def synthesis(
=======
    def accent_phrases(
        self,
        text: str,
        speaker_id: int,
        kana: bool = False,
    ) -> List[AccentPhrase]:
        """`accent_phrases` を実行する。

        Parameters
        ----------
        text
            テキスト。文字コードはUTF-8。
        speaker_id
            話者ID。
        kana
            aquestalk形式のkanaとしてテキストを解釈する。

        Returns
        -------
        :class:`List` [:class:`AccentPhrase`]
        """
        ...
    def mora_length( self,
        accent_phrases: List[AccentPhrase],
        speaker_id: int,
    ) -> List[AccentPhrase]:
        """アクセント句の音素長を変更する

        Parameters
        ----------
        accent_phrases
            変更元のアクセント句。
        speaker_id
            話者ID。

        Returns
        -------
        :class:`List` [:class:`AccentPhrase`]
        """
        ...
    def mora_pitch( self,
        accent_phrases: List[AccentPhrase],
        speaker_id: int,
    ) -> List[AccentPhrase]:
        """アクセント句の音高を変更する

        Parameters
        ----------
        accent_phrases
            変更元のアクセント句。
        speaker_id
            話者ID。

        Returns
        -------
        :class:`List` [:class:`AccentPhrase`]
        """
        ...
    def mora_data( self,
        accent_phrases: List[AccentPhrase],
        speaker_id: int,
    ) -> List[AccentPhrase]:
        """アクセント句の音高・音素長を変更する

        Parameters
        ----------
        accent_phrases
            変更元のアクセント句。
        speaker_id
            話者ID。

        Returns
        -------
        :class:`List` [:class:`AccentPhrase`]
        """
        ...
    def synthesis(
>>>>>>> ff7b5a88
        self,
        audio_query: AudioQuery,
        style_id: int,
        enable_interrogative_upspeak: bool = True,
    ) -> bytes:
        """AudioQuery から音声合成する。

        Parameters
        ----------
        audio_query
            AudioQuery。
        style_id
            話者ID。
        enable_interrogative_upspeak
            疑問文の調整を有効にする。

        Returns
        -------
        wavデータ
        """
        ...
    async def tts(
        self,
        text: str,
        style_id: int,
        kana: bool = False,
        enable_interrogative_upspeak: bool = True,
    ) -> bytes:
        """テキスト音声合成を実行する。

        Parameters
        ----------
        text
            テキスト。文字コードはUTF-8。
        style_id
            話者ID。
        kana
            aquestalk形式のkanaとしてテキストを解釈する。
        enable_interrogative_upspeak
            疑問文の調整を有効にする。
        """
        ...<|MERGE_RESOLUTION|>--- conflicted
+++ resolved
@@ -4,7 +4,6 @@
 import numpy as np
 from numpy.typing import NDArray
 
-<<<<<<< HEAD
 from voicevox_core import (
     AccelerationMode,
     AccentPhrase,
@@ -12,9 +11,6 @@
     SpeakerMeta,
     SupportedDevices,
 )
-=======
-from voicevox_core import AccelerationMode, AccentPhrase, AudioQuery, Meta, SupportedDevices
->>>>>>> ff7b5a88
 
 __version__: str
 
@@ -142,7 +138,7 @@
         Parameters
         ----------
         text
-            テキスト。
+            テキスト。文字コードはUTF-8。
         style_id
             話者ID。
         kana
@@ -150,7 +146,7 @@
 
         Returns
         -------
-        :class:`AudioQuery`
+        :class:`List` [:class:`AccentPhrase`]
         """
         ...
     async def replace_mora_data(
@@ -158,136 +154,56 @@
         accent_phrases: List[AccentPhrase],
         style_id: int,
     ) -> List[AccentPhrase]:
-        """replace_mora_data を実行する。
-
-        Parameters
-        ----------
-        accent_phrases
-            AccentPhraseのリスト
-        style_id
-            話者ID。
-        Returns
-        -------
-        :class:`AudioQuery`
-        """
-        ...
-    async def replace_phoneme_length(
-        self,
-        accent_phrases: List[AccentPhrase],
-        style_id: int,
-    ) -> List[AccentPhrase]:
-        """replace_phoneme_length を実行する。
-
-        Parameters
-        ----------
-        accent_phrases
-            AccentPhraseのリスト
-        style_id
-            話者ID。
-        Returns
-        -------
-        :class:`AudioQuery`
-        """
-        ...
-    async def replace_mora_pitch(
-        self,
-        accent_phrases: List[AccentPhrase],
-        style_id: int,
-    ) -> List[AccentPhrase]:
-        """replace_mora_pitch を実行する。
-
-        Parameters
-        ----------
-        accent_phrases
-            AccentPhraseのリスト
-        style_id
-            話者ID。
-        Returns
-        -------
-        :class:`AudioQuery`
-        """
-        ...
-<<<<<<< HEAD
-    async def synthesis(
-=======
-    def accent_phrases(
-        self,
-        text: str,
-        speaker_id: int,
-        kana: bool = False,
-    ) -> List[AccentPhrase]:
-        """`accent_phrases` を実行する。
-
-        Parameters
-        ----------
-        text
-            テキスト。文字コードはUTF-8。
-        speaker_id
-            話者ID。
-        kana
-            aquestalk形式のkanaとしてテキストを解釈する。
-
-        Returns
-        -------
-        :class:`List` [:class:`AccentPhrase`]
-        """
-        ...
-    def mora_length( self,
-        accent_phrases: List[AccentPhrase],
-        speaker_id: int,
-    ) -> List[AccentPhrase]:
-        """アクセント句の音素長を変更する
+        """アクセント句の音高・音素長を変更する。
 
         Parameters
         ----------
         accent_phrases
             変更元のアクセント句。
-        speaker_id
-            話者ID。
-
-        Returns
-        -------
-        :class:`List` [:class:`AccentPhrase`]
-        """
-        ...
-    def mora_pitch( self,
+        style_id
+            話者ID。
+        Returns
+        -------
+        :class:`List` [:class:`AccentPhrase`]
+        """
+        ...
+    async def replace_phoneme_length(
+        self,
         accent_phrases: List[AccentPhrase],
-        speaker_id: int,
-    ) -> List[AccentPhrase]:
-        """アクセント句の音高を変更する
+        style_id: int,
+    ) -> List[AccentPhrase]:
+        """アクセント句の音素長を変更する。
 
         Parameters
         ----------
         accent_phrases
             変更元のアクセント句。
-        speaker_id
-            話者ID。
-
-        Returns
-        -------
-        :class:`List` [:class:`AccentPhrase`]
-        """
-        ...
-    def mora_data( self,
+        style_id
+            話者ID。
+        Returns
+        -------
+        :class:`List` [:class:`AccentPhrase`]
+        """
+        ...
+    async def replace_mora_pitch(
+        self,
         accent_phrases: List[AccentPhrase],
-        speaker_id: int,
-    ) -> List[AccentPhrase]:
-        """アクセント句の音高・音素長を変更する
+        style_id: int,
+    ) -> List[AccentPhrase]:
+        """アクセント句の音高を変更する。
 
         Parameters
         ----------
         accent_phrases
             変更元のアクセント句。
-        speaker_id
-            話者ID。
-
-        Returns
-        -------
-        :class:`List` [:class:`AccentPhrase`]
-        """
-        ...
-    def synthesis(
->>>>>>> ff7b5a88
+        style_id
+            話者ID。
+        Returns
+        -------
+        :class:`List` [:class:`AccentPhrase`]
+        """
+        ...
+    async def synthesis(
         self,
         audio_query: AudioQuery,
         style_id: int,
