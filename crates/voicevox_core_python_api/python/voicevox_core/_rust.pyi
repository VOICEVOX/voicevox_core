from pathlib import Path
<<<<<<< HEAD
from typing import Final, List, Literal, Union
=======
from typing import Dict, Final, List, Literal, Union
from uuid import UUID

>>>>>>> 8cf307df
import numpy as np
from numpy.typing import NDArray
from voicevox_core import (
    AccelerationMode,
    AccentPhrase,
    AudioQuery,
    SpeakerMeta,
    SupportedDevices,
    UserDict,
    UserDictWord,
)

__version__: str

def supported_devices() -> SupportedDevices:
    """
    このライブラリで利用可能なデバイスの情報を取得する。

    .. code-block::

       import voicevox_core

       supported_devices = voicevox_core.supported_devices()
    """
    ...

class VoiceModel:
    """音声モデル。"""

    @staticmethod
    async def from_path(path: Union[Path, str]) -> "VoiceModel":
        """
        VVMファイルから ``VoiceModel`` をコンストラクトする。

        :param path: VVMファイルへのパス。
        """
        ...
    @property
    def id(self) -> str:
        """ID。"""
        ...
    @property
    def metas(self) -> List[SpeakerMeta]:
        """メタ情報。"""
        ...

class OpenJtalk:
<<<<<<< HEAD
    """
    テキスト解析器としてのOpen JTalk。

    :param open_jtalk_dict_dir: open_jtalkの辞書ディレクトリ。
    """

    def __init__(self, open_jtalk_dict_dir: Union[Path, str]) -> None: ...
=======
    def __init__(self, open_jtalk_dict_dir: Union[Path, str]) -> None:
        """
        Parameters
        ----------
        open_jtalk_dict_dir
            open_jtalkの辞書ディレクトリ。
        """
        ...
    def use_user_dict(self, user_dict: UserDict) -> None:
        """ユーザー辞書を設定する。

        この関数を読んだ後にユーザー辞書を変更した場合は、再度この関数を呼ぶ必要がある。

        Parameters
        ----------
        user_dict
            ユーザー辞書。
        """
        ...
>>>>>>> 8cf307df

class Synthesizer:
    """音声シンセサイザ。"""

    @staticmethod
    async def new_with_initialize(
        open_jtalk: OpenJtalk,
        acceleration_mode: Union[
            AccelerationMode, Literal["AUTO", "CPU", "GPU"]
        ] = AccelerationMode.AUTO,
        cpu_num_threads: int = 0,
        load_all_models: bool = False,
    ) -> "Synthesizer":
        """
        :class:`Synthesizer` をコンストラクトする。

        :param open_jtalk: Open JTalk。
        :param acceleration_mode: ハードウェアアクセラレーションモード。
        :param cpu_num_threads: CPU利用数を指定。0を指定すると環境に合わせたCPUが利用される。
        :param load_all_models: 全てのモデルを読み込む。
        """
        ...
    def __repr__(self) -> str: ...
    @property
    def is_gpu_mode(self) -> bool:
        """ハードウェアアクセラレーションがGPUモードかどうか。"""
        ...
    @property
    def metas(self) -> SpeakerMeta:
        """メタ情報。"""
        ...
    async def load_voice_model(self, model: VoiceModel) -> None:
        """
        モデルを読み込む。

        :param style_id: 読み込むモデルのスタイルID。
        """
        ...
    def unload_voice_model(self, voice_model_id: str) -> None:
        """音声モデルの読み込みを解除する。

        :param voice_model_id: 音声モデルID。
        """
        ...
    def is_loaded_voice_model(self, voice_model_id: str) -> bool:
        """
        指定したvoice_model_idのモデルが読み込まれているか判定する。

        :returns: モデルが読み込まれているかどうか。
        """
        ...
<<<<<<< HEAD
    def unload_voice_model(self, voice_model_id: str) -> None:
        """
        音声モデルの読み込みを解除する。

        :param voice_model_id: 音声モデルID。
        """
=======
>>>>>>> 8cf307df
    async def audio_query(
        self,
        text: str,
        style_id: int,
        kana: bool = False,
    ) -> AudioQuery:
        """
        :class:`AudioQuery` を生成する。

        :param text: テキスト。文字コードはUTF-8。
        :param style_id: スタイルID。
        :param kana: ``text`` をAquesTalk形式のkanaとして解釈する。

        :returns: 話者とテキストから生成された :class:`AudioQuery` 。
        """
        ...
    async def create_accent_phrases(
        self,
        text: str,
        style_id: int,
        kana: bool = False,
    ) -> List[AccentPhrase]:
        """
        AccentPhrase (アクセント句)の配列を生成する。

        :param text: UTF-8の日本語テキストまたはAquesTalk形式のkana。
        :param style_id: スタイルID。
        :param kana: ``text`` をAquesTalk形式のkanaとして解釈する。

        :returns: :class:`AccentPhrase` の配列。
        """
        ...
    async def replace_mora_data(
        self,
        accent_phrases: List[AccentPhrase],
        style_id: int,
    ) -> List[AccentPhrase]:
        """アクセント句の音高・音素長を変更する。

        :param accent_phrases: 変更元のアクセント句。
        :param style_id: スタイルID。
        """
        ...
    async def replace_phoneme_length(
        self,
        accent_phrases: List[AccentPhrase],
        style_id: int,
    ) -> List[AccentPhrase]:
        """
        アクセント句の音素長を変更する。

        :param accent_phrases: 変更元のアクセント句。
        :param style_id: スタイルID。
        """
        ...
    async def replace_mora_pitch(
        self,
        accent_phrases: List[AccentPhrase],
        style_id: int,
    ) -> List[AccentPhrase]:
        """
        アクセント句の音高を変更する。

        :param accent_phrases: 変更元のアクセント句。
        :param style_id: スタイルID。
        """
        ...
    async def synthesis(
        self,
        audio_query: AudioQuery,
        style_id: int,
        enable_interrogative_upspeak: bool = True,
    ) -> bytes:
        """
        :class:`AudioQuery` から音声合成する。

        :param audio_query: :class:`AudioQuery` 。
        :param style_id: スタイルID。
        :param enable_interrogative_upspeak: 疑問文の調整を有効にする。

        :returns: WAVデータ。
        """
        ...
    async def tts(
        self,
        text: str,
        style_id: int,
        kana: bool = False,
        enable_interrogative_upspeak: bool = True,
    ) -> bytes:
        """
        テキスト音声合成を実行する。

        :param text: UTF-8の日本語テキストまたはAquesTalk形式のkana。
        :param style_id: スタイルID。
        :param kana: ``text`` をAquesTalk形式のkanaとして解釈する。
        :param enable_interrogative_upspeak: 疑問文の調整を有効にする。

        :returns: WAVデータ。
        """
        ...

class UserDict:
    """ユーザー辞書。

    Attributes
    ----------
    words
        エントリーのリスト。
    """

    words: Dict[UUID, UserDictWord]
    def __init__(self) -> None:
        """ユーザー辞書をまたは新規作成する。"""
        ...
    def load(self, path: str) -> None:
        """ファイルに保存されたユーザー辞書を読み込む。

        Parameters
        ----------
        path
            ユーザー辞書のパス。
        """
        ...
    def save(self, path: str) -> None:
        """ユーザー辞書をファイルに保存する。

        Parameters
        ----------
        path
            ユーザー辞書のパス。
        """
        ...
    def add_word(self, word: UserDictWord) -> UUID:
        """単語を追加する。

        Parameters
        ----------
        word
            追加する単語。

        Returns
        -------
        単語のUUID。
        """
        ...
    def update_word(self, word_uuid: UUID, word: UserDictWord) -> None:
        """単語を更新する。

        Parameters
        ----------
        word_uuid
            更新する単語のUUID。
        word
            新しい単語のデータ。
        """
        ...
    def remove_word(self, word_uuid: UUID) -> None:
        """単語を削除する。

        Parameters
        ----------
        word_uuid
            削除する単語のUUID。
        """
        ...
    def import_dict(self, other: UserDict) -> None:
        """ユーザー辞書をインポートする。

        Parameters
        ----------
        other
            インポートするユーザー辞書。
        """
        ...<|MERGE_RESOLUTION|>--- conflicted
+++ resolved
@@ -1,11 +1,7 @@
 from pathlib import Path
-<<<<<<< HEAD
-from typing import Final, List, Literal, Union
-=======
 from typing import Dict, Final, List, Literal, Union
 from uuid import UUID
 
->>>>>>> 8cf307df
 import numpy as np
 from numpy.typing import NDArray
 from voicevox_core import (
@@ -53,7 +49,6 @@
         ...
 
 class OpenJtalk:
-<<<<<<< HEAD
     """
     テキスト解析器としてのOpen JTalk。
 
@@ -61,15 +56,6 @@
     """
 
     def __init__(self, open_jtalk_dict_dir: Union[Path, str]) -> None: ...
-=======
-    def __init__(self, open_jtalk_dict_dir: Union[Path, str]) -> None:
-        """
-        Parameters
-        ----------
-        open_jtalk_dict_dir
-            open_jtalkの辞書ディレクトリ。
-        """
-        ...
     def use_user_dict(self, user_dict: UserDict) -> None:
         """ユーザー辞書を設定する。
 
@@ -81,7 +67,6 @@
             ユーザー辞書。
         """
         ...
->>>>>>> 8cf307df
 
 class Synthesizer:
     """音声シンセサイザ。"""
@@ -133,15 +118,6 @@
         :returns: モデルが読み込まれているかどうか。
         """
         ...
-<<<<<<< HEAD
-    def unload_voice_model(self, voice_model_id: str) -> None:
-        """
-        音声モデルの読み込みを解除する。
-
-        :param voice_model_id: 音声モデルID。
-        """
-=======
->>>>>>> 8cf307df
     async def audio_query(
         self,
         text: str,
