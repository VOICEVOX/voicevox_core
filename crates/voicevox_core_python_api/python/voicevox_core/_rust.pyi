--- conflicted
+++ resolved
@@ -155,74 +155,60 @@
         """
         :class:`AudioQuery` を生成する。
 
+        Parameters
+        ----------
+        text
+            AquesTalk風記法。
+        style_id
+            スタイルID。
+
+        Returns
+        -------
+        話者とテキストから生成された :class:`AudioQuery` 。
+        """
+        ...
+    async def audio_query(
+        self,
+        text: str,
+        style_id: int,
+    ) -> AudioQuery:
+        """
+        :class:`AudioQuery` を生成する。
+
+        :param text: UTF-8の日本語テキスト。
+        :param style_id: スタイルID。
+
+        :returns: 話者とテキストから生成された :class:`AudioQuery` 。
+        """
+        ...
+    async def create_accent_phrases_from_kana(
+        self,
+        kana: str,
+        style_id: int,
+    ) -> List[AccentPhrase]:
+        """
+        AccentPhrase (アクセント句)の配列を生成する。
+
         :param kana: AquesTalk風記法。
         :param style_id: スタイルID。
 
-        :returns: 話者とテキストから生成された :class:`AudioQuery` 。
-        """
-        ...
-    async def audio_query(
+        :returns: :class:`AccentPhrase` の配列。
+        """
+        ...
+    async def create_accent_phrases(
         self,
         text: str,
         style_id: int,
-    ) -> AudioQuery:
-        """
-        :class:`AudioQuery` を生成する。
-
-<<<<<<< HEAD
-        :param text: UTF-8の日本語テキスト。
-        :param style_id: スタイルID。
-=======
+    ) -> List[AccentPhrase]:
+        """
+        AccentPhrase（アクセント句）の配列を生成する。
+
         Parameters
         ----------
         text
-            テキスト。文字コードはUTF-8。
-        style_id
-            スタイルID。
-        kana
-            ``text`` をAquesTalk風記法として解釈するかどうか。
->>>>>>> bbb35b4c
-
-        Returns
-        -------
-        話者とテキストから生成された :class:`AudioQuery` 。
-        """
-        ...
-    async def create_accent_phrases_from_kana(
-        self,
-        kana: str,
-        style_id: int,
-    ) -> List[AccentPhrase]:
-        """
-        AccentPhrase (アクセント句)の配列を生成する。
-
-        :param kana: AquesTalk風記法。
-        :param style_id: スタイルID。
-
-        :returns: :class:`AccentPhrase` の配列。
-        """
-        ...
-    async def create_accent_phrases(
-        self,
-        text: str,
-        style_id: int,
-    ) -> List[AccentPhrase]:
-        """
-        AccentPhrase（アクセント句）の配列を生成する。
-
-<<<<<<< HEAD
-        :param text: UTF-8の日本語テキスト。
-        :param style_id: スタイルID。
-=======
-        Parameters
-        ----------
-        text
-            UTF-8の日本語テキストまたはAquesTalk風記法。
-        style_id
-            スタイルID。
-        kana
-            ``text`` をAquesTalk風記法として解釈するかどうか。
->>>>>>> bbb35b4c
+            UTF-8の日本語テキスト。
+        style_id
+            スタイルID。
 
         Returns
         -------
@@ -335,22 +321,14 @@
         """
         テキスト音声合成を実行する。
 
-<<<<<<< HEAD
-        :param text: UTF-8の日本語テキスト。
-        :param style_id: スタイルID。
-        :param enable_interrogative_upspeak: 疑問文の調整を有効にする。
-=======
         Parameters
         ----------
         text
-            UTF-8の日本語テキストまたはAquesTalk風記法。
-        style_id
-            スタイルID。
-        kana
-            ``text`` をAquesTalk風記法として解釈するかどうか。
+            UTF-8の日本語テキスト。
+        style_id
+            スタイルID。
         enable_interrogative_upspeak
             疑問文の調整を有効にするかどうか。
->>>>>>> bbb35b4c
 
         Returns
         -------
