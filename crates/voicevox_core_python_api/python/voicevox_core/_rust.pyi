--- conflicted
+++ resolved
@@ -92,7 +92,7 @@
         Parameters
         ----------
         text
-            テキスト。
+            テキスト。文字コードはUTF-8。
         style_id
             話者ID。
         kana
@@ -149,15 +149,9 @@
 
         Parameters
         ----------
-<<<<<<< HEAD
         accent_phrases
             AccentPhraseのリスト
         style_id
-=======
-        text
-            テキスト。文字コードはUTF-8。
-        speaker_id
->>>>>>> eb1247dc
             話者ID。
         Returns
         -------
@@ -198,13 +192,8 @@
         Parameters
         ----------
         text
-<<<<<<< HEAD
-            テキスト。
-        style_id
-=======
             テキスト。文字コードはUTF-8。
-        speaker_id
->>>>>>> eb1247dc
+        style_id
             話者ID。
         kana
             aquestalk形式のkanaとしてテキストを解釈する。
