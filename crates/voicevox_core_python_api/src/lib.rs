--- conflicted
+++ resolved
@@ -176,15 +176,9 @@
     }
 
     #[getter]
-<<<<<<< HEAD
-    fn metas<'py>(&self, py: Python<'py>) -> Vec<&'py PyAny> {
-        to_pydantic_voice_model_meta(&RUNTIME.block_on(self.synthesizer.lock()).metas(), py)
-            .unwrap()
-=======
     fn metas<'py>(&self, py: Python<'py>) -> PyResult<Vec<&'py PyAny>> {
         let synthesizer = self.synthesizer.get()?;
-        to_pydantic_voice_model_meta(RUNTIME.block_on(synthesizer.lock()).metas(), py)
->>>>>>> 2ffd87ed
+        to_pydantic_voice_model_meta(&RUNTIME.block_on(synthesizer.lock()).metas(), py)
     }
 
     fn load_voice_model<'py>(
