use std::marker::PhantomData;

mod convert;
use self::convert::{from_utf8_path, to_pydantic_dataclass, VoicevoxCoreResultExt as _};
use easy_ext::ext;
use log::debug;
use pyo3::{
    create_exception,
    exceptions::{PyException, PyKeyError, PyValueError},
    pyfunction, pymodule,
    types::PyModule,
    wrap_pyfunction, PyAny, PyResult, PyTypeInfo, Python,
};

#[pymodule]
#[pyo3(name = "_rust")]
fn rust(py: Python<'_>, module: &PyModule) -> PyResult<()> {
    pyo3_log::init();

    module.add("__version__", env!("CARGO_PKG_VERSION"))?;
    module.add_wrapped(wrap_pyfunction!(supported_devices))?;
    module.add_wrapped(wrap_pyfunction!(_validate_pronunciation))?;
    module.add_wrapped(wrap_pyfunction!(_to_zenkaku))?;

    add_exceptions(module)?;

    let blocking_module = PyModule::new(py, "voicevox_core._rust.blocking")?;
    blocking_module.add_class::<self::blocking::Synthesizer>()?;
    blocking_module.add_class::<self::blocking::OpenJtalk>()?;
    blocking_module.add_class::<self::blocking::VoiceModel>()?;
    blocking_module.add_class::<self::blocking::UserDict>()?;
    module.add_and_register_submodule(blocking_module)?;

    let asyncio_module = PyModule::new(py, "voicevox_core._rust.asyncio")?;
    asyncio_module.add_class::<self::asyncio::Synthesizer>()?;
    asyncio_module.add_class::<self::asyncio::OpenJtalk>()?;
    asyncio_module.add_class::<self::asyncio::VoiceModel>()?;
    asyncio_module.add_class::<self::asyncio::UserDict>()?;
    module.add_and_register_submodule(asyncio_module)
}

#[ext]
impl PyModule {
    // https://github.com/PyO3/pyo3/issues/1517#issuecomment-808664021
    fn add_and_register_submodule(&self, module: &PyModule) -> PyResult<()> {
        let sys = self.py().import("sys")?;
        sys.getattr("modules")?.set_item(module.name()?, module)?;
        self.add_submodule(module)
    }
}

macro_rules! exceptions {
    ($($name:ident: $base:ty;)*) => {
        $(
            create_exception!(voicevox_core, $name, $base);
        )*

        fn add_exceptions(module: &PyModule) -> PyResult<()> {
            $(
                module.add(stringify!($name), module.py().get_type::<$name>())?;
            )*
            Ok(())
        }
    };
}

exceptions! {
    NotLoadedOpenjtalkDictError: PyException;
    GpuSupportError: PyException;
    OpenZipFileError: PyException;
    ReadZipEntryError: PyException;
    ModelAlreadyLoadedError: PyException;
    StyleAlreadyLoadedError: PyException;
    InvalidModelDataError: PyException;
    GetSupportedDevicesError: PyException;
    StyleNotFoundError: PyKeyError;
    ModelNotFoundError: PyKeyError;
    InferenceFailedError: PyException;
    ExtractFullContextLabelError: PyException;
    ParseKanaError: PyValueError;
    LoadUserDictError: PyException;
    SaveUserDictError: PyException;
    WordNotFoundError: PyKeyError;
    UseUserDictError: PyException;
    InvalidWordError: PyValueError;
    SpeakerFeatureError: PyValueError;
}

#[pyfunction]
fn supported_devices(py: Python<'_>) -> PyResult<&PyAny> {
    let class = py
        .import("voicevox_core")?
        .getattr("SupportedDevices")?
        .downcast()?;
    let s = voicevox_core::SupportedDevices::create().into_py_result(py)?;
    to_pydantic_dataclass(s, class)
}

<<<<<<< HEAD
#[pymethods]
impl VoiceModel {
    #[staticmethod]
    fn from_path(
        py: Python<'_>,
        #[pyo3(from_py_with = "from_utf8_path")] path: Utf8PathBuf,
    ) -> PyResult<&PyAny> {
        pyo3_asyncio::tokio::future_into_py(py, async move {
            let model = voicevox_core::tokio::VoiceModel::from_path(path).await;
            let model = Python::with_gil(|py| model.into_py_result(py))?;
            Ok(Self { model })
        })
    }

    #[getter]
    fn id(&self) -> &str {
        self.model.id().raw_voice_model_id()
    }

    #[getter]
    fn metas<'py>(&self, py: Python<'py>) -> Vec<&'py PyAny> {
        to_pydantic_voice_model_meta(self.model.metas(), py).unwrap()
    }
}

#[pyclass]
#[derive(Clone)]
struct OpenJtalk {
    open_jtalk: voicevox_core::tokio::OpenJtalk,
}

#[pymethods]
impl OpenJtalk {
    #[allow(clippy::new_ret_no_self)]
    #[staticmethod]
    fn new(
        #[pyo3(from_py_with = "from_utf8_path")] open_jtalk_dict_dir: Utf8PathBuf,
        py: Python<'_>,
    ) -> PyResult<&PyAny> {
        pyo3_asyncio::tokio::future_into_py(py, async move {
            let open_jtalk = voicevox_core::tokio::OpenJtalk::new(open_jtalk_dict_dir).await;
            let open_jtalk = Python::with_gil(|py| open_jtalk.into_py_result(py))?;
            Ok(Self { open_jtalk })
        })
    }

    fn use_user_dict<'py>(&self, user_dict: UserDict, py: Python<'py>) -> PyResult<&'py PyAny> {
        let this = self.open_jtalk.clone();

        pyo3_asyncio::tokio::future_into_py(py, async move {
            let result = this.use_user_dict(&user_dict.dict).await;
            Python::with_gil(|py| result.into_py_result(py))
        })
    }
}

#[pyclass]
struct Synthesizer {
    synthesizer: Closable<voicevox_core::tokio::Synthesizer<voicevox_core::tokio::OpenJtalk>, Self>,
}

#[pymethods]
impl Synthesizer {
    #[new]
    #[pyo3(signature =(
        open_jtalk,
        acceleration_mode = InitializeOptions::default().acceleration_mode,
        cpu_num_threads = InitializeOptions::default().cpu_num_threads,
    ))]
    fn new(
        open_jtalk: OpenJtalk,
        #[pyo3(from_py_with = "from_acceleration_mode")] acceleration_mode: AccelerationMode,
        cpu_num_threads: u16,
    ) -> PyResult<Self> {
        let synthesizer = voicevox_core::tokio::Synthesizer::new(
            open_jtalk.open_jtalk.clone(),
            &InitializeOptions {
                acceleration_mode,
                cpu_num_threads,
            },
        );
        let synthesizer = Python::with_gil(|py| synthesizer.into_py_result(py))?;
        let synthesizer = Closable::new(synthesizer);
        Ok(Self { synthesizer })
    }

    fn __repr__(&self) -> &'static str {
        "Synthesizer { .. }"
    }

    fn __enter__(slf: PyRef<'_, Self>) -> PyResult<PyRef<'_, Self>> {
        slf.synthesizer.get()?;
        Ok(slf)
    }

    fn __exit__(
        &mut self,
        #[allow(unused_variables)] exc_type: &PyAny,
        #[allow(unused_variables)] exc_value: &PyAny,
        #[allow(unused_variables)] traceback: &PyAny,
    ) {
        self.close();
    }

    #[getter]
    fn is_gpu_mode(&self) -> PyResult<bool> {
        let synthesizer = self.synthesizer.get()?;
        Ok(synthesizer.is_gpu_mode())
    }

    #[getter]
    fn metas<'py>(&self, py: Python<'py>) -> PyResult<Vec<&'py PyAny>> {
        let synthesizer = self.synthesizer.get()?;
        to_pydantic_voice_model_meta(&synthesizer.metas(), py)
    }

    fn morphable_targets<'py>(&self, style_id: u32, py: Python<'py>) -> PyResult<&'py PyDict> {
        let class = py.import("voicevox_core")?.getattr("MorphableTargetInfo")?;

        let morphable_targets = self
            .synthesizer
            .get()?
            .morphable_targets(StyleId::new(style_id))
            .into_py_result(py)?
            .into_iter()
            .map(|(k, v)| {
                let v = crate::convert::to_pydantic_dataclass(v, class)?;
                Ok((k.raw_id(), v))
            })
            .collect::<PyResult<Vec<_>>>()?;
        Ok(morphable_targets.into_py_dict(py))
    }

    fn load_voice_model<'py>(
        &mut self,
        model: &'py PyAny,
        py: Python<'py>,
    ) -> PyResult<&'py PyAny> {
        let model: VoiceModel = model.extract()?;
        let synthesizer = self.synthesizer.get()?.clone();
        pyo3_asyncio::tokio::future_into_py(py, async move {
            let result = synthesizer.load_voice_model(&model.model).await;
            Python::with_gil(|py| result.into_py_result(py))
        })
    }

    fn unload_voice_model(&mut self, voice_model_id: &str, py: Python<'_>) -> PyResult<()> {
        self.synthesizer
            .get()?
            .unload_voice_model(&VoiceModelId::new(voice_model_id.to_string()))
            .into_py_result(py)
    }

    fn is_loaded_voice_model(&self, voice_model_id: &str) -> PyResult<bool> {
        Ok(self
            .synthesizer
            .get()?
            .is_loaded_voice_model(&VoiceModelId::new(voice_model_id.to_string())))
    }

    fn audio_query_from_kana<'py>(
        &self,
        kana: &str,
        style_id: u32,
        py: Python<'py>,
    ) -> PyResult<&'py PyAny> {
        let synthesizer = self.synthesizer.get()?.clone();
        let kana = kana.to_owned();
        pyo3_asyncio::tokio::future_into_py_with_locals(
            py,
            pyo3_asyncio::tokio::get_current_locals(py)?,
            async move {
                let audio_query = synthesizer
                    .audio_query_from_kana(&kana, StyleId::new(style_id))
                    .await;

                Python::with_gil(|py| {
                    let class = py.import("voicevox_core")?.getattr("AudioQuery")?;
                    let ret = to_pydantic_dataclass(audio_query.into_py_result(py)?, class)?;
                    Ok(ret.to_object(py))
                })
            },
        )
    }

    fn audio_query<'py>(&self, text: &str, style_id: u32, py: Python<'py>) -> PyResult<&'py PyAny> {
        let synthesizer = self.synthesizer.get()?.clone();
        let text = text.to_owned();
        pyo3_asyncio::tokio::future_into_py_with_locals(
            py,
            pyo3_asyncio::tokio::get_current_locals(py)?,
            async move {
                let audio_query = synthesizer.audio_query(&text, StyleId::new(style_id)).await;

                Python::with_gil(|py| {
                    let audio_query = audio_query.into_py_result(py)?;
                    let class = py.import("voicevox_core")?.getattr("AudioQuery")?;
                    let ret = to_pydantic_dataclass(audio_query, class)?;
                    Ok(ret.to_object(py))
                })
            },
        )
    }

    fn create_accent_phrases_from_kana<'py>(
        &self,
        kana: &str,
        style_id: u32,
        py: Python<'py>,
    ) -> PyResult<&'py PyAny> {
        let synthesizer = self.synthesizer.get()?.clone();
        let kana = kana.to_owned();
        pyo3_asyncio::tokio::future_into_py_with_locals(
            py,
            pyo3_asyncio::tokio::get_current_locals(py)?,
            async move {
                let accent_phrases = synthesizer
                    .create_accent_phrases_from_kana(&kana, StyleId::new(style_id))
                    .await;
                Python::with_gil(|py| {
                    let class = py.import("voicevox_core")?.getattr("AccentPhrase")?;
                    let accent_phrases = accent_phrases
                        .into_py_result(py)?
                        .iter()
                        .map(|ap| to_pydantic_dataclass(ap, class))
                        .collect::<PyResult<Vec<_>>>();
                    let list = PyList::new(py, accent_phrases);
                    Ok(list.to_object(py))
                })
            },
        )
    }

    fn create_accent_phrases<'py>(
        &self,
        text: &str,
        style_id: u32,
        py: Python<'py>,
    ) -> PyResult<&'py PyAny> {
        let synthesizer = self.synthesizer.get()?.clone();
        let text = text.to_owned();
        pyo3_asyncio::tokio::future_into_py_with_locals(
            py,
            pyo3_asyncio::tokio::get_current_locals(py)?,
            async move {
                let accent_phrases = synthesizer
                    .create_accent_phrases(&text, StyleId::new(style_id))
                    .await;
                Python::with_gil(|py| {
                    let class = py.import("voicevox_core")?.getattr("AccentPhrase")?;
                    let accent_phrases = accent_phrases
                        .into_py_result(py)?
                        .iter()
                        .map(|ap| to_pydantic_dataclass(ap, class))
                        .collect::<PyResult<Vec<_>>>();
                    let list = PyList::new(py, accent_phrases);
                    Ok(list.to_object(py))
                })
            },
        )
    }

    fn replace_mora_data<'py>(
        &self,
        accent_phrases: &'py PyList,
        style_id: u32,
        py: Python<'py>,
    ) -> PyResult<&'py PyAny> {
        let synthesizer = self.synthesizer.get()?.clone();
        async_modify_accent_phrases(
            accent_phrases,
            StyleId::new(style_id),
            py,
            |a, s| async move { synthesizer.replace_mora_data(&a, s).await },
        )
    }

    fn replace_phoneme_length<'py>(
        &self,
        accent_phrases: &'py PyList,
        style_id: u32,
        py: Python<'py>,
    ) -> PyResult<&'py PyAny> {
        let synthesizer = self.synthesizer.get()?.clone();
        async_modify_accent_phrases(
            accent_phrases,
            StyleId::new(style_id),
            py,
            |a, s| async move { synthesizer.replace_phoneme_length(&a, s).await },
        )
    }

    fn replace_mora_pitch<'py>(
        &self,
        accent_phrases: &'py PyList,
        style_id: u32,
        py: Python<'py>,
    ) -> PyResult<&'py PyAny> {
        let synthesizer = self.synthesizer.get()?.clone();
        async_modify_accent_phrases(
            accent_phrases,
            StyleId::new(style_id),
            py,
            |a, s| async move { synthesizer.replace_mora_pitch(&a, s).await },
        )
    }

    #[pyo3(signature=(audio_query,style_id,enable_interrogative_upspeak = TtsOptions::default().enable_interrogative_upspeak))]
    fn synthesis<'py>(
        &self,
        #[pyo3(from_py_with = "from_dataclass")] audio_query: AudioQueryModel,
        style_id: u32,
        enable_interrogative_upspeak: bool,
        py: Python<'py>,
    ) -> PyResult<&'py PyAny> {
        let synthesizer = self.synthesizer.get()?.clone();
        pyo3_asyncio::tokio::future_into_py_with_locals(
            py,
            pyo3_asyncio::tokio::get_current_locals(py)?,
            async move {
                let wav = synthesizer
                    .synthesis(
                        &audio_query,
                        StyleId::new(style_id),
                        &SynthesisOptions {
                            enable_interrogative_upspeak,
                        },
                    )
                    .await;
                Python::with_gil(|py| {
                    let wav = wav.into_py_result(py)?;
                    Ok(PyBytes::new(py, &wav).to_object(py))
                })
            },
        )
    }

    fn synthesis_morphing<'py>(
        &self,
        #[pyo3(from_py_with = "crate::convert::from_dataclass")] audio_query: AudioQueryModel,
        base_style_id: u32,
        target_style_id: u32,
        morph_rate: f64,
        py: Python<'py>,
    ) -> PyResult<&'py PyAny> {
        let synthesizer = self.synthesizer.get()?.clone();

        pyo3_asyncio::tokio::future_into_py_with_locals(
            py,
            pyo3_asyncio::tokio::get_current_locals(py)?,
            async move {
                let wav = synthesizer
                    .synthesis_morphing(
                        &audio_query,
                        StyleId::new(base_style_id),
                        StyleId::new(target_style_id),
                        morph_rate,
                    )
                    .await;

                Python::with_gil(|py| {
                    let wav = wav.into_py_result(py)?;
                    Ok(PyBytes::new(py, &wav).to_object(py))
                })
            },
        )
    }

    #[pyo3(signature=(
        kana,
        style_id,
        enable_interrogative_upspeak = TtsOptions::default().enable_interrogative_upspeak
    ))]
    fn tts_from_kana<'py>(
        &self,
        kana: &str,
        style_id: u32,
        enable_interrogative_upspeak: bool,
        py: Python<'py>,
    ) -> PyResult<&'py PyAny> {
        let style_id = StyleId::new(style_id);
        let options = TtsOptions {
            enable_interrogative_upspeak,
        };
        let synthesizer = self.synthesizer.get()?.clone();
        let kana = kana.to_owned();
        pyo3_asyncio::tokio::future_into_py_with_locals(
            py,
            pyo3_asyncio::tokio::get_current_locals(py)?,
            async move {
                let wav = synthesizer.tts_from_kana(&kana, style_id, &options).await;

                Python::with_gil(|py| {
                    let wav = wav.into_py_result(py)?;
                    Ok(PyBytes::new(py, &wav).to_object(py))
                })
            },
        )
    }

    #[pyo3(signature=(
        text,
        style_id,
        enable_interrogative_upspeak = TtsOptions::default().enable_interrogative_upspeak
    ))]
    fn tts<'py>(
        &self,
        text: &str,
        style_id: u32,
        enable_interrogative_upspeak: bool,
        py: Python<'py>,
    ) -> PyResult<&'py PyAny> {
        let style_id = StyleId::new(style_id);
        let options = TtsOptions {
            enable_interrogative_upspeak,
        };
        let synthesizer = self.synthesizer.get()?.clone();
        let text = text.to_owned();
        pyo3_asyncio::tokio::future_into_py_with_locals(
            py,
            pyo3_asyncio::tokio::get_current_locals(py)?,
            async move {
                let wav = synthesizer.tts(&text, style_id, &options).await;

                Python::with_gil(|py| {
                    let wav = wav.into_py_result(py)?;
                    Ok(PyBytes::new(py, &wav).to_object(py))
                })
            },
        )
    }

    fn close(&mut self) {
        self.synthesizer.close()
    }
}

=======
>>>>>>> 94a3c0a8
struct Closable<T, C: PyTypeInfo> {
    content: MaybeClosed<T>,
    marker: PhantomData<C>,
}

enum MaybeClosed<T> {
    Open(T),
    Closed,
}

impl<T, C: PyTypeInfo> Closable<T, C> {
    fn new(content: T) -> Self {
        Self {
            content: MaybeClosed::Open(content),
            marker: PhantomData,
        }
    }

    fn get(&self) -> PyResult<&T> {
        match &self.content {
            MaybeClosed::Open(content) => Ok(content),
            MaybeClosed::Closed => Err(PyValueError::new_err(format!(
                "The `{}` is closed",
                C::NAME,
            ))),
        }
    }

    fn close(&mut self) {
        if matches!(self.content, MaybeClosed::Open(_)) {
            debug!("Closing a {}", C::NAME);
        }
        self.content = MaybeClosed::Closed;
    }
}

impl<T, C: PyTypeInfo> Drop for Closable<T, C> {
    fn drop(&mut self) {
        self.close();
    }
}

#[pyfunction]
fn _validate_pronunciation(pronunciation: &str, py: Python<'_>) -> PyResult<()> {
    voicevox_core::__internal::validate_pronunciation(pronunciation).into_py_result(py)
}

#[pyfunction]
fn _to_zenkaku(text: &str) -> PyResult<String> {
    Ok(voicevox_core::__internal::to_zenkaku(text))
}

mod blocking {
    use std::{path::PathBuf, sync::Arc};

    use camino::Utf8PathBuf;
    use pyo3::{
        pyclass, pymethods,
        types::{IntoPyDict as _, PyBytes, PyDict, PyList, PyString},
        PyAny, PyObject, PyRef, PyResult, Python,
    };
    use uuid::Uuid;
    use voicevox_core::{
        AccelerationMode, AudioQueryModel, InitializeOptions, StyleId, SynthesisOptions,
        TtsOptions, UserDictWord, VoiceModelId,
    };

    use crate::{convert::VoicevoxCoreResultExt as _, Closable};

    #[pyclass]
    #[derive(Clone)]
    pub(crate) struct VoiceModel {
        model: voicevox_core::blocking::VoiceModel,
    }

    #[pymethods]
    impl VoiceModel {
        #[staticmethod]
        fn from_path(py: Python<'_>, path: PathBuf) -> PyResult<Self> {
            let model = voicevox_core::blocking::VoiceModel::from_path(path).into_py_result(py)?;
            Ok(Self { model })
        }

        #[getter]
        fn id(&self) -> &str {
            self.model.id().raw_voice_model_id()
        }

        #[getter]
        fn metas<'py>(&self, py: Python<'py>) -> Vec<&'py PyAny> {
            crate::convert::to_pydantic_voice_model_meta(self.model.metas(), py).unwrap()
        }
    }

    #[pyclass]
    #[derive(Clone)]
    pub(crate) struct OpenJtalk {
        open_jtalk: voicevox_core::blocking::OpenJtalk,
    }

    #[pymethods]
    impl OpenJtalk {
        #[new]
        fn new(
            #[pyo3(from_py_with = "super::from_utf8_path")] open_jtalk_dict_dir: Utf8PathBuf,
            py: Python<'_>,
        ) -> PyResult<Self> {
            let open_jtalk =
                voicevox_core::blocking::OpenJtalk::new(open_jtalk_dict_dir).into_py_result(py)?;
            Ok(Self { open_jtalk })
        }

        fn use_user_dict(&self, user_dict: UserDict, py: Python<'_>) -> PyResult<()> {
            self.open_jtalk
                .use_user_dict(&user_dict.dict)
                .into_py_result(py)
        }
    }

    #[pyclass]
    pub(crate) struct Synthesizer {
        synthesizer: Closable<
            voicevox_core::blocking::Synthesizer<voicevox_core::blocking::OpenJtalk>,
            Self,
        >,
    }

    #[pymethods]
    impl Synthesizer {
        #[new]
        #[pyo3(signature =(
            open_jtalk,
            acceleration_mode = InitializeOptions::default().acceleration_mode,
            cpu_num_threads = InitializeOptions::default().cpu_num_threads,
        ))]
        fn new(
            open_jtalk: OpenJtalk,
            #[pyo3(from_py_with = "crate::convert::from_acceleration_mode")]
            acceleration_mode: AccelerationMode,
            cpu_num_threads: u16,
            py: Python<'_>,
        ) -> PyResult<Self> {
            let inner = voicevox_core::blocking::Synthesizer::new(
                open_jtalk.open_jtalk.clone(),
                &InitializeOptions {
                    acceleration_mode,
                    cpu_num_threads,
                },
            )
            .into_py_result(py)?;
            Ok(Self {
                synthesizer: Closable::new(inner),
            })
        }

        fn __repr__(&self) -> &'static str {
            "Synthesizer { .. }"
        }

        fn __enter__(slf: PyRef<'_, Self>) -> PyResult<PyRef<'_, Self>> {
            slf.synthesizer.get()?;
            Ok(slf)
        }

        fn __exit__(
            &mut self,
            #[allow(unused_variables)] exc_type: &PyAny,
            #[allow(unused_variables)] exc_value: &PyAny,
            #[allow(unused_variables)] traceback: &PyAny,
        ) {
            self.close();
        }

        #[getter]
        fn is_gpu_mode(&self) -> PyResult<bool> {
            let synthesizer = self.synthesizer.get()?;
            Ok(synthesizer.is_gpu_mode())
        }

        #[getter]
        fn metas<'py>(&self, py: Python<'py>) -> PyResult<Vec<&'py PyAny>> {
            let synthesizer = self.synthesizer.get()?;
            crate::convert::to_pydantic_voice_model_meta(&synthesizer.metas(), py)
        }

        fn morphable_targets<'py>(&self, style_id: u32, py: Python<'py>) -> PyResult<&'py PyDict> {
            let class = py.import("voicevox_core")?.getattr("MorphableTargetInfo")?;

            let morphable_targets = self
                .synthesizer
                .get()?
                .morphable_targets(StyleId::new(style_id))
                .into_py_result(py)?
                .into_iter()
                .map(|(k, v)| {
                    let v = crate::convert::to_pydantic_dataclass(v, class)?;
                    Ok((k.raw_id(), v))
                })
                .collect::<PyResult<Vec<_>>>()?;
            Ok(morphable_targets.into_py_dict(py))
        }

        fn load_voice_model(&mut self, model: &PyAny, py: Python<'_>) -> PyResult<()> {
            let model: VoiceModel = model.extract()?;
            self.synthesizer
                .get()?
                .load_voice_model(&model.model)
                .into_py_result(py)
        }

        fn unload_voice_model(&mut self, voice_model_id: &str, py: Python<'_>) -> PyResult<()> {
            self.synthesizer
                .get()?
                .unload_voice_model(&VoiceModelId::new(voice_model_id.to_string()))
                .into_py_result(py)
        }

        // C APIの挙動と一貫性を持たせる。
        fn is_loaded_voice_model(&self, voice_model_id: &PyString) -> PyResult<bool> {
            let Ok(voice_model_id) = voice_model_id.to_str() else {
                // 与えられたIDがUTF-8ではない場合、それに対応する`VoicdModel`は確実に存在しない
                return Ok(false);
            };
            Ok(self
                .synthesizer
                .get()?
                .is_loaded_voice_model(&VoiceModelId::new(voice_model_id.to_string())))
        }

        fn audio_query_from_kana<'py>(
            &self,
            kana: &str,
            style_id: u32,
            py: Python<'py>,
        ) -> PyResult<&'py PyAny> {
            let synthesizer = self.synthesizer.get()?;

            let audio_query = synthesizer
                .audio_query_from_kana(kana, StyleId::new(style_id))
                .into_py_result(py)?;

            let class = py.import("voicevox_core")?.getattr("AudioQuery")?;
            crate::convert::to_pydantic_dataclass(audio_query, class)
        }

        fn audio_query<'py>(
            &self,
            text: &str,
            style_id: u32,
            py: Python<'py>,
        ) -> PyResult<&'py PyAny> {
            let synthesizesr = self.synthesizer.get()?;

            let audio_query = synthesizesr
                .audio_query(text, StyleId::new(style_id))
                .into_py_result(py)?;

            let class = py.import("voicevox_core")?.getattr("AudioQuery")?;
            crate::convert::to_pydantic_dataclass(audio_query, class)
        }

        fn create_accent_phrases_from_kana<'py>(
            &self,
            kana: &str,
            style_id: u32,
            py: Python<'py>,
        ) -> PyResult<Vec<&'py PyAny>> {
            let synthesizer = self.synthesizer.get()?;

            let accent_phrases = synthesizer
                .create_accent_phrases_from_kana(kana, StyleId::new(style_id))
                .into_py_result(py)?;

            let class = py.import("voicevox_core")?.getattr("AccentPhrase")?;
            accent_phrases
                .iter()
                .map(|ap| crate::convert::to_pydantic_dataclass(ap, class))
                .collect()
        }

        fn create_accent_phrases<'py>(
            &self,
            text: &str,
            style_id: u32,
            py: Python<'py>,
        ) -> PyResult<Vec<&'py PyAny>> {
            let synthesizer = self.synthesizer.get()?;

            let accent_phrases = synthesizer
                .create_accent_phrases(text, StyleId::new(style_id))
                .into_py_result(py)?;

            let class = py.import("voicevox_core")?.getattr("AccentPhrase")?;
            accent_phrases
                .iter()
                .map(|ap| crate::convert::to_pydantic_dataclass(ap, class))
                .collect()
        }

        fn replace_mora_data<'py>(
            &self,
            accent_phrases: &'py PyList,
            style_id: u32,
            py: Python<'py>,
        ) -> PyResult<Vec<&'py PyAny>> {
            let synthesizer = self.synthesizer.get()?;
            crate::convert::blocking_modify_accent_phrases(
                accent_phrases,
                StyleId::new(style_id),
                py,
                |a, s| synthesizer.replace_mora_data(&a, s),
            )
        }

        fn replace_phoneme_length<'py>(
            &self,
            accent_phrases: &'py PyList,
            style_id: u32,
            py: Python<'py>,
        ) -> PyResult<Vec<&'py PyAny>> {
            let synthesizer = self.synthesizer.get()?;
            crate::convert::blocking_modify_accent_phrases(
                accent_phrases,
                StyleId::new(style_id),
                py,
                |a, s| synthesizer.replace_phoneme_length(&a, s),
            )
        }

        fn replace_mora_pitch<'py>(
            &self,
            accent_phrases: &'py PyList,
            style_id: u32,
            py: Python<'py>,
        ) -> PyResult<Vec<&'py PyAny>> {
            let synthesizer = self.synthesizer.get()?;
            crate::convert::blocking_modify_accent_phrases(
                accent_phrases,
                StyleId::new(style_id),
                py,
                |a, s| synthesizer.replace_mora_pitch(&a, s),
            )
        }

        #[pyo3(signature=(
            audio_query,
            style_id,
            enable_interrogative_upspeak = TtsOptions::default().enable_interrogative_upspeak
        ))]
        fn synthesis<'py>(
            &self,
            #[pyo3(from_py_with = "crate::convert::from_dataclass")] audio_query: AudioQueryModel,
            style_id: u32,
            enable_interrogative_upspeak: bool,
            py: Python<'py>,
        ) -> PyResult<&'py PyBytes> {
            let wav = &self
                .synthesizer
                .get()?
                .synthesis(
                    &audio_query,
                    StyleId::new(style_id),
                    &SynthesisOptions {
                        enable_interrogative_upspeak,
                    },
                )
                .into_py_result(py)?;
            Ok(PyBytes::new(py, wav))
        }

        fn synthesis_morphing<'py>(
            &self,
            #[pyo3(from_py_with = "crate::convert::from_dataclass")] audio_query: AudioQueryModel,
            base_style_id: u32,
            target_style_id: u32,
            morph_rate: f64,
            py: Python<'py>,
        ) -> PyResult<&'py PyBytes> {
            let wav = &self
                .synthesizer
                .get()?
                .synthesis_morphing(
                    &audio_query,
                    StyleId::new(base_style_id),
                    StyleId::new(target_style_id),
                    morph_rate,
                )
                .into_py_result(py)?;
            Ok(PyBytes::new(py, wav))
        }

        #[pyo3(signature=(
            kana,
            style_id,
            enable_interrogative_upspeak = TtsOptions::default().enable_interrogative_upspeak
        ))]
        fn tts_from_kana<'py>(
            &self,
            kana: &str,
            style_id: u32,
            enable_interrogative_upspeak: bool,
            py: Python<'py>,
        ) -> PyResult<&'py PyBytes> {
            let style_id = StyleId::new(style_id);
            let options = &TtsOptions {
                enable_interrogative_upspeak,
            };
            let wav = &self
                .synthesizer
                .get()?
                .tts_from_kana(kana, style_id, options)
                .into_py_result(py)?;
            Ok(PyBytes::new(py, wav))
        }

        #[pyo3(signature=(
            text,
            style_id,
            enable_interrogative_upspeak = TtsOptions::default().enable_interrogative_upspeak
        ))]
        fn tts<'py>(
            &self,
            text: &str,
            style_id: u32,
            enable_interrogative_upspeak: bool,
            py: Python<'py>,
        ) -> PyResult<&'py PyBytes> {
            let style_id = StyleId::new(style_id);
            let options = &TtsOptions {
                enable_interrogative_upspeak,
            };
            let wav = &self
                .synthesizer
                .get()?
                .tts(text, style_id, options)
                .into_py_result(py)?;
            Ok(PyBytes::new(py, wav))
        }

        fn close(&mut self) {
            self.synthesizer.close()
        }
    }

    #[pyclass]
    #[derive(Default, Debug, Clone)]
    pub(crate) struct UserDict {
        dict: Arc<voicevox_core::blocking::UserDict>,
    }

    #[pymethods]
    impl UserDict {
        #[new]
        fn new() -> Self {
            Self::default()
        }

        fn load(&self, path: &str, py: Python<'_>) -> PyResult<()> {
            self.dict.load(path).into_py_result(py)
        }

        fn save(&self, path: &str, py: Python<'_>) -> PyResult<()> {
            self.dict.save(path).into_py_result(py)
        }

        fn add_word(
            &mut self,
            #[pyo3(from_py_with = "crate::convert::to_rust_user_dict_word")] word: UserDictWord,
            py: Python<'_>,
        ) -> PyResult<PyObject> {
            let uuid = self.dict.add_word(word).into_py_result(py)?;

            crate::convert::to_py_uuid(py, uuid)
        }

        fn update_word(
            &mut self,
            #[pyo3(from_py_with = "crate::convert::to_rust_uuid")] word_uuid: Uuid,
            #[pyo3(from_py_with = "crate::convert::to_rust_user_dict_word")] word: UserDictWord,
            py: Python<'_>,
        ) -> PyResult<()> {
            self.dict.update_word(word_uuid, word).into_py_result(py)
        }

        fn remove_word(
            &mut self,
            #[pyo3(from_py_with = "crate::convert::to_rust_uuid")] word_uuid: Uuid,
            py: Python<'_>,
        ) -> PyResult<()> {
            self.dict.remove_word(word_uuid).into_py_result(py)?;
            Ok(())
        }

        fn import_dict(&mut self, other: &UserDict, py: Python<'_>) -> PyResult<()> {
            self.dict.import(&other.dict).into_py_result(py)?;
            Ok(())
        }

        #[getter]
        fn words<'py>(&self, py: Python<'py>) -> PyResult<&'py PyDict> {
            let words = self.dict.with_words(|words| {
                words
                    .iter()
                    .map(|(&uuid, word)| {
                        let uuid = crate::convert::to_py_uuid(py, uuid)?;
                        let word = crate::convert::to_py_user_dict_word(py, word)?;
                        Ok((uuid, word))
                    })
                    .collect::<PyResult<Vec<_>>>()
            })?;
            Ok(words.into_py_dict(py))
        }
    }
}

mod asyncio {
    use std::{path::PathBuf, sync::Arc};

    use camino::Utf8PathBuf;
    use pyo3::{
        pyclass, pymethods,
        types::{IntoPyDict as _, PyBytes, PyDict, PyList, PyString},
        PyAny, PyObject, PyRef, PyResult, Python, ToPyObject as _,
    };
    use uuid::Uuid;
    use voicevox_core::{
        AccelerationMode, AudioQueryModel, InitializeOptions, StyleId, SynthesisOptions,
        TtsOptions, UserDictWord, VoiceModelId,
    };

    use crate::{convert::VoicevoxCoreResultExt as _, Closable};

    #[pyclass]
    #[derive(Clone)]
    pub(crate) struct VoiceModel {
        model: voicevox_core::tokio::VoiceModel,
    }

    #[pymethods]
    impl VoiceModel {
        #[staticmethod]
        fn from_path(py: Python<'_>, path: PathBuf) -> PyResult<&PyAny> {
            pyo3_asyncio::tokio::future_into_py(py, async move {
                let model = voicevox_core::tokio::VoiceModel::from_path(path).await;
                let model = Python::with_gil(|py| model.into_py_result(py))?;
                Ok(Self { model })
            })
        }

        #[getter]
        fn id(&self) -> &str {
            self.model.id().raw_voice_model_id()
        }

        #[getter]
        fn metas<'py>(&self, py: Python<'py>) -> Vec<&'py PyAny> {
            crate::convert::to_pydantic_voice_model_meta(self.model.metas(), py).unwrap()
        }
    }

    #[pyclass]
    #[derive(Clone)]
    pub(crate) struct OpenJtalk {
        open_jtalk: voicevox_core::tokio::OpenJtalk,
    }

    #[pymethods]
    impl OpenJtalk {
        #[allow(clippy::new_ret_no_self)]
        #[staticmethod]
        fn new(
            #[pyo3(from_py_with = "crate::convert::from_utf8_path")]
            open_jtalk_dict_dir: Utf8PathBuf,
            py: Python<'_>,
        ) -> PyResult<&PyAny> {
            pyo3_asyncio::tokio::future_into_py(py, async move {
                let open_jtalk = voicevox_core::tokio::OpenJtalk::new(open_jtalk_dict_dir).await;
                let open_jtalk = Python::with_gil(|py| open_jtalk.into_py_result(py))?;
                Ok(Self { open_jtalk })
            })
        }

        fn use_user_dict<'py>(&self, user_dict: UserDict, py: Python<'py>) -> PyResult<&'py PyAny> {
            let this = self.open_jtalk.clone();

            pyo3_asyncio::tokio::future_into_py(py, async move {
                let result = this.use_user_dict(&user_dict.dict).await;
                Python::with_gil(|py| result.into_py_result(py))
            })
        }
    }

    #[pyclass]
    pub(crate) struct Synthesizer {
        synthesizer:
            Closable<voicevox_core::tokio::Synthesizer<voicevox_core::tokio::OpenJtalk>, Self>,
    }

    #[pymethods]
    impl Synthesizer {
        #[new]
        #[pyo3(signature =(
            open_jtalk,
            acceleration_mode = InitializeOptions::default().acceleration_mode,
            cpu_num_threads = InitializeOptions::default().cpu_num_threads,
        ))]
        fn new(
            open_jtalk: OpenJtalk,
            #[pyo3(from_py_with = "crate::convert::from_acceleration_mode")]
            acceleration_mode: AccelerationMode,
            cpu_num_threads: u16,
        ) -> PyResult<Self> {
            let synthesizer = voicevox_core::tokio::Synthesizer::new(
                open_jtalk.open_jtalk.clone(),
                &InitializeOptions {
                    acceleration_mode,
                    cpu_num_threads,
                },
            );
            let synthesizer = Python::with_gil(|py| synthesizer.into_py_result(py))?;
            let synthesizer = Closable::new(synthesizer);
            Ok(Self { synthesizer })
        }

        fn __repr__(&self) -> &'static str {
            "Synthesizer { .. }"
        }

        fn __enter__(slf: PyRef<'_, Self>) -> PyResult<PyRef<'_, Self>> {
            slf.synthesizer.get()?;
            Ok(slf)
        }

        fn __exit__(
            &mut self,
            #[allow(unused_variables)] exc_type: &PyAny,
            #[allow(unused_variables)] exc_value: &PyAny,
            #[allow(unused_variables)] traceback: &PyAny,
        ) {
            self.close();
        }

        #[getter]
        fn is_gpu_mode(&self) -> PyResult<bool> {
            let synthesizer = self.synthesizer.get()?;
            Ok(synthesizer.is_gpu_mode())
        }

        #[getter]
        fn metas<'py>(&self, py: Python<'py>) -> PyResult<Vec<&'py PyAny>> {
            let synthesizer = self.synthesizer.get()?;
            crate::convert::to_pydantic_voice_model_meta(&synthesizer.metas(), py)
        }

        fn load_voice_model<'py>(
            &mut self,
            model: &'py PyAny,
            py: Python<'py>,
        ) -> PyResult<&'py PyAny> {
            let model: VoiceModel = model.extract()?;
            let synthesizer = self.synthesizer.get()?.clone();
            pyo3_asyncio::tokio::future_into_py(py, async move {
                let result = synthesizer.load_voice_model(&model.model).await;
                Python::with_gil(|py| result.into_py_result(py))
            })
        }

        fn unload_voice_model(&mut self, voice_model_id: &str, py: Python<'_>) -> PyResult<()> {
            self.synthesizer
                .get()?
                .unload_voice_model(&VoiceModelId::new(voice_model_id.to_string()))
                .into_py_result(py)
        }

        // C APIの挙動と一貫性を持たせる。
        fn is_loaded_voice_model(&self, voice_model_id: &PyString) -> PyResult<bool> {
            let Ok(voice_model_id) = voice_model_id.to_str() else {
                // 与えられたIDがUTF-8ではない場合、それに対応する`VoicdModel`は確実に存在しない
                return Ok(false);
            };
            Ok(self
                .synthesizer
                .get()?
                .is_loaded_voice_model(&VoiceModelId::new(voice_model_id.to_string())))
        }

        fn audio_query_from_kana<'py>(
            &self,
            kana: &str,
            style_id: u32,
            py: Python<'py>,
        ) -> PyResult<&'py PyAny> {
            let synthesizer = self.synthesizer.get()?.clone();
            let kana = kana.to_owned();
            pyo3_asyncio::tokio::future_into_py_with_locals(
                py,
                pyo3_asyncio::tokio::get_current_locals(py)?,
                async move {
                    let audio_query = synthesizer
                        .audio_query_from_kana(&kana, StyleId::new(style_id))
                        .await;

                    Python::with_gil(|py| {
                        let class = py.import("voicevox_core")?.getattr("AudioQuery")?;
                        let ret = crate::convert::to_pydantic_dataclass(
                            audio_query.into_py_result(py)?,
                            class,
                        )?;
                        Ok(ret.to_object(py))
                    })
                },
            )
        }

        fn audio_query<'py>(
            &self,
            text: &str,
            style_id: u32,
            py: Python<'py>,
        ) -> PyResult<&'py PyAny> {
            let synthesizer = self.synthesizer.get()?.clone();
            let text = text.to_owned();
            pyo3_asyncio::tokio::future_into_py_with_locals(
                py,
                pyo3_asyncio::tokio::get_current_locals(py)?,
                async move {
                    let audio_query = synthesizer.audio_query(&text, StyleId::new(style_id)).await;

                    Python::with_gil(|py| {
                        let audio_query = audio_query.into_py_result(py)?;
                        let class = py.import("voicevox_core")?.getattr("AudioQuery")?;
                        let ret = crate::convert::to_pydantic_dataclass(audio_query, class)?;
                        Ok(ret.to_object(py))
                    })
                },
            )
        }

        fn create_accent_phrases_from_kana<'py>(
            &self,
            kana: &str,
            style_id: u32,
            py: Python<'py>,
        ) -> PyResult<&'py PyAny> {
            let synthesizer = self.synthesizer.get()?.clone();
            let kana = kana.to_owned();
            pyo3_asyncio::tokio::future_into_py_with_locals(
                py,
                pyo3_asyncio::tokio::get_current_locals(py)?,
                async move {
                    let accent_phrases = synthesizer
                        .create_accent_phrases_from_kana(&kana, StyleId::new(style_id))
                        .await;
                    Python::with_gil(|py| {
                        let class = py.import("voicevox_core")?.getattr("AccentPhrase")?;
                        let accent_phrases = accent_phrases
                            .into_py_result(py)?
                            .iter()
                            .map(|ap| crate::convert::to_pydantic_dataclass(ap, class))
                            .collect::<PyResult<Vec<_>>>();
                        let list = PyList::new(py, accent_phrases);
                        Ok(list.to_object(py))
                    })
                },
            )
        }

        fn create_accent_phrases<'py>(
            &self,
            text: &str,
            style_id: u32,
            py: Python<'py>,
        ) -> PyResult<&'py PyAny> {
            let synthesizer = self.synthesizer.get()?.clone();
            let text = text.to_owned();
            pyo3_asyncio::tokio::future_into_py_with_locals(
                py,
                pyo3_asyncio::tokio::get_current_locals(py)?,
                async move {
                    let accent_phrases = synthesizer
                        .create_accent_phrases(&text, StyleId::new(style_id))
                        .await;
                    Python::with_gil(|py| {
                        let class = py.import("voicevox_core")?.getattr("AccentPhrase")?;
                        let accent_phrases = accent_phrases
                            .into_py_result(py)?
                            .iter()
                            .map(|ap| crate::convert::to_pydantic_dataclass(ap, class))
                            .collect::<PyResult<Vec<_>>>();
                        let list = PyList::new(py, accent_phrases);
                        Ok(list.to_object(py))
                    })
                },
            )
        }

        fn replace_mora_data<'py>(
            &self,
            accent_phrases: &'py PyList,
            style_id: u32,
            py: Python<'py>,
        ) -> PyResult<&'py PyAny> {
            let synthesizer = self.synthesizer.get()?.clone();
            crate::convert::async_modify_accent_phrases(
                accent_phrases,
                StyleId::new(style_id),
                py,
                |a, s| async move { synthesizer.replace_mora_data(&a, s).await },
            )
        }

        fn replace_phoneme_length<'py>(
            &self,
            accent_phrases: &'py PyList,
            style_id: u32,
            py: Python<'py>,
        ) -> PyResult<&'py PyAny> {
            let synthesizer = self.synthesizer.get()?.clone();
            crate::convert::async_modify_accent_phrases(
                accent_phrases,
                StyleId::new(style_id),
                py,
                |a, s| async move { synthesizer.replace_phoneme_length(&a, s).await },
            )
        }

        fn replace_mora_pitch<'py>(
            &self,
            accent_phrases: &'py PyList,
            style_id: u32,
            py: Python<'py>,
        ) -> PyResult<&'py PyAny> {
            let synthesizer = self.synthesizer.get()?.clone();
            crate::convert::async_modify_accent_phrases(
                accent_phrases,
                StyleId::new(style_id),
                py,
                |a, s| async move { synthesizer.replace_mora_pitch(&a, s).await },
            )
        }

        #[pyo3(signature=(audio_query,style_id,enable_interrogative_upspeak = TtsOptions::default().enable_interrogative_upspeak))]
        fn synthesis<'py>(
            &self,
            #[pyo3(from_py_with = "crate::convert::from_dataclass")] audio_query: AudioQueryModel,
            style_id: u32,
            enable_interrogative_upspeak: bool,
            py: Python<'py>,
        ) -> PyResult<&'py PyAny> {
            let synthesizer = self.synthesizer.get()?.clone();
            pyo3_asyncio::tokio::future_into_py_with_locals(
                py,
                pyo3_asyncio::tokio::get_current_locals(py)?,
                async move {
                    let wav = synthesizer
                        .synthesis(
                            &audio_query,
                            StyleId::new(style_id),
                            &SynthesisOptions {
                                enable_interrogative_upspeak,
                            },
                        )
                        .await;
                    Python::with_gil(|py| {
                        let wav = wav.into_py_result(py)?;
                        Ok(PyBytes::new(py, &wav).to_object(py))
                    })
                },
            )
        }

        #[pyo3(signature=(
            kana,
            style_id,
            enable_interrogative_upspeak = TtsOptions::default().enable_interrogative_upspeak
        ))]
        fn tts_from_kana<'py>(
            &self,
            kana: &str,
            style_id: u32,
            enable_interrogative_upspeak: bool,
            py: Python<'py>,
        ) -> PyResult<&'py PyAny> {
            let style_id = StyleId::new(style_id);
            let options = TtsOptions {
                enable_interrogative_upspeak,
            };
            let synthesizer = self.synthesizer.get()?.clone();
            let kana = kana.to_owned();
            pyo3_asyncio::tokio::future_into_py_with_locals(
                py,
                pyo3_asyncio::tokio::get_current_locals(py)?,
                async move {
                    let wav = synthesizer.tts_from_kana(&kana, style_id, &options).await;

                    Python::with_gil(|py| {
                        let wav = wav.into_py_result(py)?;
                        Ok(PyBytes::new(py, &wav).to_object(py))
                    })
                },
            )
        }

        #[pyo3(signature=(
            text,
            style_id,
            enable_interrogative_upspeak = TtsOptions::default().enable_interrogative_upspeak
        ))]
        fn tts<'py>(
            &self,
            text: &str,
            style_id: u32,
            enable_interrogative_upspeak: bool,
            py: Python<'py>,
        ) -> PyResult<&'py PyAny> {
            let style_id = StyleId::new(style_id);
            let options = TtsOptions {
                enable_interrogative_upspeak,
            };
            let synthesizer = self.synthesizer.get()?.clone();
            let text = text.to_owned();
            pyo3_asyncio::tokio::future_into_py_with_locals(
                py,
                pyo3_asyncio::tokio::get_current_locals(py)?,
                async move {
                    let wav = synthesizer.tts(&text, style_id, &options).await;

                    Python::with_gil(|py| {
                        let wav = wav.into_py_result(py)?;
                        Ok(PyBytes::new(py, &wav).to_object(py))
                    })
                },
            )
        }

        fn close(&mut self) {
            self.synthesizer.close()
        }
    }

    #[pyclass]
    #[derive(Default, Debug, Clone)]
    pub(crate) struct UserDict {
        dict: Arc<voicevox_core::tokio::UserDict>,
    }

    #[pymethods]
    impl UserDict {
        #[new]
        fn new() -> Self {
            Self::default()
        }

        fn load<'py>(&self, path: &str, py: Python<'py>) -> PyResult<&'py PyAny> {
            let this = self.dict.clone();
            let path = path.to_owned();

            pyo3_asyncio::tokio::future_into_py(py, async move {
                let result = this.load(&path).await;
                Python::with_gil(|py| result.into_py_result(py))
            })
        }

        fn save<'py>(&self, path: &str, py: Python<'py>) -> PyResult<&'py PyAny> {
            let this = self.dict.clone();
            let path = path.to_owned();

            pyo3_asyncio::tokio::future_into_py(py, async move {
                let result = this.save(&path).await;
                Python::with_gil(|py| result.into_py_result(py))
            })
        }

        fn add_word(
            &mut self,
            #[pyo3(from_py_with = "crate::convert::to_rust_user_dict_word")] word: UserDictWord,
            py: Python<'_>,
        ) -> PyResult<PyObject> {
            let uuid = self.dict.add_word(word).into_py_result(py)?;

            crate::convert::to_py_uuid(py, uuid)
        }

        fn update_word(
            &mut self,
            #[pyo3(from_py_with = "crate::convert::to_rust_uuid")] word_uuid: Uuid,
            #[pyo3(from_py_with = "crate::convert::to_rust_user_dict_word")] word: UserDictWord,
            py: Python<'_>,
        ) -> PyResult<()> {
            self.dict.update_word(word_uuid, word).into_py_result(py)?;
            Ok(())
        }

        fn remove_word(
            &mut self,
            #[pyo3(from_py_with = "crate::convert::to_rust_uuid")] word_uuid: Uuid,
            py: Python<'_>,
        ) -> PyResult<()> {
            self.dict.remove_word(word_uuid).into_py_result(py)?;
            Ok(())
        }

        fn import_dict(&mut self, other: &UserDict, py: Python<'_>) -> PyResult<()> {
            self.dict.import(&other.dict).into_py_result(py)?;
            Ok(())
        }

        #[getter]
        fn words<'py>(&self, py: Python<'py>) -> PyResult<&'py PyDict> {
            let words = self.dict.with_words(|words| {
                words
                    .iter()
                    .map(|(&uuid, word)| {
                        let uuid = crate::convert::to_py_uuid(py, uuid)?;
                        let word = crate::convert::to_py_user_dict_word(py, word)?;
                        Ok((uuid, word))
                    })
                    .collect::<PyResult<Vec<_>>>()
            })?;
            Ok(words.into_py_dict(py))
        }
    }
}<|MERGE_RESOLUTION|>--- conflicted
+++ resolved
@@ -96,446 +96,6 @@
     to_pydantic_dataclass(s, class)
 }
 
-<<<<<<< HEAD
-#[pymethods]
-impl VoiceModel {
-    #[staticmethod]
-    fn from_path(
-        py: Python<'_>,
-        #[pyo3(from_py_with = "from_utf8_path")] path: Utf8PathBuf,
-    ) -> PyResult<&PyAny> {
-        pyo3_asyncio::tokio::future_into_py(py, async move {
-            let model = voicevox_core::tokio::VoiceModel::from_path(path).await;
-            let model = Python::with_gil(|py| model.into_py_result(py))?;
-            Ok(Self { model })
-        })
-    }
-
-    #[getter]
-    fn id(&self) -> &str {
-        self.model.id().raw_voice_model_id()
-    }
-
-    #[getter]
-    fn metas<'py>(&self, py: Python<'py>) -> Vec<&'py PyAny> {
-        to_pydantic_voice_model_meta(self.model.metas(), py).unwrap()
-    }
-}
-
-#[pyclass]
-#[derive(Clone)]
-struct OpenJtalk {
-    open_jtalk: voicevox_core::tokio::OpenJtalk,
-}
-
-#[pymethods]
-impl OpenJtalk {
-    #[allow(clippy::new_ret_no_self)]
-    #[staticmethod]
-    fn new(
-        #[pyo3(from_py_with = "from_utf8_path")] open_jtalk_dict_dir: Utf8PathBuf,
-        py: Python<'_>,
-    ) -> PyResult<&PyAny> {
-        pyo3_asyncio::tokio::future_into_py(py, async move {
-            let open_jtalk = voicevox_core::tokio::OpenJtalk::new(open_jtalk_dict_dir).await;
-            let open_jtalk = Python::with_gil(|py| open_jtalk.into_py_result(py))?;
-            Ok(Self { open_jtalk })
-        })
-    }
-
-    fn use_user_dict<'py>(&self, user_dict: UserDict, py: Python<'py>) -> PyResult<&'py PyAny> {
-        let this = self.open_jtalk.clone();
-
-        pyo3_asyncio::tokio::future_into_py(py, async move {
-            let result = this.use_user_dict(&user_dict.dict).await;
-            Python::with_gil(|py| result.into_py_result(py))
-        })
-    }
-}
-
-#[pyclass]
-struct Synthesizer {
-    synthesizer: Closable<voicevox_core::tokio::Synthesizer<voicevox_core::tokio::OpenJtalk>, Self>,
-}
-
-#[pymethods]
-impl Synthesizer {
-    #[new]
-    #[pyo3(signature =(
-        open_jtalk,
-        acceleration_mode = InitializeOptions::default().acceleration_mode,
-        cpu_num_threads = InitializeOptions::default().cpu_num_threads,
-    ))]
-    fn new(
-        open_jtalk: OpenJtalk,
-        #[pyo3(from_py_with = "from_acceleration_mode")] acceleration_mode: AccelerationMode,
-        cpu_num_threads: u16,
-    ) -> PyResult<Self> {
-        let synthesizer = voicevox_core::tokio::Synthesizer::new(
-            open_jtalk.open_jtalk.clone(),
-            &InitializeOptions {
-                acceleration_mode,
-                cpu_num_threads,
-            },
-        );
-        let synthesizer = Python::with_gil(|py| synthesizer.into_py_result(py))?;
-        let synthesizer = Closable::new(synthesizer);
-        Ok(Self { synthesizer })
-    }
-
-    fn __repr__(&self) -> &'static str {
-        "Synthesizer { .. }"
-    }
-
-    fn __enter__(slf: PyRef<'_, Self>) -> PyResult<PyRef<'_, Self>> {
-        slf.synthesizer.get()?;
-        Ok(slf)
-    }
-
-    fn __exit__(
-        &mut self,
-        #[allow(unused_variables)] exc_type: &PyAny,
-        #[allow(unused_variables)] exc_value: &PyAny,
-        #[allow(unused_variables)] traceback: &PyAny,
-    ) {
-        self.close();
-    }
-
-    #[getter]
-    fn is_gpu_mode(&self) -> PyResult<bool> {
-        let synthesizer = self.synthesizer.get()?;
-        Ok(synthesizer.is_gpu_mode())
-    }
-
-    #[getter]
-    fn metas<'py>(&self, py: Python<'py>) -> PyResult<Vec<&'py PyAny>> {
-        let synthesizer = self.synthesizer.get()?;
-        to_pydantic_voice_model_meta(&synthesizer.metas(), py)
-    }
-
-    fn morphable_targets<'py>(&self, style_id: u32, py: Python<'py>) -> PyResult<&'py PyDict> {
-        let class = py.import("voicevox_core")?.getattr("MorphableTargetInfo")?;
-
-        let morphable_targets = self
-            .synthesizer
-            .get()?
-            .morphable_targets(StyleId::new(style_id))
-            .into_py_result(py)?
-            .into_iter()
-            .map(|(k, v)| {
-                let v = crate::convert::to_pydantic_dataclass(v, class)?;
-                Ok((k.raw_id(), v))
-            })
-            .collect::<PyResult<Vec<_>>>()?;
-        Ok(morphable_targets.into_py_dict(py))
-    }
-
-    fn load_voice_model<'py>(
-        &mut self,
-        model: &'py PyAny,
-        py: Python<'py>,
-    ) -> PyResult<&'py PyAny> {
-        let model: VoiceModel = model.extract()?;
-        let synthesizer = self.synthesizer.get()?.clone();
-        pyo3_asyncio::tokio::future_into_py(py, async move {
-            let result = synthesizer.load_voice_model(&model.model).await;
-            Python::with_gil(|py| result.into_py_result(py))
-        })
-    }
-
-    fn unload_voice_model(&mut self, voice_model_id: &str, py: Python<'_>) -> PyResult<()> {
-        self.synthesizer
-            .get()?
-            .unload_voice_model(&VoiceModelId::new(voice_model_id.to_string()))
-            .into_py_result(py)
-    }
-
-    fn is_loaded_voice_model(&self, voice_model_id: &str) -> PyResult<bool> {
-        Ok(self
-            .synthesizer
-            .get()?
-            .is_loaded_voice_model(&VoiceModelId::new(voice_model_id.to_string())))
-    }
-
-    fn audio_query_from_kana<'py>(
-        &self,
-        kana: &str,
-        style_id: u32,
-        py: Python<'py>,
-    ) -> PyResult<&'py PyAny> {
-        let synthesizer = self.synthesizer.get()?.clone();
-        let kana = kana.to_owned();
-        pyo3_asyncio::tokio::future_into_py_with_locals(
-            py,
-            pyo3_asyncio::tokio::get_current_locals(py)?,
-            async move {
-                let audio_query = synthesizer
-                    .audio_query_from_kana(&kana, StyleId::new(style_id))
-                    .await;
-
-                Python::with_gil(|py| {
-                    let class = py.import("voicevox_core")?.getattr("AudioQuery")?;
-                    let ret = to_pydantic_dataclass(audio_query.into_py_result(py)?, class)?;
-                    Ok(ret.to_object(py))
-                })
-            },
-        )
-    }
-
-    fn audio_query<'py>(&self, text: &str, style_id: u32, py: Python<'py>) -> PyResult<&'py PyAny> {
-        let synthesizer = self.synthesizer.get()?.clone();
-        let text = text.to_owned();
-        pyo3_asyncio::tokio::future_into_py_with_locals(
-            py,
-            pyo3_asyncio::tokio::get_current_locals(py)?,
-            async move {
-                let audio_query = synthesizer.audio_query(&text, StyleId::new(style_id)).await;
-
-                Python::with_gil(|py| {
-                    let audio_query = audio_query.into_py_result(py)?;
-                    let class = py.import("voicevox_core")?.getattr("AudioQuery")?;
-                    let ret = to_pydantic_dataclass(audio_query, class)?;
-                    Ok(ret.to_object(py))
-                })
-            },
-        )
-    }
-
-    fn create_accent_phrases_from_kana<'py>(
-        &self,
-        kana: &str,
-        style_id: u32,
-        py: Python<'py>,
-    ) -> PyResult<&'py PyAny> {
-        let synthesizer = self.synthesizer.get()?.clone();
-        let kana = kana.to_owned();
-        pyo3_asyncio::tokio::future_into_py_with_locals(
-            py,
-            pyo3_asyncio::tokio::get_current_locals(py)?,
-            async move {
-                let accent_phrases = synthesizer
-                    .create_accent_phrases_from_kana(&kana, StyleId::new(style_id))
-                    .await;
-                Python::with_gil(|py| {
-                    let class = py.import("voicevox_core")?.getattr("AccentPhrase")?;
-                    let accent_phrases = accent_phrases
-                        .into_py_result(py)?
-                        .iter()
-                        .map(|ap| to_pydantic_dataclass(ap, class))
-                        .collect::<PyResult<Vec<_>>>();
-                    let list = PyList::new(py, accent_phrases);
-                    Ok(list.to_object(py))
-                })
-            },
-        )
-    }
-
-    fn create_accent_phrases<'py>(
-        &self,
-        text: &str,
-        style_id: u32,
-        py: Python<'py>,
-    ) -> PyResult<&'py PyAny> {
-        let synthesizer = self.synthesizer.get()?.clone();
-        let text = text.to_owned();
-        pyo3_asyncio::tokio::future_into_py_with_locals(
-            py,
-            pyo3_asyncio::tokio::get_current_locals(py)?,
-            async move {
-                let accent_phrases = synthesizer
-                    .create_accent_phrases(&text, StyleId::new(style_id))
-                    .await;
-                Python::with_gil(|py| {
-                    let class = py.import("voicevox_core")?.getattr("AccentPhrase")?;
-                    let accent_phrases = accent_phrases
-                        .into_py_result(py)?
-                        .iter()
-                        .map(|ap| to_pydantic_dataclass(ap, class))
-                        .collect::<PyResult<Vec<_>>>();
-                    let list = PyList::new(py, accent_phrases);
-                    Ok(list.to_object(py))
-                })
-            },
-        )
-    }
-
-    fn replace_mora_data<'py>(
-        &self,
-        accent_phrases: &'py PyList,
-        style_id: u32,
-        py: Python<'py>,
-    ) -> PyResult<&'py PyAny> {
-        let synthesizer = self.synthesizer.get()?.clone();
-        async_modify_accent_phrases(
-            accent_phrases,
-            StyleId::new(style_id),
-            py,
-            |a, s| async move { synthesizer.replace_mora_data(&a, s).await },
-        )
-    }
-
-    fn replace_phoneme_length<'py>(
-        &self,
-        accent_phrases: &'py PyList,
-        style_id: u32,
-        py: Python<'py>,
-    ) -> PyResult<&'py PyAny> {
-        let synthesizer = self.synthesizer.get()?.clone();
-        async_modify_accent_phrases(
-            accent_phrases,
-            StyleId::new(style_id),
-            py,
-            |a, s| async move { synthesizer.replace_phoneme_length(&a, s).await },
-        )
-    }
-
-    fn replace_mora_pitch<'py>(
-        &self,
-        accent_phrases: &'py PyList,
-        style_id: u32,
-        py: Python<'py>,
-    ) -> PyResult<&'py PyAny> {
-        let synthesizer = self.synthesizer.get()?.clone();
-        async_modify_accent_phrases(
-            accent_phrases,
-            StyleId::new(style_id),
-            py,
-            |a, s| async move { synthesizer.replace_mora_pitch(&a, s).await },
-        )
-    }
-
-    #[pyo3(signature=(audio_query,style_id,enable_interrogative_upspeak = TtsOptions::default().enable_interrogative_upspeak))]
-    fn synthesis<'py>(
-        &self,
-        #[pyo3(from_py_with = "from_dataclass")] audio_query: AudioQueryModel,
-        style_id: u32,
-        enable_interrogative_upspeak: bool,
-        py: Python<'py>,
-    ) -> PyResult<&'py PyAny> {
-        let synthesizer = self.synthesizer.get()?.clone();
-        pyo3_asyncio::tokio::future_into_py_with_locals(
-            py,
-            pyo3_asyncio::tokio::get_current_locals(py)?,
-            async move {
-                let wav = synthesizer
-                    .synthesis(
-                        &audio_query,
-                        StyleId::new(style_id),
-                        &SynthesisOptions {
-                            enable_interrogative_upspeak,
-                        },
-                    )
-                    .await;
-                Python::with_gil(|py| {
-                    let wav = wav.into_py_result(py)?;
-                    Ok(PyBytes::new(py, &wav).to_object(py))
-                })
-            },
-        )
-    }
-
-    fn synthesis_morphing<'py>(
-        &self,
-        #[pyo3(from_py_with = "crate::convert::from_dataclass")] audio_query: AudioQueryModel,
-        base_style_id: u32,
-        target_style_id: u32,
-        morph_rate: f64,
-        py: Python<'py>,
-    ) -> PyResult<&'py PyAny> {
-        let synthesizer = self.synthesizer.get()?.clone();
-
-        pyo3_asyncio::tokio::future_into_py_with_locals(
-            py,
-            pyo3_asyncio::tokio::get_current_locals(py)?,
-            async move {
-                let wav = synthesizer
-                    .synthesis_morphing(
-                        &audio_query,
-                        StyleId::new(base_style_id),
-                        StyleId::new(target_style_id),
-                        morph_rate,
-                    )
-                    .await;
-
-                Python::with_gil(|py| {
-                    let wav = wav.into_py_result(py)?;
-                    Ok(PyBytes::new(py, &wav).to_object(py))
-                })
-            },
-        )
-    }
-
-    #[pyo3(signature=(
-        kana,
-        style_id,
-        enable_interrogative_upspeak = TtsOptions::default().enable_interrogative_upspeak
-    ))]
-    fn tts_from_kana<'py>(
-        &self,
-        kana: &str,
-        style_id: u32,
-        enable_interrogative_upspeak: bool,
-        py: Python<'py>,
-    ) -> PyResult<&'py PyAny> {
-        let style_id = StyleId::new(style_id);
-        let options = TtsOptions {
-            enable_interrogative_upspeak,
-        };
-        let synthesizer = self.synthesizer.get()?.clone();
-        let kana = kana.to_owned();
-        pyo3_asyncio::tokio::future_into_py_with_locals(
-            py,
-            pyo3_asyncio::tokio::get_current_locals(py)?,
-            async move {
-                let wav = synthesizer.tts_from_kana(&kana, style_id, &options).await;
-
-                Python::with_gil(|py| {
-                    let wav = wav.into_py_result(py)?;
-                    Ok(PyBytes::new(py, &wav).to_object(py))
-                })
-            },
-        )
-    }
-
-    #[pyo3(signature=(
-        text,
-        style_id,
-        enable_interrogative_upspeak = TtsOptions::default().enable_interrogative_upspeak
-    ))]
-    fn tts<'py>(
-        &self,
-        text: &str,
-        style_id: u32,
-        enable_interrogative_upspeak: bool,
-        py: Python<'py>,
-    ) -> PyResult<&'py PyAny> {
-        let style_id = StyleId::new(style_id);
-        let options = TtsOptions {
-            enable_interrogative_upspeak,
-        };
-        let synthesizer = self.synthesizer.get()?.clone();
-        let text = text.to_owned();
-        pyo3_asyncio::tokio::future_into_py_with_locals(
-            py,
-            pyo3_asyncio::tokio::get_current_locals(py)?,
-            async move {
-                let wav = synthesizer.tts(&text, style_id, &options).await;
-
-                Python::with_gil(|py| {
-                    let wav = wav.into_py_result(py)?;
-                    Ok(PyBytes::new(py, &wav).to_object(py))
-                })
-            },
-        )
-    }
-
-    fn close(&mut self) {
-        self.synthesizer.close()
-    }
-}
-
-=======
->>>>>>> 94a3c0a8
 struct Closable<T, C: PyTypeInfo> {
     content: MaybeClosed<T>,
     marker: PhantomData<C>,
@@ -1190,6 +750,23 @@
             crate::convert::to_pydantic_voice_model_meta(&synthesizer.metas(), py)
         }
 
+        fn morphable_targets<'py>(&self, style_id: u32, py: Python<'py>) -> PyResult<&'py PyDict> {
+            let class = py.import("voicevox_core")?.getattr("MorphableTargetInfo")?;
+
+            let morphable_targets = self
+                .synthesizer
+                .get()?
+                .morphable_targets(StyleId::new(style_id))
+                .into_py_result(py)?
+                .into_iter()
+                .map(|(k, v)| {
+                    let v = crate::convert::to_pydantic_dataclass(v, class)?;
+                    Ok((k.raw_id(), v))
+                })
+                .collect::<PyResult<Vec<_>>>()?;
+            Ok(morphable_targets.into_py_dict(py))
+        }
+
         fn load_voice_model<'py>(
             &mut self,
             model: &'py PyAny,
@@ -1407,6 +984,37 @@
             )
         }
 
+        fn synthesis_morphing<'py>(
+            &self,
+            #[pyo3(from_py_with = "crate::convert::from_dataclass")] audio_query: AudioQueryModel,
+            base_style_id: u32,
+            target_style_id: u32,
+            morph_rate: f64,
+            py: Python<'py>,
+        ) -> PyResult<&'py PyAny> {
+            let synthesizer = self.synthesizer.get()?.clone();
+
+            pyo3_asyncio::tokio::future_into_py_with_locals(
+                py,
+                pyo3_asyncio::tokio::get_current_locals(py)?,
+                async move {
+                    let wav = synthesizer
+                        .synthesis_morphing(
+                            &audio_query,
+                            StyleId::new(base_style_id),
+                            StyleId::new(target_style_id),
+                            morph_rate,
+                        )
+                        .await;
+
+                    Python::with_gil(|py| {
+                        let wav = wav.into_py_result(py)?;
+                        Ok(PyBytes::new(py, &wav).to_object(py))
+                    })
+                },
+            )
+        }
+
         #[pyo3(signature=(
             kana,
             style_id,
