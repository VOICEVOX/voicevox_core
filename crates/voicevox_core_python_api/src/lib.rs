use std::{fmt::Display, future::Future, path::PathBuf, sync::Arc};

use easy_ext::ext;
use log::debug;
use once_cell::sync::Lazy;
use pyo3::{
    create_exception,
    exceptions::PyException,
    pyclass, pyfunction, pymethods, pymodule,
    types::{PyBytes, PyList, PyModule},
    wrap_pyfunction, FromPyObject as _, PyAny, PyResult, Python, ToPyObject,
};
use serde::{de::DeserializeOwned, Serialize};
use tokio::{runtime::Runtime, sync::Mutex};
use voicevox_core::{
    AccelerationMode, AccentPhraseModel, AccentPhrasesOptions, AudioQueryModel, AudioQueryOptions,
    InitializeOptions, StyleId, SynthesisOptions, TtsOptions, VoiceModelId, VoiceModelMeta,
};

static RUNTIME: Lazy<Runtime> = Lazy::new(|| Runtime::new().unwrap());

#[pymodule]
#[pyo3(name = "_rust")]
fn rust(_py: Python<'_>, module: &PyModule) -> PyResult<()> {
    pyo3_log::init();

<<<<<<< HEAD
    module.add("__version__", voicevox_core::get_version())?;
    module.add_wrapped(wrap_pyfunction!(create_supported_devices))?;
=======
    module.add("__version__", env!("CARGO_PKG_VERSION"))?;
    module.add_wrapped(wrap_pyfunction!(supported_devices))?;
>>>>>>> 486d3f4c

    module.add_class::<Synthesizer>()?;
    module.add_class::<OpenJtalk>()?;
    module.add_class::<VoiceModel>()
}

create_exception!(
    voicevox_core,
    VoicevoxError,
    PyException,
    "voicevox_core Error."
);

#[pyclass]
#[derive(Clone)]
struct VoiceModel {
    model: voicevox_core::VoiceModel,
}

#[pyfunction]
fn create_supported_devices(py: Python) -> PyResult<&PyAny> {
    let class = py
        .import("voicevox_core")?
        .getattr("SupportedDevices")?
        .downcast()?;
    let s = voicevox_core::SupportedDevices::create().into_py_result()?;
    to_pydantic_dataclass(s, class)
}

#[pymethods]
impl VoiceModel {
    #[staticmethod]
    fn from_path(
        py: Python<'_>,
        #[pyo3(from_py_with = "from_utf8_path")] path: String,
    ) -> PyResult<&PyAny> {
        pyo3_asyncio::tokio::future_into_py(py, async move {
            let model = voicevox_core::VoiceModel::from_path(path)
                .await
                .into_py_result()?;
            Ok(Self { model })
        })
    }

    #[getter]
    fn id(&self) -> &str {
        self.model.id().raw_voice_model_id()
    }

    #[getter]
    fn metas<'py>(&self, py: Python<'py>) -> Vec<&'py PyAny> {
        to_pydantic_voice_model_meta(self.model.metas(), py).unwrap()
    }
}

#[pyclass]
#[derive(Clone)]
struct OpenJtalk {
    open_jtalk: Arc<voicevox_core::OpenJtalk>,
}

#[pymethods]
impl OpenJtalk {
    #[new]
    fn new(#[pyo3(from_py_with = "from_utf8_path")] open_jtalk_dict_dir: String) -> PyResult<Self> {
        Ok(Self {
            open_jtalk: Arc::new(
                voicevox_core::OpenJtalk::new_with_initialize(open_jtalk_dict_dir)
                    .into_py_result()?,
            ),
        })
    }
}

#[pyclass]
struct Synthesizer {
    synthesizer: Arc<Mutex<voicevox_core::Synthesizer>>,
}

#[pymethods]
impl Synthesizer {
    #[staticmethod]
    #[pyo3(signature =(
        open_jtalk,
        acceleration_mode = InitializeOptions::default().acceleration_mode,
        cpu_num_threads = InitializeOptions::default().cpu_num_threads,
        load_all_models = InitializeOptions::default().load_all_models,
    ))]
    fn new_with_initialize(
        py: Python,
        open_jtalk: OpenJtalk,
        #[pyo3(from_py_with = "from_acceleration_mode")] acceleration_mode: AccelerationMode,
        cpu_num_threads: u16,
        load_all_models: bool,
    ) -> PyResult<&PyAny> {
        pyo3_asyncio::tokio::future_into_py(py, async move {
            let synthesizer = voicevox_core::Synthesizer::new_with_initialize(
                open_jtalk.open_jtalk.clone(),
                &InitializeOptions {
                    acceleration_mode,
                    cpu_num_threads,
                    load_all_models,
                },
            )
            .await
            .into_py_result()?;
            Ok(Self {
                synthesizer: Arc::new(Mutex::new(synthesizer)),
            })
        })
    }

    fn __repr__(&self) -> &'static str {
        "Synthesizer { .. }"
    }

    #[getter]
    fn is_gpu_mode(&self) -> bool {
        RUNTIME.block_on(self.synthesizer.lock()).is_gpu_mode()
    }

    #[getter]
    fn metas<'py>(&self, py: Python<'py>) -> Vec<&'py PyAny> {
        to_pydantic_voice_model_meta(RUNTIME.block_on(self.synthesizer.lock()).metas(), py).unwrap()
    }

    fn load_voice_model<'py>(
        &mut self,
        model: &'py PyAny,
        py: Python<'py>,
    ) -> PyResult<&'py PyAny> {
        let model: VoiceModel = model.extract()?;
        let synthesizer = self.synthesizer.clone();
        pyo3_asyncio::tokio::future_into_py(py, async move {
            synthesizer
                .lock()
                .await
                .load_voice_model(&model.model)
                .await
                .into_py_result()
        })
    }

    fn unload_voice_model(&mut self, voice_model_id: &str) -> PyResult<()> {
        RUNTIME
            .block_on(self.synthesizer.lock())
            .unload_voice_model(&VoiceModelId::new(voice_model_id.to_string()))
            .into_py_result()
    }

    fn is_loaded_voice_model(&self, voice_model_id: &str) -> bool {
        RUNTIME
            .block_on(self.synthesizer.lock())
            .is_loaded_voice_model(&VoiceModelId::new(voice_model_id.to_string()))
    }

    #[pyo3(signature=(text,style_id,kana = AudioQueryOptions::default().kana))]
    fn audio_query<'py>(
        &self,
        text: &str,
        style_id: u32,
        kana: bool,
        py: Python<'py>,
    ) -> PyResult<&'py PyAny> {
        let synthesizer = self.synthesizer.clone();
        let text = text.to_owned();
        pyo3_asyncio::tokio::future_into_py_with_locals(
            py,
            pyo3_asyncio::tokio::get_current_locals(py)?,
            async move {
                let audio_query = synthesizer
                    .lock()
                    .await
                    .audio_query(&text, StyleId::new(style_id), &AudioQueryOptions { kana })
                    .await
                    .into_py_result()?;

                Python::with_gil(|py| {
                    let class = py.import("voicevox_core")?.getattr("AudioQuery")?;
                    let ret = to_pydantic_dataclass(audio_query, class)?;
                    Ok(ret.to_object(py))
                })
            },
        )
    }

    #[pyo3(signature=(text, style_id, kana = AccentPhrasesOptions::default().kana))]
    fn create_accent_phrases<'py>(
        &self,
        text: &str,
        style_id: u32,
        kana: bool,
        py: Python<'py>,
    ) -> PyResult<&'py PyAny> {
        let synthesizer = self.synthesizer.clone();
        let text = text.to_owned();
        pyo3_asyncio::tokio::future_into_py_with_locals(
            py,
            pyo3_asyncio::tokio::get_current_locals(py)?,
            async move {
                let accent_phrases = synthesizer
                    .lock()
                    .await
                    .create_accent_phrases(
                        &text,
                        StyleId::new(style_id),
                        &AccentPhrasesOptions { kana },
                    )
                    .await
                    .into_py_result()?;
                Python::with_gil(|py| {
                    let class = py.import("voicevox_core")?.getattr("AccentPhrase")?;
                    let accent_phrases = accent_phrases
                        .iter()
                        .map(|ap| to_pydantic_dataclass(ap, class))
                        .collect::<PyResult<Vec<_>>>();
                    let list = PyList::new(py, accent_phrases.into_iter());
                    Ok(list.to_object(py))
                })
            },
        )
    }

    fn replace_mora_data<'py>(
        &self,
        accent_phrases: &'py PyList,
        style_id: u32,
        py: Python<'py>,
    ) -> PyResult<&'py PyAny> {
        let synthesizer = self.synthesizer.clone();
        modify_accent_phrases(
            accent_phrases,
            StyleId::new(style_id),
            py,
            |a, s| async move { synthesizer.lock().await.replace_mora_data(&a, s).await },
        )
    }

    fn replace_phoneme_length<'py>(
        &self,
        accent_phrases: &'py PyList,
        style_id: u32,
        py: Python<'py>,
    ) -> PyResult<&'py PyAny> {
        let synthesizer = self.synthesizer.clone();
        modify_accent_phrases(
            accent_phrases,
            StyleId::new(style_id),
            py,
            |a, s| async move { synthesizer.lock().await.replace_phoneme_length(&a, s).await },
        )
    }

    fn replace_mora_pitch<'py>(
        &self,
        accent_phrases: &'py PyList,
        style_id: u32,
        py: Python<'py>,
    ) -> PyResult<&'py PyAny> {
        let synthesizer = self.synthesizer.clone();
        modify_accent_phrases(
            accent_phrases,
            StyleId::new(style_id),
            py,
            |a, s| async move { synthesizer.lock().await.replace_mora_pitch(&a, s).await },
        )
    }

    #[pyo3(signature=(audio_query,style_id,enable_interrogative_upspeak = TtsOptions::default().enable_interrogative_upspeak))]
    fn synthesis<'py>(
        &self,
        #[pyo3(from_py_with = "from_dataclass")] audio_query: AudioQueryModel,
        style_id: u32,
        enable_interrogative_upspeak: bool,
        py: Python<'py>,
    ) -> PyResult<&'py PyAny> {
        let synthesizer = self.synthesizer.clone();
        pyo3_asyncio::tokio::future_into_py_with_locals(
            py,
            pyo3_asyncio::tokio::get_current_locals(py)?,
            async move {
                let wav = synthesizer
                    .lock()
                    .await
                    .synthesis(
                        &audio_query,
                        StyleId::new(style_id),
                        &SynthesisOptions {
                            enable_interrogative_upspeak,
                        },
                    )
                    .await
                    .into_py_result()?;
                Python::with_gil(|py| Ok(PyBytes::new(py, &wav).to_object(py)))
            },
        )
    }

    #[pyo3(signature=(
        text,
        style_id,
        kana = TtsOptions::default().kana,
        enable_interrogative_upspeak = TtsOptions::default().enable_interrogative_upspeak
    ))]
    fn tts<'py>(
        &self,
        text: &str,
        style_id: u32,
        kana: bool,
        enable_interrogative_upspeak: bool,
        py: Python<'py>,
    ) -> PyResult<&'py PyAny> {
        let style_id = StyleId::new(style_id);
        let options = TtsOptions {
            kana,
            enable_interrogative_upspeak,
        };
        let synthesizer = self.synthesizer.clone();
        let text = text.to_owned();
        pyo3_asyncio::tokio::future_into_py_with_locals(
            py,
            pyo3_asyncio::tokio::get_current_locals(py)?,
            async move {
                let wav = synthesizer
                    .lock()
                    .await
                    .tts(&text, style_id, &options)
                    .await
                    .into_py_result()?;
                Python::with_gil(|py| Ok(PyBytes::new(py, &wav).to_object(py)))
            },
        )
    }
}

fn from_acceleration_mode(ob: &PyAny) -> PyResult<AccelerationMode> {
    let py = ob.py();

    let class = py.import("voicevox_core")?.getattr("AccelerationMode")?;
    let mode = class.get_item(ob)?;

    if mode.eq(class.getattr("AUTO")?)? {
        Ok(AccelerationMode::Auto)
    } else if mode.eq(class.getattr("CPU")?)? {
        Ok(AccelerationMode::Cpu)
    } else if mode.eq(class.getattr("GPU")?)? {
        Ok(AccelerationMode::Gpu)
    } else {
        unreachable!("{} should be one of {{AUTO, CPU, GPU}}", mode.repr()?);
    }
}

fn from_utf8_path(ob: &PyAny) -> PyResult<String> {
    PathBuf::extract(ob)?
        .into_os_string()
        .into_string()
        .map_err(|s| VoicevoxError::new_err(format!("{s:?} cannot be encoded to UTF-8")))
}

fn from_dataclass<T: DeserializeOwned>(ob: &PyAny) -> PyResult<T> {
    let py = ob.py();

    let ob = py.import("dataclasses")?.call_method1("asdict", (ob,))?;
    let json = &py
        .import("json")?
        .call_method1("dumps", (ob,))?
        .extract::<String>()?;
    serde_json::from_str(json).into_py_result()
}

fn to_pydantic_voice_model_meta<'py>(
    metas: &VoiceModelMeta,
    py: Python<'py>,
) -> PyResult<Vec<&'py PyAny>> {
    let class = py
        .import("voicevox_core")?
        .getattr("SpeakerMeta")?
        .downcast()?;

    metas
        .iter()
        .map(|m| to_pydantic_dataclass(m, class))
        .collect::<PyResult<Vec<_>>>()
}

fn to_pydantic_dataclass(x: impl Serialize, class: &PyAny) -> PyResult<&PyAny> {
    let py = class.py();

    let x = serde_json::to_string(&x).into_py_result()?;
    let x = py.import("json")?.call_method1("loads", (x,))?.downcast()?;
    class.call((), Some(x))
}

fn modify_accent_phrases<'py, Fun, Fut>(
    accent_phrases: &'py PyList,
    speaker_id: StyleId,
    py: Python<'py>,
    method: Fun,
) -> PyResult<&'py PyAny>
where
    Fun: FnOnce(Vec<AccentPhraseModel>, StyleId) -> Fut + Send + 'static,
    Fut: Future<Output = voicevox_core::Result<Vec<AccentPhraseModel>>> + Send + 'static,
{
    let rust_accent_phrases = accent_phrases
        .iter()
        .map(from_dataclass)
        .collect::<PyResult<Vec<AccentPhraseModel>>>()?;
    pyo3_asyncio::tokio::future_into_py_with_locals(
        py,
        pyo3_asyncio::tokio::get_current_locals(py)?,
        async move {
            let replaced_accent_phrases = method(rust_accent_phrases, speaker_id)
                .await
                .into_py_result()?;
            Python::with_gil(|py| {
                let replaced_accent_phrases = replaced_accent_phrases
                    .iter()
                    .map(move |accent_phrase| {
                        to_pydantic_dataclass(
                            accent_phrase,
                            py.import("voicevox_core")?.getattr("AccentPhrase")?,
                        )
                    })
                    .collect::<PyResult<Vec<_>>>()?;
                let replaced_accent_phrases = PyList::new(py, replaced_accent_phrases);
                Ok(replaced_accent_phrases.to_object(py))
            })
        },
    )
}

impl Drop for Synthesizer {
    fn drop(&mut self) {
        debug!("Destructing a VoicevoxCore");
    }
}

#[ext]
impl<T, E: Display> Result<T, E> {
    fn into_py_result(self) -> PyResult<T> {
        self.map_err(|e| VoicevoxError::new_err(e.to_string()))
    }
}<|MERGE_RESOLUTION|>--- conflicted
+++ resolved
@@ -24,13 +24,8 @@
 fn rust(_py: Python<'_>, module: &PyModule) -> PyResult<()> {
     pyo3_log::init();
 
-<<<<<<< HEAD
-    module.add("__version__", voicevox_core::get_version())?;
+    module.add("__version__", env!("CARGO_PKG_VERSION"))?;
     module.add_wrapped(wrap_pyfunction!(create_supported_devices))?;
-=======
-    module.add("__version__", env!("CARGO_PKG_VERSION"))?;
-    module.add_wrapped(wrap_pyfunction!(supported_devices))?;
->>>>>>> 486d3f4c
 
     module.add_class::<Synthesizer>()?;
     module.add_class::<OpenJtalk>()?;
