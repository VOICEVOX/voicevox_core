use std::{error::Error as _, iter, path::PathBuf};

use camino::Utf8PathBuf;
use derive_more::From;
use easy_ext::ext;
use heck::{ToLowerCamelCase as _, ToSnakeCase as _};
use pyo3::{
    exceptions::{PyException, PyValueError},
    types::{
        IntoPyDict as _, PyAnyMethods as _, PyDict, PyDictMethods as _, PyList, PyListMethods as _,
        PyString, PyStringMethods as _,
    },
    Bound, FromPyObject, IntoPyObject, PyAny, PyErr, PyResult, Python,
};
use ref_cast::RefCast;
use serde::{de::DeserializeOwned, Serialize};
use serde_json::json;
use uuid::Uuid;
use voicevox_core::{
    AccelerationMode, AccentPhrase, AudioQuery, SupportedDevices, UserDictWord, VoiceModelMeta,
    __internal::interop::ToJsonValue as _,
};

use crate::{
    AnalyzeTextError, GetSupportedDevicesError, GpuSupportError, InitInferenceRuntimeError,
    InvalidModelDataError, InvalidModelFormatError, InvalidWordError, LoadUserDictError,
    ModelAlreadyLoadedError, ModelNotFoundError, NotLoadedOpenjtalkDictError, OpenZipFileError,
    ParseKanaError, ReadZipEntryError, RunModelError, SaveUserDictError, StyleAlreadyLoadedError,
    StyleNotFoundError, UseUserDictError, WordNotFoundError, _ReservedFields,
};

pub(crate) fn from_acceleration_mode(ob: &Bound<'_, PyAny>) -> PyResult<AccelerationMode> {
    match ob.extract::<&str>()? {
        "AUTO" => Ok(AccelerationMode::Auto),
        "CPU" => Ok(AccelerationMode::Cpu),
        "GPU" => Ok(AccelerationMode::Gpu),
        mode => Err(PyValueError::new_err(format!(
            "`AccelerationMode` should be one of {{AUTO, CPU, GPU}}: {mode}",
            mode = PyString::new(ob.py(), mode).repr()?,
        ))),
    }
}

pub(crate) fn from_audio_query(ob: &Bound<'_, PyAny>) -> PyResult<AudioQuery> {
    let py = ob.py();

    let fields = dataclasses_asdict(ob)?
        .iter()
        .map(|(key, value)| {
            let key = match key.downcast::<PyString>()?.to_str()? {
                "accent_phrases" => "accent_phrases".to_owned(),
                key => key.to_lower_camel_case(),
            };
            Ok((key, value))
        })
        .collect::<PyResult<Vec<_>>>()?
        .into_py_dict(py)?;

    serde_pyobject::from_pyobject(fields).map_err(Into::into)
}

pub(crate) fn from_accent_phrases(ob: &Bound<'_, PyAny>) -> PyResult<Vec<AccentPhrase>> {
    ob.downcast::<PyList>()?
        .iter()
        .map(|p| from_dataclass_via_serde(&p))
        .collect()
}

pub(crate) fn from_utf8_path(ob: &Bound<'_, PyAny>) -> PyResult<Utf8PathBuf> {
    PathBuf::extract_bound(ob)?
        .into_os_string()
        .into_string()
        .map(Utf8PathBuf::from)
        .map_err(|s| PyValueError::new_err(format!("{s:?} cannot be encoded to UTF-8")))
}

/// Pythonのデータクラスもしくはデータクラスのリストへの変換。
#[derive(From, RefCast)]
#[repr(transparent)]
pub(crate) struct ToDataclass<T>(T);

impl<'py, T: RustData> IntoPyObject<'py> for ToDataclass<T> {
    type Target = T::Target;
    type Output = Bound<'py, T::Target>;
    type Error = PyErr;

    fn into_pyobject(self, py: Python<'py>) -> Result<Self::Output, Self::Error> {
        self.0.to_dataclass(py)
    }
}

impl<'py, T: RustData> IntoPyObject<'py> for &'_ ToDataclass<T> {
    type Target = T::Target;
    type Output = Bound<'py, T::Target>;
    type Error = PyErr;

    fn into_pyobject(self, py: Python<'py>) -> Result<Self::Output, Self::Error> {
        self.0.to_dataclass(py)
    }
}

pub(crate) trait RustData {
    type Target;
    fn to_dataclass<'py>(&self, py: Python<'py>) -> PyResult<Bound<'py, Self::Target>>;
}

impl RustData for SupportedDevices {
    type Target = PyAny;

    fn to_dataclass<'py>(&self, py: Python<'py>) -> PyResult<Bound<'py, Self::Target>> {
        self.to_py(py)
    }
}

impl RustData for VoiceModelMeta {
    type Target = PyList;

    fn to_dataclass<'py>(&self, py: Python<'py>) -> PyResult<Bound<'py, Self::Target>> {
        let (character_meta_cls, style_meta_cls) = {
            let module = py.import("voicevox_core")?;
            (
                module.getattr("CharacterMeta")?,
                module.getattr("StyleMeta")?,
            )
        };

        let metas = self
            .iter()
            .map(|meta| {
                to_dataclass_via_serde(meta, &character_meta_cls, |kwargs| {
                    kwargs.set_item(
                        "styles",
                        kwargs
                            .get_item("styles")?
                            .expect("should be present")
                            .downcast::<PyList>()?
                            .iter()
                            .map(|style| style_meta_cls.call((), Some(style.downcast()?)))
                            .collect::<Result<Vec<_>, _>>()?,
                    )
                })
            })
            .collect::<PyResult<Vec<_>>>()?;
        PyList::new(py, metas)
    }
}

impl RustData for AudioQuery {
    type Target = PyAny;

    fn to_dataclass<'py>(&self, py: Python<'py>) -> PyResult<Bound<'py, Self::Target>> {
        let (audio_query_cls, accent_phrase_cls, mora_cls) = {
            let module = py.import("voicevox_core")?;
            (
                module.getattr("AudioQuery")?,
                module.getattr("AccentPhrase")?,
                module.getattr("Mora")?,
            )
        };

        to_dataclass_via_serde(self, &audio_query_cls, |kwargs| {
            kwargs.set_item(
                "accent_phrases",
                kwargs
                    .get_item("accent_phrases")?
                    .expect("should be present")
                    .downcast::<PyList>()?
                    .iter()
                    .map(|phrase| {
                        let phrase = phrase.downcast::<PyDict>()?;
                        phrase.set_item(
                            "moras",
                            phrase
                                .get_item("moras")?
                                .expect("should be present")
                                .downcast::<PyList>()?
                                .iter()
                                .map(|mora| mora_cls.call((), Some(mora.downcast()?)))
                                .collect::<Result<Vec<_>, _>>()?,
                        )?;
                        accent_phrase_cls.call((), Some(phrase))
                    })
                    .collect::<Result<Vec<_>, _>>()?,
            )?;
            for key in kwargs.keys().iter() {
                let key = key.downcast::<PyString>()?.to_str()?;
                let key_rename = key.to_snake_case();
                if key_rename != key {
                    let val = kwargs.get_item(key)?.expect("should be present");
                    kwargs.set_item(key_rename, val)?;
                    kwargs.del_item(key)?;
                }
            }
            Ok(())
        })
    }
}

impl RustData for Vec<AccentPhrase> {
    type Target = PyList;

    fn to_dataclass<'py>(&self, py: Python<'py>) -> PyResult<Bound<'py, Self::Target>> {
        let (accent_phrase_cls, mora_cls) = {
            let module = py.import("voicevox_core")?;
            (module.getattr("AccentPhrase")?, module.getattr("Mora")?)
        };

        let phrases = self
            .iter()
            .map(|phrase| {
                to_dataclass_via_serde(phrase, &accent_phrase_cls, |kwargs| {
                    kwargs.set_item(
                        "moras",
                        kwargs
                            .get_item("moras")?
                            .expect("should be present")
                            .downcast::<PyList>()?
                            .iter()
                            .map(|mora| mora_cls.call((), Some(mora.downcast()?)))
                            .collect::<Result<Vec<_>, _>>()?,
                    )
                })
            })
            .collect::<Result<Vec<_>, _>>()?;
        PyList::new(py, phrases)
    }
}

impl RustData for UserDictWord {
    type Target = PyAny;

    fn to_dataclass<'py>(&self, py: Python<'py>) -> PyResult<Bound<'py, Self::Target>> {
        to_py_user_dict_word(py, self)
    }
}

#[derive(From)]
pub(crate) struct ToPyUuid(pub(crate) Uuid);

impl<'py> IntoPyObject<'py> for ToPyUuid {
    type Target = PyAny;
    type Output = Bound<'py, PyAny>;
    type Error = PyErr;

    fn into_pyobject(self, py: Python<'py>) -> Result<Self::Output, Self::Error> {
        to_py_uuid(py, self.0)
    }
}

fn from_dataclass_via_serde<T: DeserializeOwned>(instance: &Bound<'_, PyAny>) -> PyResult<T> {
    let fields = dataclasses_asdict(instance)?;
    serde_pyobject::from_pyobject(fields).map_err(Into::into)
}

fn dataclasses_asdict<'py>(instance: &Bound<'py, PyAny>) -> PyResult<Bound<'py, PyDict>> {
    let py = instance.py();
    let asdict = py.import("dataclasses")?.getattr("asdict")?;
    asdict
        .call1((instance,))?
        .downcast_into()
        .map_err(Into::into)
}

fn to_dataclass_via_serde<'py>(
    x: impl Serialize,
    class: &Bound<'py, PyAny>,
    modify: impl FnOnce(&Bound<'py, PyDict>) -> PyResult<()>,
) -> PyResult<Bound<'py, PyAny>> {
    let py = class.py();
    let kwargs = &serde_pyobject::to_pyobject(py, &x)?.downcast_into::<PyDict>()?;
    modify(kwargs)?;
    class.call((), Some(kwargs))
}

pub(crate) fn to_rust_uuid(ob: &Bound<'_, PyAny>) -> PyResult<Uuid> {
    ob.getattr("hex")?
        .extract::<&str>()?
        .parse::<Uuid>()
        .into_py_value_result()
}
fn to_py_uuid(py: Python<'_>, uuid: Uuid) -> PyResult<Bound<'_, PyAny>> {
    let uuid = uuid.hyphenated().to_string();
    py.import("uuid")?.call_method1("UUID", (uuid,))
}
<<<<<<< HEAD
pub(crate) fn to_rust_user_dict_word(ob: &PyAny) -> PyResult<voicevox_core::UserDictWord> {
    voicevox_core::UserDictWord::builder()
        .accent_type(ob.getattr("accent_type")?.extract()?)
        .word_type(from_literal_choice(ob.getattr("word_type")?.extract()?)?)
        .priority(ob.getattr("priority")?.extract()?)
        .build(
            ob.getattr("surface")?.extract()?,
            ob.getattr("pronunciation")?.extract()?,
        )
        .into_py_result(ob.py())
=======
pub(crate) fn to_rust_user_dict_word(ob: &Bound<'_, PyAny>) -> PyResult<UserDictWord> {
    UserDictWord::new(
        ob.getattr("surface")?.extract()?,
        ob.getattr("pronunciation")?.extract()?,
        ob.getattr("accent_type")?.extract()?,
        from_literal_choice(ob.getattr("word_type")?.extract()?)?,
        ob.getattr("priority")?.extract()?,
    )
    .into_py_result(ob.py())
>>>>>>> b7371841
}
fn to_py_user_dict_word<'py>(
    py: Python<'py>,
    word: &voicevox_core::UserDictWord,
) -> PyResult<Bound<'py, PyAny>> {
    let class = py.import("voicevox_core")?.getattr("UserDictWord")?;

    class.call(
        (),
        Some(&{
            let kwargs = PyDict::new(py);
            kwargs.set_item("surface", word.surface())?;
            kwargs.set_item("pronunciation", word.pronunciation())?;
            kwargs.set_item("accent_type", word.accent_type())?;
            kwargs.set_item(
                "word_type",
                serde_json::to_value(word.word_type())
                    .expect("should success")
                    .as_str()
                    .expect("should be a string"),
            )?;
            kwargs.set_item("priority", word.priority())?;
            kwargs
        }),
    )
}
fn from_literal_choice<T: DeserializeOwned>(s: &str) -> PyResult<T> {
    serde_json::from_value::<T>(json!(s)).into_py_value_result()
}

/// おおよそ以下のコードにおける`f(x)`のようなものを得る。
///
/// ```py
/// async def f(x_):
///     return x_
///
/// return f(x)
/// ```
pub(crate) fn ready<'py>(
    x: impl IntoPyObject<'py>,
    py: Python<'py>,
) -> PyResult<Bound<'py, PyAny>> {
    // ```py
    // import asyncio
    // from asyncio import Future
    //
    // running_loop = asyncio.get_running_loop()
    // fut = Future(loop=running_loop)
    // fut.set_result(x)
    // return fut
    // ```

    let asyncio = py.import("asyncio")?;
    let asyncio_future = asyncio.getattr("Future")?;

    let running_loop = asyncio.call_method0("get_running_loop")?;
    let fut = asyncio_future.call((), Some(&[("loop", running_loop)].into_py_dict(py)?))?;
    fut.call_method1("set_result", (x,))?;
    Ok(fut)
}

#[ext(VoicevoxCoreResultExt)]
pub(crate) impl<T> voicevox_core::Result<T> {
    fn into_py_result(self, py: Python<'_>) -> PyResult<T> {
        use voicevox_core::ErrorKind;

        self.map_err(|err| {
            let msg = err.to_string();
            let top = match err.kind() {
                ErrorKind::NotLoadedOpenjtalkDict => NotLoadedOpenjtalkDictError::new_err(msg),
                ErrorKind::GpuSupport => GpuSupportError::new_err(msg),
                ErrorKind::InitInferenceRuntime => InitInferenceRuntimeError::new_err(msg),
                ErrorKind::OpenZipFile => OpenZipFileError::new_err(msg),
                ErrorKind::ReadZipEntry => ReadZipEntryError::new_err(msg),
                ErrorKind::ModelAlreadyLoaded => ModelAlreadyLoadedError::new_err(msg),
                ErrorKind::StyleAlreadyLoaded => StyleAlreadyLoadedError::new_err(msg),
                ErrorKind::InvalidModelFormat => InvalidModelFormatError::new_err(msg),
                ErrorKind::InvalidModelData => InvalidModelDataError::new_err(msg),
                ErrorKind::GetSupportedDevices => GetSupportedDevicesError::new_err(msg),
                ErrorKind::StyleNotFound => StyleNotFoundError::new_err(msg),
                ErrorKind::ModelNotFound => ModelNotFoundError::new_err(msg),
                ErrorKind::RunModel => RunModelError::new_err(msg),
                ErrorKind::AnalyzeText => AnalyzeTextError::new_err(msg),
                ErrorKind::ParseKana => ParseKanaError::new_err(msg),
                ErrorKind::LoadUserDict => LoadUserDictError::new_err(msg),
                ErrorKind::SaveUserDict => SaveUserDictError::new_err(msg),
                ErrorKind::WordNotFound => WordNotFoundError::new_err(msg),
                ErrorKind::UseUserDict => UseUserDictError::new_err(msg),
                ErrorKind::InvalidWord => InvalidWordError::new_err(msg),
                ErrorKind::__NonExhaustive => unreachable!(),
            };

            [top]
                .into_iter()
                .chain(
                    iter::successors(err.source(), |&source| source.source())
                        .map(|source| PyException::new_err(source.to_string())),
                )
                .collect::<Vec<_>>()
                .into_iter()
                .rev()
                .reduce(|prev, source| {
                    source.set_cause(py, Some(prev));
                    source
                })
                .expect("should not be empty")
        })
    }
}

#[ext]
impl SupportedDevices {
    fn to_py(self, py: Python<'_>) -> PyResult<Bound<'_, PyAny>> {
        assert!(match self.to_json_value() {
            serde_json::Value::Object(o) => o.len() == 3, // `cpu`, `cuda`, `dml`
            _ => false,
        });

        let cls = py.import("voicevox_core")?.getattr("SupportedDevices")?;
        cls.call(
            (),
            Some(&{
                let kwargs = serde_pyobject::to_pyobject(py, &self)?.downcast_into::<PyDict>()?;
                kwargs.set_item("_reserved", _ReservedFields)?;
                kwargs
            }),
        )
    }
}

#[ext(AudioQueryExt)]
impl AudioQuery
where
    Self: Sized,
{
    pub(crate) fn from_json(json: &str) -> PyResult<Self> {
        serde_json::from_str(json).into_py_value_result()
    }

    pub(crate) fn to_json(&self) -> String {
        serde_json::to_string(self).expect("should not fail")
    }
}

#[ext]
impl<T> std::result::Result<T, uuid::Error> {
    fn into_py_value_result(self) -> PyResult<T> {
        self.map_err(|e| PyValueError::new_err(e.to_string()))
    }
}

#[ext]
impl<T> serde_json::Result<T> {
    fn into_py_value_result(self) -> PyResult<T> {
        self.map_err(|e| PyValueError::new_err(e.to_string()))
    }
}<|MERGE_RESOLUTION|>--- conflicted
+++ resolved
@@ -282,28 +282,18 @@
     let uuid = uuid.hyphenated().to_string();
     py.import("uuid")?.call_method1("UUID", (uuid,))
 }
-<<<<<<< HEAD
-pub(crate) fn to_rust_user_dict_word(ob: &PyAny) -> PyResult<voicevox_core::UserDictWord> {
+pub(crate) fn to_rust_user_dict_word(
+    ob: &Bound<'_, PyAny>,
+) -> PyResult<voicevox_core::UserDictWord> {
     voicevox_core::UserDictWord::builder()
-        .accent_type(ob.getattr("accent_type")?.extract()?)
         .word_type(from_literal_choice(ob.getattr("word_type")?.extract()?)?)
         .priority(ob.getattr("priority")?.extract()?)
         .build(
             ob.getattr("surface")?.extract()?,
             ob.getattr("pronunciation")?.extract()?,
+            ob.getattr("accent_type")?.extract()?,
         )
         .into_py_result(ob.py())
-=======
-pub(crate) fn to_rust_user_dict_word(ob: &Bound<'_, PyAny>) -> PyResult<UserDictWord> {
-    UserDictWord::new(
-        ob.getattr("surface")?.extract()?,
-        ob.getattr("pronunciation")?.extract()?,
-        ob.getattr("accent_type")?.extract()?,
-        from_literal_choice(ob.getattr("word_type")?.extract()?)?,
-        ob.getattr("priority")?.extract()?,
-    )
-    .into_py_result(ob.py())
->>>>>>> b7371841
 }
 fn to_py_user_dict_word<'py>(
     py: Python<'py>,
