use std::{error::Error as _, future::Future, iter, path::PathBuf};

use camino::Utf8PathBuf;
use duplicate::duplicate_item;
use easy_ext::ext;
use pyo3::{
    exceptions::{PyException, PyValueError},
    types::{IntoPyDict as _, PyAnyMethods as _, PyBytes, PyBytesMethods as _, PyList, PyString},
    Bound, FromPyObject as _, IntoPyObject, Py, PyAny, PyResult, Python,
};
use serde::{de::DeserializeOwned, Serialize};
use serde_json::json;
use uuid::Uuid;
use voicevox_core::{
    AccelerationMode, AccentPhrase, AudioQuery, StyleId, SupportedDevices, VoiceModelMeta,
    __internal::interop::ToJsonValue as _,
};

use crate::{
    AnalyzeTextError, GetSupportedDevicesError, GpuSupportError, InitInferenceRuntimeError,
    InvalidModelDataError, InvalidModelFormatError, InvalidWordError, LoadUserDictError,
    ModelAlreadyLoadedError, ModelNotFoundError, NotLoadedOpenjtalkDictError, OpenZipFileError,
    ParseKanaError, ReadZipEntryError, RunModelError, SaveUserDictError, StyleAlreadyLoadedError,
    StyleNotFoundError, UseUserDictError, WordNotFoundError,
};

pub(crate) fn from_acceleration_mode(ob: &Bound<'_, PyAny>) -> PyResult<AccelerationMode> {
    match ob.extract::<&str>()? {
        "AUTO" => Ok(AccelerationMode::Auto),
        "CPU" => Ok(AccelerationMode::Cpu),
        "GPU" => Ok(AccelerationMode::Gpu),
        mode => Err(PyValueError::new_err(format!(
            "`AccelerationMode` should be one of {{AUTO, CPU, GPU}}: {mode}",
            mode = PyString::new(ob.py(), mode).repr()?,
        ))),
    }
}

pub(crate) fn from_utf8_path(ob: &Bound<'_, PyAny>) -> PyResult<Utf8PathBuf> {
    PathBuf::extract_bound(ob)?
        .into_os_string()
        .into_string()
        .map(Utf8PathBuf::from)
        .map_err(|s| PyValueError::new_err(format!("{s:?} cannot be encoded to UTF-8")))
}

pub(crate) trait HasClass: DeserializeOwned {
    fn cls(py: Python<'_>) -> PyResult<Bound<'_, PyAny>>;
}

#[duplicate_item(
    T;
    [ AudioQuery ];
    [ AccentPhrase ];
)]
impl HasClass for T {
    fn cls(py: Python<'_>) -> PyResult<Bound<'_, PyAny>> {
        py.import("voicevox_core")?.getattr(stringify!(T))
    }
}

pub(crate) fn from_dataclass<T: HasClass>(ob: &Bound<'_, PyAny>) -> PyResult<T> {
    let py = ob.py();

    let type_adapter = py.import("pydantic")?.getattr("TypeAdapter")?;
    let json = type_adapter
        .call1((T::cls(py)?,))?
        .call_method(
            "dump_json",
            (ob,),
            Some(&[("by_alias", true)].into_py_dict(py)?),
        )?
        .extract::<Bound<'_, PyBytes>>()?;
    serde_json::from_slice(json.as_bytes()).into_py_value_result()
}

pub(crate) fn to_pydantic_voice_model_meta<'py>(
    metas: &VoiceModelMeta,
    py: Python<'py>,
) -> PyResult<Bound<'py, PyList>> {
    let class = &py.import("voicevox_core")?.getattr("CharacterMeta")?;

    let metas = metas
        .iter()
        .map(|m| to_pydantic_dataclass(m, class))
        .collect::<PyResult<Vec<_>>>()?;
    PyList::new(py, metas)
}

pub(crate) fn to_pydantic_dataclass<'py>(
    x: impl Serialize,
    class: &Bound<'py, PyAny>,
) -> PyResult<Bound<'py, PyAny>> {
    let py = class.py();

    let x = serde_json::to_string(&x).into_py_value_result()?;
    let x = py.import("json")?.call_method1("loads", (x,))?;
    let x = x.downcast()?;
    class.call((), Some(x))
}

pub(crate) fn blocking_modify_accent_phrases<'py>(
    accent_phrases: &Bound<'py, PyList>,
    speaker_id: StyleId,
    py: Python<'py>,
    method: impl FnOnce(Vec<AccentPhrase>, StyleId) -> voicevox_core::Result<Vec<AccentPhrase>>,
) -> PyResult<Vec<Bound<'py, PyAny>>> {
    let rust_accent_phrases = accent_phrases
        .try_iter()?
        .map(|x| x.and_then(|x| from_dataclass(&x)))
        .collect::<PyResult<Vec<AccentPhrase>>>()?;

    method(rust_accent_phrases, speaker_id)
        .into_py_result(py)?
        .iter()
        .map(move |accent_phrase| {
            to_pydantic_dataclass(
                accent_phrase,
                &py.import("voicevox_core")?.getattr("AccentPhrase")?,
            )
        })
        .collect()
}

pub(crate) async fn async_modify_accent_phrases<Fun, Fut>(
    accent_phrases: Py<PyList>,
    speaker_id: StyleId,
    method: Fun,
) -> PyResult<Py<PyList>>
where
    Fun: FnOnce(Vec<AccentPhrase>, StyleId) -> Fut + Send + 'static,
    Fut: Future<Output = PyResult<Vec<AccentPhrase>>> + Send + 'static,
{
    let rust_accent_phrases = Python::with_gil(|py| {
        accent_phrases
            .into_bound(py)
            .try_iter()?
            .map(|x| x.and_then(|x| from_dataclass(&x)))
            .collect::<PyResult<Vec<AccentPhrase>>>()
    })?;
    let replaced_accent_phrases = method(rust_accent_phrases, speaker_id).await?;
    Python::with_gil(|py| {
        let replaced_accent_phrases = replaced_accent_phrases
            .iter()
            .map(move |accent_phrase| {
                to_pydantic_dataclass(
                    accent_phrase,
                    &py.import("voicevox_core")?.getattr("AccentPhrase")?,
                )
            })
            .collect::<PyResult<Vec<_>>>()?;
        PyList::new(py, replaced_accent_phrases).map(Into::into)
    })
}

pub(crate) fn to_rust_uuid(ob: &Bound<'_, PyAny>) -> PyResult<Uuid> {
    let uuid = ob.getattr("hex")?.extract::<String>()?;
    uuid.parse::<Uuid>().into_py_value_result()
}
pub(crate) fn to_py_uuid(py: Python<'_>, uuid: Uuid) -> PyResult<Bound<'_, PyAny>> {
    let uuid = uuid.hyphenated().to_string();
    py.import("uuid")?.call_method1("UUID", (uuid,))
}
pub(crate) fn to_rust_user_dict_word(
    ob: &Bound<'_, PyAny>,
) -> PyResult<voicevox_core::UserDictWord> {
    voicevox_core::UserDictWord::new(
        ob.getattr("surface")?.extract()?,
        ob.getattr("pronunciation")?.extract()?,
        ob.getattr("accent_type")?.extract()?,
        from_literal_choice(ob.getattr("word_type")?.extract()?)?,
        ob.getattr("priority")?.extract()?,
    )
    .into_py_result(ob.py())
}
pub(crate) fn to_py_user_dict_word<'py>(
    py: Python<'py>,
    word: &voicevox_core::UserDictWord,
<<<<<<< HEAD
) -> PyResult<Bound<'py, PyAny>> {
    let class = py.import("voicevox_core")?.getattr("UserDictWord")?;
    to_pydantic_dataclass(word, class.downcast()?)
=======
) -> PyResult<&'py PyAny> {
    let class = py.import("voicevox_core")?.getattr("UserDictWord")?;

    class.call(
        (),
        Some(
            [
                ("surface", word.surface().to_object(py)),
                ("pronunciation", word.pronunciation().to_object(py)),
                ("accent_type", word.accent_type().to_object(py)),
                (
                    "word_type",
                    serde_json::to_value(word.word_type())
                        .expect("should success")
                        .as_str()
                        .expect("should be a string")
                        .to_object(py),
                ),
                ("priority", word.priority().to_object(py)),
            ]
            .into_py_dict(py),
        ),
    )
>>>>>>> fb2a1e23
}
fn from_literal_choice<T: DeserializeOwned>(s: &str) -> PyResult<T> {
    serde_json::from_value::<T>(json!(s)).into_py_value_result()
}

/// おおよそ以下のコードにおける`f(x)`のようなものを得る。
///
/// ```py
/// async def f(x_):
///     return x_
///
/// return f(x)
/// ```
pub(crate) fn ready<'py>(
    x: impl IntoPyObject<'py>,
    py: Python<'py>,
) -> PyResult<Bound<'py, PyAny>> {
    // ```py
    // import asyncio
    // from asyncio import Future
    //
    // running_loop = asyncio.get_running_loop()
    // fut = Future(loop=running_loop)
    // fut.set_result(x)
    // return fut
    // ```

    let asyncio = py.import("asyncio")?;
    let asyncio_future = asyncio.getattr("Future")?;

    let running_loop = asyncio.call_method0("get_running_loop")?;
    let fut = asyncio_future.call((), Some(&[("loop", running_loop)].into_py_dict(py)?))?;
    fut.call_method1("set_result", (x,))?;
    Ok(fut)
}

#[ext(VoicevoxCoreResultExt)]
pub(crate) impl<T> voicevox_core::Result<T> {
    fn into_py_result(self, py: Python<'_>) -> PyResult<T> {
        use voicevox_core::ErrorKind;

        self.map_err(|err| {
            let msg = err.to_string();
            let top = match err.kind() {
                ErrorKind::NotLoadedOpenjtalkDict => NotLoadedOpenjtalkDictError::new_err(msg),
                ErrorKind::GpuSupport => GpuSupportError::new_err(msg),
                ErrorKind::InitInferenceRuntime => InitInferenceRuntimeError::new_err(msg),
                ErrorKind::OpenZipFile => OpenZipFileError::new_err(msg),
                ErrorKind::ReadZipEntry => ReadZipEntryError::new_err(msg),
                ErrorKind::ModelAlreadyLoaded => ModelAlreadyLoadedError::new_err(msg),
                ErrorKind::StyleAlreadyLoaded => StyleAlreadyLoadedError::new_err(msg),
                ErrorKind::InvalidModelFormat => InvalidModelFormatError::new_err(msg),
                ErrorKind::InvalidModelData => InvalidModelDataError::new_err(msg),
                ErrorKind::GetSupportedDevices => GetSupportedDevicesError::new_err(msg),
                ErrorKind::StyleNotFound => StyleNotFoundError::new_err(msg),
                ErrorKind::ModelNotFound => ModelNotFoundError::new_err(msg),
                ErrorKind::RunModel => RunModelError::new_err(msg),
                ErrorKind::AnalyzeText => AnalyzeTextError::new_err(msg),
                ErrorKind::ParseKana => ParseKanaError::new_err(msg),
                ErrorKind::LoadUserDict => LoadUserDictError::new_err(msg),
                ErrorKind::SaveUserDict => SaveUserDictError::new_err(msg),
                ErrorKind::WordNotFound => WordNotFoundError::new_err(msg),
                ErrorKind::UseUserDict => UseUserDictError::new_err(msg),
                ErrorKind::InvalidWord => InvalidWordError::new_err(msg),
                ErrorKind::__NonExhaustive => unreachable!(),
            };

            [top]
                .into_iter()
                .chain(
                    iter::successors(err.source(), |&source| source.source())
                        .map(|source| PyException::new_err(source.to_string())),
                )
                .collect::<Vec<_>>()
                .into_iter()
                .rev()
                .reduce(|prev, source| {
                    source.set_cause(py, Some(prev));
                    source
                })
                .expect("should not be empty")
        })
    }
}

#[ext(SupportedDevicesExt)]
impl SupportedDevices {
    pub(crate) fn to_py(self, py: Python<'_>) -> PyResult<Bound<'_, PyAny>> {
        assert!(match self.to_json_value() {
            serde_json::Value::Object(o) => o.len() == 3, // `cpu`, `cuda`, `dml`
            _ => false,
        });

        let cls = py.import("voicevox_core")?.getattr("SupportedDevices")?;
        cls.call(
            ("I AM FROM PYO3",),
            Some(&[("cpu", self.cpu), ("cuda", self.cuda), ("dml", self.dml)].into_py_dict(py)?),
        )
    }
}

#[ext]
impl<T> std::result::Result<T, uuid::Error> {
    fn into_py_value_result(self) -> PyResult<T> {
        self.map_err(|e| PyValueError::new_err(e.to_string()))
    }
}

#[ext]
impl<T> serde_json::Result<T> {
    fn into_py_value_result(self) -> PyResult<T> {
        self.map_err(|e| PyValueError::new_err(e.to_string()))
    }
}<|MERGE_RESOLUTION|>--- conflicted
+++ resolved
@@ -5,7 +5,10 @@
 use easy_ext::ext;
 use pyo3::{
     exceptions::{PyException, PyValueError},
-    types::{IntoPyDict as _, PyAnyMethods as _, PyBytes, PyBytesMethods as _, PyList, PyString},
+    types::{
+        IntoPyDict as _, PyAnyMethods as _, PyBytes, PyBytesMethods as _, PyDict,
+        PyDictMethods as _, PyList, PyString,
+    },
     Bound, FromPyObject as _, IntoPyObject, Py, PyAny, PyResult, Python,
 };
 use serde::{de::DeserializeOwned, Serialize};
@@ -176,35 +179,27 @@
 pub(crate) fn to_py_user_dict_word<'py>(
     py: Python<'py>,
     word: &voicevox_core::UserDictWord,
-<<<<<<< HEAD
 ) -> PyResult<Bound<'py, PyAny>> {
     let class = py.import("voicevox_core")?.getattr("UserDictWord")?;
-    to_pydantic_dataclass(word, class.downcast()?)
-=======
-) -> PyResult<&'py PyAny> {
-    let class = py.import("voicevox_core")?.getattr("UserDictWord")?;
 
     class.call(
         (),
-        Some(
-            [
-                ("surface", word.surface().to_object(py)),
-                ("pronunciation", word.pronunciation().to_object(py)),
-                ("accent_type", word.accent_type().to_object(py)),
-                (
-                    "word_type",
-                    serde_json::to_value(word.word_type())
-                        .expect("should success")
-                        .as_str()
-                        .expect("should be a string")
-                        .to_object(py),
-                ),
-                ("priority", word.priority().to_object(py)),
-            ]
-            .into_py_dict(py),
-        ),
+        Some(&{
+            let kwargs = PyDict::new(py);
+            kwargs.set_item("surface", word.surface())?;
+            kwargs.set_item("pronunciation", word.pronunciation())?;
+            kwargs.set_item("accent_type", word.accent_type())?;
+            kwargs.set_item(
+                "word_type",
+                serde_json::to_value(word.word_type())
+                    .expect("should success")
+                    .as_str()
+                    .expect("should be a string"),
+            )?;
+            kwargs.set_item("priority", word.priority())?;
+            kwargs
+        }),
     )
->>>>>>> fb2a1e23
 }
 fn from_literal_choice<T: DeserializeOwned>(s: &str) -> PyResult<T> {
     serde_json::from_value::<T>(json!(s)).into_py_value_result()
