use std::{error::Error as _, future::Future, iter, panic, path::PathBuf};

use camino::Utf8PathBuf;
use duplicate::duplicate_item;
use easy_ext::ext;
use pyo3::{
    exceptions::{PyException, PyRuntimeError, PyValueError},
<<<<<<< HEAD
    types::{IntoPyDict as _, PyAnyMethods as _, PyList, PyString},
    Bound, FromPyObject as _, IntoPyObject, Py, PyAny, PyResult, Python,
=======
    types::{IntoPyDict as _, PyBytes, PyList, PyString},
    FromPyObject as _, IntoPy, PyAny, PyObject, PyResult, Python, ToPyObject,
>>>>>>> 71504d9d
};
use serde::{de::DeserializeOwned, Serialize};
use serde_json::json;
use uuid::Uuid;
use voicevox_core::{
    AccelerationMode, AccentPhrase, AudioQuery, StyleId, SupportedDevices, VoiceModelMeta,
    __internal::interop::ToJsonValue as _,
};

use crate::{
    AnalyzeTextError, GetSupportedDevicesError, GpuSupportError, InitInferenceRuntimeError,
    InvalidModelDataError, InvalidModelFormatError, InvalidWordError, LoadUserDictError,
    ModelAlreadyLoadedError, ModelNotFoundError, NotLoadedOpenjtalkDictError, OpenZipFileError,
    ParseKanaError, ReadZipEntryError, RunModelError, SaveUserDictError, StyleAlreadyLoadedError,
    StyleNotFoundError, UseUserDictError, WordNotFoundError,
};

pub(crate) fn from_acceleration_mode(ob: &Bound<'_, PyAny>) -> PyResult<AccelerationMode> {
    match ob.extract::<&str>()? {
        "AUTO" => Ok(AccelerationMode::Auto),
        "CPU" => Ok(AccelerationMode::Cpu),
        "GPU" => Ok(AccelerationMode::Gpu),
        mode => Err(PyValueError::new_err(format!(
            "`AccelerationMode` should be one of {{AUTO, CPU, GPU}}: {mode}",
            mode = PyString::new(ob.py(), mode).repr()?,
        ))),
    }
}

pub(crate) fn from_utf8_path(ob: &Bound<'_, PyAny>) -> PyResult<Utf8PathBuf> {
    PathBuf::extract_bound(ob)?
        .into_os_string()
        .into_string()
        .map(Utf8PathBuf::from)
        .map_err(|s| PyValueError::new_err(format!("{s:?} cannot be encoded to UTF-8")))
}

<<<<<<< HEAD
pub(crate) fn from_dataclass<T: DeserializeOwned>(ob: &Bound<'_, PyAny>) -> PyResult<T> {
=======
pub(crate) trait HasClass: DeserializeOwned {
    fn cls(py: Python<'_>) -> PyResult<&PyAny>;
}

#[duplicate_item(
    T;
    [ AudioQuery ];
    [ AccentPhrase ];
)]
impl HasClass for T {
    fn cls(py: Python<'_>) -> PyResult<&PyAny> {
        py.import("voicevox_core")?.getattr(stringify!(T))
    }
}

pub(crate) fn from_dataclass<T: HasClass>(ob: &PyAny) -> PyResult<T> {
>>>>>>> 71504d9d
    let py = ob.py();

    let type_adapter = py.import("pydantic")?.getattr("TypeAdapter")?;
    let json = type_adapter
        .call1((T::cls(py)?,))?
        .call_method(
            "dump_json",
            (ob,),
            Some([("by_alias", true)].into_py_dict(py)),
        )?
        .extract::<&PyBytes>()?;
    serde_json::from_slice(json.as_bytes()).into_py_value_result()
}

pub(crate) fn to_pydantic_voice_model_meta<'py>(
    metas: &VoiceModelMeta,
    py: Python<'py>,
) -> PyResult<Bound<'py, PyList>> {
    let class = &py.import("voicevox_core")?.getattr("CharacterMeta")?;

    let metas = metas
        .iter()
        .map(|m| to_pydantic_dataclass(m, class))
        .collect::<PyResult<Vec<_>>>()?;
    PyList::new(py, metas)
}

pub(crate) fn to_pydantic_dataclass<'py>(
    x: impl Serialize,
    class: &Bound<'py, PyAny>,
) -> PyResult<Bound<'py, PyAny>> {
    let py = class.py();

    let x = serde_json::to_string(&x).into_py_value_result()?;
    let x = py.import("json")?.call_method1("loads", (x,))?;
    let x = x.downcast()?;
    class.call((), Some(x))
}

pub(crate) fn blocking_modify_accent_phrases<'py>(
    accent_phrases: &Bound<'py, PyList>,
    speaker_id: StyleId,
    py: Python<'py>,
    method: impl FnOnce(Vec<AccentPhrase>, StyleId) -> voicevox_core::Result<Vec<AccentPhrase>>,
) -> PyResult<Vec<Bound<'py, PyAny>>> {
    let rust_accent_phrases = accent_phrases
        .try_iter()?
        .map(|x| x.and_then(|x| from_dataclass(&x)))
        .collect::<PyResult<Vec<AccentPhrase>>>()?;

    method(rust_accent_phrases, speaker_id)
        .into_py_result(py)?
        .iter()
        .map(move |accent_phrase| {
            to_pydantic_dataclass(
                accent_phrase,
                &py.import("voicevox_core")?.getattr("AccentPhrase")?,
            )
        })
        .collect()
}

pub(crate) async fn async_modify_accent_phrases<Fun, Fut>(
    accent_phrases: Py<PyList>,
    speaker_id: StyleId,
    method: Fun,
) -> PyResult<Py<PyList>>
where
    Fun: FnOnce(Vec<AccentPhrase>, StyleId) -> Fut + Send + 'static,
    Fut: Future<Output = PyResult<Vec<AccentPhrase>>> + Send + 'static,
{
    let rust_accent_phrases = Python::with_gil(|py| {
        accent_phrases
            .into_bound(py)
            .try_iter()?
            .map(|x| x.and_then(|x| from_dataclass(&x)))
            .collect::<PyResult<Vec<AccentPhrase>>>()
    })?;
    let replaced_accent_phrases = method(rust_accent_phrases, speaker_id).await?;
    Python::with_gil(|py| {
        let replaced_accent_phrases = replaced_accent_phrases
            .iter()
            .map(move |accent_phrase| {
                to_pydantic_dataclass(
                    accent_phrase,
                    &py.import("voicevox_core")?.getattr("AccentPhrase")?,
                )
            })
            .collect::<PyResult<Vec<_>>>()?;
        PyList::new(py, replaced_accent_phrases).map(Into::into)
    })
}

pub(crate) fn to_rust_uuid(ob: &Bound<'_, PyAny>) -> PyResult<Uuid> {
    let uuid = ob.getattr("hex")?.extract::<String>()?;
    uuid.parse::<Uuid>().into_py_value_result()
}
pub(crate) fn to_py_uuid(py: Python<'_>, uuid: Uuid) -> PyResult<Bound<'_, PyAny>> {
    let uuid = uuid.hyphenated().to_string();
    py.import("uuid")?.call_method1("UUID", (uuid,))
}
pub(crate) fn to_rust_user_dict_word(
    ob: &Bound<'_, PyAny>,
) -> PyResult<voicevox_core::UserDictWord> {
    voicevox_core::UserDictWord::new(
        ob.getattr("surface")?.extract()?,
        ob.getattr("pronunciation")?.extract()?,
        ob.getattr("accent_type")?.extract()?,
        from_literal_choice(ob.getattr("word_type")?.extract()?)?,
        ob.getattr("priority")?.extract()?,
    )
    .into_py_result(ob.py())
}
pub(crate) fn to_py_user_dict_word<'py>(
    py: Python<'py>,
    word: &voicevox_core::UserDictWord,
) -> PyResult<Bound<'py, PyAny>> {
    let class = py.import("voicevox_core")?.getattr("UserDictWord")?;
    to_pydantic_dataclass(word, class.downcast()?)
}
fn from_literal_choice<T: DeserializeOwned>(s: &str) -> PyResult<T> {
    serde_json::from_value::<T>(json!(s)).into_py_value_result()
}

/// おおよそ以下のコードにおける`f(x)`のようなものを得る。
///
/// ```py
/// async def f(x_):
///     return x_
///
/// return f(x)
/// ```
pub(crate) fn ready<'py>(
    x: impl IntoPyObject<'py>,
    py: Python<'py>,
) -> PyResult<Bound<'py, PyAny>> {
    // ```py
    // import asyncio
    // from asyncio import Future
    //
    // running_loop = asyncio.get_running_loop()
    // fut = Future(loop=running_loop)
    // fut.set_result(x)
    // return fut
    // ```

    let asyncio = py.import("asyncio")?;
    let asyncio_future = asyncio.getattr("Future")?;

    let running_loop = asyncio.call_method0("get_running_loop")?;
    let fut = asyncio_future.call((), Some(&[("loop", running_loop)].into_py_dict(py)?))?;
    fut.call_method1("set_result", (x,))?;
    Ok(fut)
}

pub(crate) async fn run_in_executor<F, R>(f: F) -> PyResult<R>
where
    F: FnOnce() -> R + Send + 'static,
    R: Send + 'static,
{
    tokio::task::spawn_blocking(f)
        .await
        .map_err(|e| match e.try_into_panic() {
            Ok(p) => panic::resume_unwind(p),
            Err(e) => PyRuntimeError::new_err(e.to_string()),
        })
}

#[ext(VoicevoxCoreResultExt)]
pub(crate) impl<T> voicevox_core::Result<T> {
    fn into_py_result(self, py: Python<'_>) -> PyResult<T> {
        use voicevox_core::ErrorKind;

        self.map_err(|err| {
            let msg = err.to_string();
            let top = match err.kind() {
                ErrorKind::NotLoadedOpenjtalkDict => NotLoadedOpenjtalkDictError::new_err(msg),
                ErrorKind::GpuSupport => GpuSupportError::new_err(msg),
                ErrorKind::InitInferenceRuntime => InitInferenceRuntimeError::new_err(msg),
                ErrorKind::OpenZipFile => OpenZipFileError::new_err(msg),
                ErrorKind::ReadZipEntry => ReadZipEntryError::new_err(msg),
                ErrorKind::ModelAlreadyLoaded => ModelAlreadyLoadedError::new_err(msg),
                ErrorKind::StyleAlreadyLoaded => StyleAlreadyLoadedError::new_err(msg),
                ErrorKind::InvalidModelFormat => InvalidModelFormatError::new_err(msg),
                ErrorKind::InvalidModelData => InvalidModelDataError::new_err(msg),
                ErrorKind::GetSupportedDevices => GetSupportedDevicesError::new_err(msg),
                ErrorKind::StyleNotFound => StyleNotFoundError::new_err(msg),
                ErrorKind::ModelNotFound => ModelNotFoundError::new_err(msg),
                ErrorKind::RunModel => RunModelError::new_err(msg),
                ErrorKind::AnalyzeText => AnalyzeTextError::new_err(msg),
                ErrorKind::ParseKana => ParseKanaError::new_err(msg),
                ErrorKind::LoadUserDict => LoadUserDictError::new_err(msg),
                ErrorKind::SaveUserDict => SaveUserDictError::new_err(msg),
                ErrorKind::WordNotFound => WordNotFoundError::new_err(msg),
                ErrorKind::UseUserDict => UseUserDictError::new_err(msg),
                ErrorKind::InvalidWord => InvalidWordError::new_err(msg),
                ErrorKind::__NonExhaustive => unreachable!(),
            };

            [top]
                .into_iter()
                .chain(
                    iter::successors(err.source(), |&source| source.source())
                        .map(|source| PyException::new_err(source.to_string())),
                )
                .collect::<Vec<_>>()
                .into_iter()
                .rev()
                .reduce(|prev, source| {
                    source.set_cause(py, Some(prev));
                    source
                })
                .expect("should not be empty")
        })
    }
}

#[ext(SupportedDevicesExt)]
impl SupportedDevices {
    pub(crate) fn to_py(self, py: Python<'_>) -> PyResult<&PyAny> {
        assert!(match self.to_json_value() {
            serde_json::Value::Object(o) => o.len() == 3, // `cpu`, `cuda`, `dml`
            _ => false,
        });

        let cls = py.import("voicevox_core")?.getattr("SupportedDevices")?;
        cls.call(
            ("I AM FROM PYO3",),
            Some([("cpu", self.cpu), ("cuda", self.cuda), ("dml", self.dml)].into_py_dict(py)),
        )
    }
}

#[ext]
impl<T> std::result::Result<T, uuid::Error> {
    fn into_py_value_result(self) -> PyResult<T> {
        self.map_err(|e| PyValueError::new_err(e.to_string()))
    }
}

#[ext]
impl<T> serde_json::Result<T> {
    fn into_py_value_result(self) -> PyResult<T> {
        self.map_err(|e| PyValueError::new_err(e.to_string()))
    }
}<|MERGE_RESOLUTION|>--- conflicted
+++ resolved
@@ -5,13 +5,8 @@
 use easy_ext::ext;
 use pyo3::{
     exceptions::{PyException, PyRuntimeError, PyValueError},
-<<<<<<< HEAD
-    types::{IntoPyDict as _, PyAnyMethods as _, PyList, PyString},
+    types::{IntoPyDict as _, PyAnyMethods as _, PyBytes, PyBytesMethods as _, PyList, PyString},
     Bound, FromPyObject as _, IntoPyObject, Py, PyAny, PyResult, Python,
-=======
-    types::{IntoPyDict as _, PyBytes, PyList, PyString},
-    FromPyObject as _, IntoPy, PyAny, PyObject, PyResult, Python, ToPyObject,
->>>>>>> 71504d9d
 };
 use serde::{de::DeserializeOwned, Serialize};
 use serde_json::json;
@@ -49,11 +44,8 @@
         .map_err(|s| PyValueError::new_err(format!("{s:?} cannot be encoded to UTF-8")))
 }
 
-<<<<<<< HEAD
-pub(crate) fn from_dataclass<T: DeserializeOwned>(ob: &Bound<'_, PyAny>) -> PyResult<T> {
-=======
 pub(crate) trait HasClass: DeserializeOwned {
-    fn cls(py: Python<'_>) -> PyResult<&PyAny>;
+    fn cls(py: Python<'_>) -> PyResult<Bound<'_, PyAny>>;
 }
 
 #[duplicate_item(
@@ -62,13 +54,12 @@
     [ AccentPhrase ];
 )]
 impl HasClass for T {
-    fn cls(py: Python<'_>) -> PyResult<&PyAny> {
+    fn cls(py: Python<'_>) -> PyResult<Bound<'_, PyAny>> {
         py.import("voicevox_core")?.getattr(stringify!(T))
     }
 }
 
-pub(crate) fn from_dataclass<T: HasClass>(ob: &PyAny) -> PyResult<T> {
->>>>>>> 71504d9d
+pub(crate) fn from_dataclass<T: HasClass>(ob: &Bound<'_, PyAny>) -> PyResult<T> {
     let py = ob.py();
 
     let type_adapter = py.import("pydantic")?.getattr("TypeAdapter")?;
@@ -77,9 +68,9 @@
         .call_method(
             "dump_json",
             (ob,),
-            Some([("by_alias", true)].into_py_dict(py)),
+            Some(&[("by_alias", true)].into_py_dict(py)?),
         )?
-        .extract::<&PyBytes>()?;
+        .extract::<Bound<'_, PyBytes>>()?;
     serde_json::from_slice(json.as_bytes()).into_py_value_result()
 }
 
@@ -288,7 +279,7 @@
 
 #[ext(SupportedDevicesExt)]
 impl SupportedDevices {
-    pub(crate) fn to_py(self, py: Python<'_>) -> PyResult<&PyAny> {
+    pub(crate) fn to_py(self, py: Python<'_>) -> PyResult<Bound<'_, PyAny>> {
         assert!(match self.to_json_value() {
             serde_json::Value::Object(o) => o.len() == 3, // `cpu`, `cuda`, `dml`
             _ => false,
@@ -297,7 +288,7 @@
         let cls = py.import("voicevox_core")?.getattr("SupportedDevices")?;
         cls.call(
             ("I AM FROM PYO3",),
-            Some([("cpu", self.cpu), ("cuda", self.cuda), ("dml", self.dml)].into_py_dict(py)),
+            Some(&[("cpu", self.cpu), ("cuda", self.cuda), ("dml", self.dml)].into_py_dict(py)?),
         )
     }
 }
