--- conflicted
+++ resolved
@@ -896,22 +896,13 @@
         phoneme_vector: ndarray::Array1<f32>,
         style_id: StyleId,
     ) -> Result<ndarray::Array2<f32>> {
-<<<<<<< HEAD
         let (model_id, inner_voice_id) = self.ids_for::<ExperimentalTalkDomain>(style_id)?;
-
-        let (length_with_padding, f0_with_padding, phoneme_with_padding) = pad_decoder_feature(
-            f0,
-            phoneme_vector.into_shape([length, phoneme_size]).unwrap(),
-        );
-=======
-        let (model_id, inner_voice_id) = self.ids_for::<TalkDomain>(style_id)?;
 
         let (length_with_padding, f0_with_padding, phoneme_with_padding) =
             pad_decoder_feature::<PADDING_FRAME_LENGTH>(
                 f0,
                 phoneme_vector.into_shape([length, phoneme_size]).unwrap(),
             );
->>>>>>> 6ff13e0e
 
         let GenerateFullIntermediateOutput {
             spec: spec_with_padding,
@@ -967,10 +958,11 @@
         // `TalkDomain`と`ExperimentalTalkDomain`の両方がある場合、`TalkDomain`を優先
         if self.contains_domain::<TalkDomain>(style_id) {
             let (model_id, inner_voice_id) = self.ids_for::<TalkDomain>(style_id)?;
-            let (length_with_padding, f0_with_padding, phoneme_with_padding) = pad_decoder_feature(
-                f0,
-                phoneme_vector.into_shape([length, phoneme_size]).unwrap(),
-            );
+            let (length_with_padding, f0_with_padding, phoneme_with_padding) =
+                pad_decoder_feature::<PADDING_FRAME_LENGTH>(
+                    f0,
+                    phoneme_vector.into_shape([length, phoneme_size]).unwrap(),
+                );
             let DecodeOutput { wave: output } = self
                 .run_session::<A, _>(
                     model_id,
