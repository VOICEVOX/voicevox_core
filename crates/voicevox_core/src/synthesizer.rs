--- conflicted
+++ resolved
@@ -1199,19 +1199,10 @@
         ///     AccelerationMode,
         /// };
         ///
-<<<<<<< HEAD
-        /// # if cfg!(windows) {
-        /// #     // Windows\System32\onnxruntime.dllを回避
-        /// #     voicevox_core::blocking::Onnxruntime::load_once()
-        /// #         .filename(test_util::ONNXRUNTIME_DYLIB_PATH)
-        /// #         .perform()?;
-        /// # }
-=======
         /// # voicevox_core::blocking::Onnxruntime::load_once()
         /// #     .filename(test_util::ONNXRUNTIME_DYLIB_PATH)
-        /// #     .exec()?;
+        /// #     .perform()?;
         /// #
->>>>>>> b94883f7
         /// // FIXME: `Synthesizer`には`&mut self`なメソッドはもう無いはず
         /// let mut syntesizer = Synthesizer::builder(Onnxruntime::load_once().perform()?)
         ///     .open_jtalk(Arc::new(OpenJtalk::new(OPEN_JTALK_DIC_DIR).unwrap())) // FIXME: `Arc`は要らないはず
@@ -1790,19 +1781,10 @@
         ///     AccelerationMode,
         /// };
         ///
-<<<<<<< HEAD
-        /// # if cfg!(windows) {
-        /// #     // Windows\System32\onnxruntime.dllを回避
-        /// #     voicevox_core::blocking::Onnxruntime::load_once()
-        /// #         .filename(test_util::ONNXRUNTIME_DYLIB_PATH)
-        /// #         .perform()?;
-        /// # }
-=======
         /// # voicevox_core::blocking::Onnxruntime::load_once()
         /// #     .filename(test_util::ONNXRUNTIME_DYLIB_PATH)
-        /// #     .exec()?;
+        /// #     .perform()?;
         /// #
->>>>>>> b94883f7
         /// // FIXME: `Synthesizer`には`&mut self`なメソッドはもう無いはず
         /// let mut syntesizer = Synthesizer::builder(Onnxruntime::load_once().perform().await?)
         ///     .open_jtalk(Arc::new(OpenJtalk::new(OPEN_JTALK_DIC_DIR).await.unwrap())) // FIXME: `Arc`は要らないはず
