--- conflicted
+++ resolved
@@ -1228,13 +1228,8 @@
         /// #     .perform()?;
         /// #
         /// // FIXME: `Synthesizer`には`&mut self`なメソッドはもう無いはず
-<<<<<<< HEAD
-        /// let mut syntesizer = Synthesizer::builder(Onnxruntime::load_once().exec()?)
+        /// let mut syntesizer = Synthesizer::builder(Onnxruntime::load_once().perform()?)
         ///     .text_analyzer(Arc::new(OpenJtalk::new(OPEN_JTALK_DIC_DIR).unwrap())) // FIXME: `Arc`は要らないはず
-=======
-        /// let mut syntesizer = Synthesizer::builder(Onnxruntime::load_once().perform()?)
-        ///     .open_jtalk(Arc::new(OpenJtalk::new(OPEN_JTALK_DIC_DIR).unwrap())) // FIXME: `Arc`は要らないはず
->>>>>>> a5b8d84a
         ///     .acceleration_mode(ACCELERATION_MODE)
         ///     .build()?;
         /// #
@@ -1748,15 +1743,9 @@
         }
     }
 
-<<<<<<< HEAD
-    #[must_use = "this is a builder. it does nothing until `exec`uted"]
+    #[must_use = "this is a builder. it does nothing until `perform`ed"]
     pub struct Tts<'a, T> {
         synthesizer: &'a Inner<AssumeSingleTasked<T>, SingleTasked>,
-=======
-    #[must_use = "this is a builder. it does nothing until `perform`ed"]
-    pub struct Tts<'a, O> {
-        synthesizer: &'a Inner<O, SingleTasked>,
->>>>>>> a5b8d84a
         text: &'a str,
         style_id: StyleId,
         options: TtsOptions,
@@ -1826,13 +1815,8 @@
         /// #     .perform()?;
         /// #
         /// // FIXME: `Synthesizer`には`&mut self`なメソッドはもう無いはず
-<<<<<<< HEAD
-        /// let mut syntesizer = Synthesizer::builder(Onnxruntime::load_once().exec().await?)
+        /// let mut syntesizer = Synthesizer::builder(Onnxruntime::load_once().perform().await?)
         ///     .text_analyzer(Arc::new(OpenJtalk::new(OPEN_JTALK_DIC_DIR).await.unwrap())) // FIXME: `Arc`は要らないはず
-=======
-        /// let mut syntesizer = Synthesizer::builder(Onnxruntime::load_once().perform().await?)
-        ///     .open_jtalk(Arc::new(OpenJtalk::new(OPEN_JTALK_DIC_DIR).await.unwrap())) // FIXME: `Arc`は要らないはず
->>>>>>> a5b8d84a
         ///     .acceleration_mode(ACCELERATION_MODE)
         ///     .build()?;
         /// #
@@ -2176,15 +2160,9 @@
         }
     }
 
-<<<<<<< HEAD
-    #[must_use = "this is a builder. it does nothing until `exec`uted"]
+    #[must_use = "this is a builder. it does nothing until `perform`ed"]
     pub struct Tts<'a, T> {
         synthesizer: &'a Inner<T, BlockingThreadPool>,
-=======
-    #[must_use = "this is a builder. it does nothing until `perform`ed"]
-    pub struct Tts<'a, O> {
-        synthesizer: &'a Inner<O, BlockingThreadPool>,
->>>>>>> a5b8d84a
         text: &'a str,
         style_id: StyleId,
         options: TtsOptions,
