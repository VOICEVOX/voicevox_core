use easy_ext::ext;
use enum_map::enum_map;
use std::{
    io::{Cursor, Write as _},
    marker::PhantomData,
    ops::Range,
    sync::Arc,
};
use tracing::info;

use crate::{
    asyncs::{Async, BlockingThreadPool, SingleTasked},
    devices::{DeviceSpec, GpuSpec},
    engine::{create_kana, mora_to_text, wav_from_s16le, Mora, OjtPhoneme},
    error::ErrorRepr,
    infer::{
        self,
        domains::{
            FrameDecodeDomain, FrameDecodeOperation, GenerateFullIntermediateInput,
            GenerateFullIntermediateOutput, InferenceDomainMap, PredictDurationInput,
            PredictDurationOutput, PredictIntonationInput, PredictIntonationOutput,
            PredictSingConsonantLengthInput, PredictSingConsonantLengthOutput, PredictSingF0Input,
            PredictSingF0Output, PredictSingVolumeInput, PredictSingVolumeOutput,
            RenderAudioSegmentInput, RenderAudioSegmentOutput, SfDecodeInput, SfDecodeOutput,
            SingingTeacherDomain, SingingTeacherOperation, TalkDomain, TalkOperation,
        },
        InferenceRuntime, InferenceSessionOptions,
    },
    status::Status,
    text_analyzer::{KanaAnalyzer, OpenJTalkAnalyzer, TextAnalyzer},
    voice_model, AccentPhrase, AudioQuery, FullcontextExtractor, Result, StyleId, VoiceModelId,
    VoiceModelMeta,
};

pub const DEFAULT_CPU_NUM_THREADS: u16 = 0;
pub const DEFAULT_ENABLE_INTERROGATIVE_UPSPEAK: bool = true;

struct SynthesisOptions {
    enable_interrogative_upspeak: bool,
}

impl Default for SynthesisOptions {
    fn default() -> Self {
        Self {
            enable_interrogative_upspeak: DEFAULT_ENABLE_INTERROGATIVE_UPSPEAK,
        }
    }
}

// FIXME: this is dead code
impl AsRef<SynthesisOptions> for SynthesisOptions {
    fn as_ref(&self) -> &SynthesisOptions {
        self
    }
}

impl From<&TtsOptions> for SynthesisOptions {
    fn from(options: &TtsOptions) -> Self {
        Self {
            enable_interrogative_upspeak: options.enable_interrogative_upspeak,
        }
    }
}

struct TtsOptions {
    enable_interrogative_upspeak: bool,
}

// FIXME: this is dead code
impl AsRef<TtsOptions> for TtsOptions {
    fn as_ref(&self) -> &Self {
        self
    }
}

impl Default for TtsOptions {
    fn default() -> Self {
        Self {
            enable_interrogative_upspeak: DEFAULT_ENABLE_INTERROGATIVE_UPSPEAK,
        }
    }
}

/// ハードウェアアクセラレーションモードを設定する設定値。
#[derive(Default, Clone, Copy, Debug, PartialEq, Eq)]
pub enum AccelerationMode {
    /// 実行環境に合った適切なハードウェアアクセラレーションモードを選択する。
    #[default]
    Auto,
    /// ハードウェアアクセラレーションモードを"CPU"に設定する。
    Cpu,
    /// ハードウェアアクセラレーションモードを"GPU"に設定する。
    Gpu,
}

struct InitializeOptions {
    acceleration_mode: AccelerationMode,
    cpu_num_threads: u16,
}

impl Default for InitializeOptions {
    fn default() -> Self {
        Self {
            acceleration_mode: Default::default(),
            cpu_num_threads: DEFAULT_CPU_NUM_THREADS,
        }
    }
}

trait AsyncExt: infer::AsyncExt {
    async fn unblock<T, F>(f: F) -> T
    where
        F: FnOnce() -> T + Send + 'static,
        T: Send + 'static;
}

impl AsyncExt for SingleTasked {
    async fn unblock<T, F>(f: F) -> T
    where
        F: FnOnce() -> T + Send + 'static,
        T: Send + 'static,
    {
        f()
    }
}

impl AsyncExt for BlockingThreadPool {
    async fn unblock<T, F>(f: F) -> T
    where
        F: FnOnce() -> T + Send + 'static,
        T: Send + 'static,
    {
        ::blocking::unblock(f).await
    }
}

const DEFAULT_SAMPLING_RATE: u32 = 24000;
/// 音が途切れてしまうのを避けるworkaround処理のためのパディング幅（フレーム数）
const PADDING_FRAME_LENGTH: usize = 38; // (0.4秒 * 24000Hz / 256.0).round()
/// 音声生成の際、音声特徴量の前後に確保すべきマージン幅（フレーム数）
/// モデルの受容野から計算される
pub const MARGIN: usize = 14;
/// 指定した音声区間に対応する特徴量を両端にマージンを追加した上で切り出す
fn crop_with_margin(audio: &AudioFeature, range: Range<usize>) -> ndarray::ArrayView2<'_, f32> {
    if range.start > audio.frame_length || range.end > audio.frame_length {
        panic!(
            "{range:?} is out of range for audio feature of length {frame_length}",
            frame_length = audio.frame_length,
        );
    }
    if range.start > range.end {
        panic!("{range:?} is invalid because start > end",);
    }
    let range = range.start..range.end + 2 * MARGIN;
    audio.internal_state.slice(ndarray::s![range, ..])
}
/// 追加した安全マージンを生成音声から取り除く
fn trim_margin_from_wave(wave_with_margin: ndarray::Array1<f32>) -> ndarray::Array1<f32> {
    let len = wave_with_margin.len();
    wave_with_margin.slice_move(ndarray::s![MARGIN * 256..len - MARGIN * 256])
}

/// 音声の中間表現。
pub struct AudioFeature {
    /// (フレーム数, 特徴数)の形を持つ音声特徴量。
    internal_state: ndarray::Array2<f32>,
    /// 生成時に指定したスタイル番号。
    style_id: crate::StyleId,
    /// workaround paddingを除いた音声特徴量のフレーム数。
    pub frame_length: usize,
    /// フレームレート。全体の秒数は`frame_length / frame_rate`で表せる。
    pub frame_rate: f64,
    /// 生成時に利用したクエリ。
    audio_query: AudioQuery,
}

struct Inner<O, A: Async> {
    status: Arc<Status<crate::blocking::Onnxruntime>>,
    open_jtalk_analyzer: OpenJTalkAnalyzer<O>,
    kana_analyzer: KanaAnalyzer,
    use_gpu: bool,
    _marker: PhantomData<fn(A) -> A>,
}

impl<O> From<Inner<O, BlockingThreadPool>> for Inner<O, SingleTasked> {
    fn from(from: Inner<O, BlockingThreadPool>) -> Self {
        Self {
            status: from.status,
            open_jtalk_analyzer: from.open_jtalk_analyzer,
            kana_analyzer: KanaAnalyzer,
            use_gpu: from.use_gpu,
            _marker: PhantomData,
        }
    }
}

impl<O, A: AsyncExt> Inner<O, A> {
    fn new(
        onnxruntime: &'static crate::blocking::Onnxruntime,
        open_jtalk: O,
        options: &InitializeOptions,
    ) -> Result<Self> {
        #[cfg(windows)]
        list_windows_video_cards();

        let test_gpus = || {
            info!("GPUをテストします:");
            let availabilities = crate::devices::test_gpus(
                GpuSpec::defaults(),
                crate::blocking::Onnxruntime::DISPLAY_NAME,
                onnxruntime.supported_devices()?,
                |gpu| onnxruntime.test_gpu(gpu),
            );
            for line in availabilities.to_string().lines() {
                info!("  {line}");
            }
            crate::Result::Ok(availabilities)
        };

        let device_for_heavy = match options.acceleration_mode {
            AccelerationMode::Auto => match *test_gpus()?.oks() {
                [] => DeviceSpec::Cpu,
                [gpu, ..] => DeviceSpec::Gpu(gpu),
            },
            AccelerationMode::Cpu => DeviceSpec::Cpu,
            AccelerationMode::Gpu => {
                let availabilities = test_gpus()?;
                match *availabilities.oks() {
                    [] => return Err(ErrorRepr::GpuSupport(availabilities).into()),
                    [gpu, ..] => DeviceSpec::Gpu(gpu),
                }
            }
        };

        info!("{device_for_heavy}を利用します");

        // 軽いモデルはこちらを使う
        let light_session_options =
            InferenceSessionOptions::new(options.cpu_num_threads, DeviceSpec::Cpu);

        // 重いモデルはこちらを使う
        let heavy_session_options =
            InferenceSessionOptions::new(options.cpu_num_threads, device_for_heavy);

        let status = Status::new(
            onnxruntime,
            InferenceDomainMap {
                talk: enum_map! {
                    TalkOperation::PredictDuration
                    | TalkOperation::PredictIntonation
                    | TalkOperation::GenerateFullIntermediate => light_session_options,
                    TalkOperation::RenderAudioSegment => heavy_session_options,
                },
                singing_teacher: enum_map! {
                    SingingTeacherOperation::PredictSingConsonantLength
                    | SingingTeacherOperation::PredictSingF0
                    | SingingTeacherOperation::PredictSingVolume => light_session_options,
                },
                frame_decode: enum_map! {
                    FrameDecodeOperation::SfDecode => heavy_session_options,
                },
            },
        )
        .into();

        let use_gpu = matches!(device_for_heavy, DeviceSpec::Gpu(_));

        Ok(Self {
            status,
            open_jtalk_analyzer: OpenJTalkAnalyzer::new(open_jtalk),
            kana_analyzer: KanaAnalyzer,
            use_gpu,
            _marker: PhantomData,
        })
    }

    fn onnxruntime(&self) -> &'static crate::blocking::Onnxruntime {
        self.status.rt
    }

    fn is_gpu_mode(&self) -> bool {
        self.use_gpu
    }

    async fn load_voice_model(&self, model: &voice_model::Inner<A>) -> crate::Result<()> {
        let model_bytes = model.read_inference_models().await?;

        let status = self.status.clone();
        let header = model.header().clone();
        A::unblock(move || status.insert_model(&header, &model_bytes)).await
    }

    fn unload_voice_model(&self, voice_model_id: VoiceModelId) -> Result<()> {
        self.status.unload_model(voice_model_id)
    }

    fn is_loaded_voice_model(&self, voice_model_id: VoiceModelId) -> bool {
        self.status.is_loaded_model(voice_model_id)
    }

    fn is_loaded_model_by_style_id(&self, style_id: StyleId) -> bool {
        self.status.is_loaded_model_by_style_id(style_id)
    }

    fn metas(&self) -> VoiceModelMeta {
        self.status.metas()
    }

    async fn precompute_render(
        &self,
        audio_query: &AudioQuery,
        style_id: StyleId,
        options: &SynthesisOptions,
    ) -> Result<AudioFeature> {
        let AudioQuery {
            accent_phrases,
            speed_scale,
            pitch_scale,
            intonation_scale,
            pre_phoneme_length,
            post_phoneme_length,
            ..
        } = audio_query;

        let accent_phrases = if options.enable_interrogative_upspeak {
            &adjust_interrogative_accent_phrases(accent_phrases)
        } else {
            accent_phrases
        };

        let (flatten_moras, phoneme_data_list) = initial_process(accent_phrases);

        let mut phoneme_length_list = vec![*pre_phoneme_length];
        let mut f0_list = vec![0.];
        let mut voiced_list = vec![false];
        {
            let mut sum_of_f0_bigger_than_zero = 0.;
            let mut count_of_f0_bigger_than_zero = 0;

            for Mora {
                consonant_length,
                vowel_length,
                pitch,
                ..
            } in flatten_moras
            {
                if let Some(consonant_length) = consonant_length {
                    phoneme_length_list.push(consonant_length);
                }
                phoneme_length_list.push(vowel_length);

                let f0_single = pitch * 2.0_f32.powf(*pitch_scale);
                f0_list.push(f0_single);

                let bigger_than_zero = f0_single > 0.;
                voiced_list.push(bigger_than_zero);

                if bigger_than_zero {
                    sum_of_f0_bigger_than_zero += f0_single;
                    count_of_f0_bigger_than_zero += 1;
                }
            }
            phoneme_length_list.push(*post_phoneme_length);
            f0_list.push(0.);
            voiced_list.push(false);
            let mean_f0 = sum_of_f0_bigger_than_zero / (count_of_f0_bigger_than_zero as f32);

            if !mean_f0.is_nan() {
                for i in 0..f0_list.len() {
                    if voiced_list[i] {
                        f0_list[i] = (f0_list[i] - mean_f0) * intonation_scale + mean_f0;
                    }
                }
            }
        }

        let (_, _, vowel_indexes) = split_mora(&phoneme_data_list);

        let mut phoneme = Vec::new();
        let mut f0: Vec<f32> = Vec::new();
        {
            const RATE: f32 = 24000. / 256.;
            let mut sum_of_phoneme_length = 0;
            let mut count_of_f0 = 0;
            let mut vowel_indexes_index = 0;

            for (i, phoneme_length) in phoneme_length_list.iter().enumerate() {
                // VOICEVOX ENGINEと挙動を合わせるため、四捨五入ではなく偶数丸めをする
                //
                // https://github.com/VOICEVOX/voicevox_engine/issues/552
                let phoneme_length = ((*phoneme_length * RATE).round_ties_even() / speed_scale)
                    .round_ties_even() as usize;
                let phoneme_id = phoneme_data_list[i].phoneme_id();

                for _ in 0..phoneme_length {
                    let mut phonemes_vec = [0.; OjtPhoneme::num_phoneme()];
                    phonemes_vec[phoneme_id as usize] = 1.;
                    phoneme.push(phonemes_vec)
                }
                sum_of_phoneme_length += phoneme_length;

                if i as i64 == vowel_indexes[vowel_indexes_index] {
                    for _ in 0..sum_of_phoneme_length {
                        f0.push(f0_list[count_of_f0]);
                    }
                    count_of_f0 += 1;
                    sum_of_phoneme_length = 0;
                    vowel_indexes_index += 1;
                }
            }
        }

        let spec = self
            .generate_full_intermediate(
                f0.len(),
                OjtPhoneme::num_phoneme(),
                &f0,
                phoneme.as_flattened(),
                style_id,
            )
            .await?;
        return Ok(AudioFeature {
            internal_state: spec,
            style_id,
            frame_length: f0.len(),
            frame_rate: (DEFAULT_SAMPLING_RATE as f64) / 256.0,
            audio_query: audio_query.clone(),
        });

        fn adjust_interrogative_accent_phrases(
            accent_phrases: &[AccentPhrase],
        ) -> Vec<AccentPhrase> {
            accent_phrases
                .iter()
                .map(|accent_phrase| AccentPhrase {
                    moras: adjust_interrogative_moras(accent_phrase),
                    ..accent_phrase.clone()
                })
                .collect()
        }

        fn adjust_interrogative_moras(
            AccentPhrase {
                moras,
                is_interrogative,
                ..
            }: &AccentPhrase,
        ) -> Vec<Mora> {
            if *is_interrogative && !moras.is_empty() {
                let last_mora = moras.last().unwrap();
                if last_mora.pitch != 0.0 {
                    let mut new_moras: Vec<Mora> = Vec::with_capacity(moras.len() + 1);
                    new_moras.extend_from_slice(moras.as_slice());
                    let interrogative_mora = make_interrogative_mora(last_mora);
                    new_moras.push(interrogative_mora);
                    return new_moras;
                }
            }
            moras.clone()
        }

        fn make_interrogative_mora(last_mora: &Mora) -> Mora {
            const FIX_VOWEL_LENGTH: f32 = 0.15;
            const ADJUST_PITCH: f32 = 0.3;
            const MAX_PITCH: f32 = 6.5;

            let pitch = (last_mora.pitch + ADJUST_PITCH).min(MAX_PITCH);

            Mora {
                text: mora_to_text(None, &last_mora.vowel),
                consonant: None,
                consonant_length: None,
                vowel: last_mora.vowel.clone(),
                vowel_length: FIX_VOWEL_LENGTH,
                pitch,
            }
        }
    }

    async fn render(&self, audio: &AudioFeature, range: Range<usize>) -> Result<Vec<u8>> {
        // TODO: 44.1kHzなどの対応
        if range.is_empty() {
            // FIXME: `start>end`に対してパニックせずに正常に空を返してしまうのでは？
            // 指定区間が空のときは早期リターン
            return Ok(vec![]);
        }
        let spec_segment = crop_with_margin(audio, range);
        let wave_with_margin = self
            .render_audio_segment(spec_segment.to_owned(), audio.style_id)
            .await?;
        let wave = trim_margin_from_wave(wave_with_margin);
        return Ok(to_s16le_pcm(
            wave.as_slice()
                .expect("`trim_margin_from_wave` should just trim an array"),
            &audio.audio_query,
        ));

        fn to_s16le_pcm(
            wave: &[f32],
            &AudioQuery {
                volume_scale,
                output_sampling_rate,
                output_stereo,
                ..
            }: &AudioQuery,
        ) -> Vec<u8> {
            let num_channels: u16 = if output_stereo { 2 } else { 1 };
            let repeat_count: u32 =
                (output_sampling_rate / DEFAULT_SAMPLING_RATE) * num_channels as u32;
            let bytes_size = wave.len() as u32 * repeat_count * 2;
            let buf: Vec<u8> = Vec::with_capacity(bytes_size as usize);
            let mut cur = Cursor::new(buf);

            for value in wave {
                let v = (value * volume_scale).clamp(-1., 1.);
                let data = (v * 0x7fff as f32) as i16;
                for _ in 0..repeat_count {
                    cur.write_all(&data.to_le_bytes()).unwrap();
                }
            }

            cur.into_inner()
        }
    }

    async fn synthesis(
        &self,
        audio_query: &AudioQuery,
        style_id: StyleId,
        options: &SynthesisOptions,
    ) -> Result<Vec<u8>> {
        let audio = self
            .precompute_render(audio_query, style_id, options)
            .await?;
        let pcm = self.render(&audio, 0..audio.frame_length).await?;
        Ok(wav_from_s16le(
            &pcm,
            audio_query.output_sampling_rate,
            audio_query.output_stereo,
        ))
    }

    async fn create_accent_phrases_from_kana(
        &self,
        kana: &str,
        style_id: StyleId,
    ) -> Result<Vec<AccentPhrase>> {
        let accent_phrases = self.kana_analyzer.analyze(kana)?;
        self.replace_mora_data(&accent_phrases, style_id).await
    }

    async fn replace_mora_data(
        &self,
        accent_phrases: &[AccentPhrase],
        style_id: StyleId,
    ) -> Result<Vec<AccentPhrase>> {
        let accent_phrases = self
            .replace_phoneme_length(accent_phrases, style_id)
            .await?;
        self.replace_mora_pitch(&accent_phrases, style_id).await
    }

    async fn replace_phoneme_length(
        &self,
        accent_phrases: &[AccentPhrase],
        style_id: StyleId,
    ) -> Result<Vec<AccentPhrase>> {
        let (_, phoneme_data_list) = initial_process(accent_phrases);

        let (_, _, vowel_indexes_data) = split_mora(&phoneme_data_list);

        let phoneme_list_s: Vec<i64> = phoneme_data_list
            .iter()
            .map(|phoneme_data| phoneme_data.phoneme_id())
            .collect();
        let phoneme_length = self.predict_duration(&phoneme_list_s, style_id).await?;

        let mut index = 0;
        let new_accent_phrases = accent_phrases
            .iter()
            .map(|accent_phrase| AccentPhrase {
                moras: accent_phrase
                    .moras
                    .iter()
                    .map(|mora| {
                        let new_mora = Mora {
                            consonant_length: mora.consonant.as_ref().map(|_| {
                                phoneme_length[vowel_indexes_data[index + 1] as usize - 1]
                            }),
                            vowel_length: phoneme_length[vowel_indexes_data[index + 1] as usize],
                            ..mora.clone()
                        };
                        index += 1;
                        new_mora
                    })
                    .collect(),
                pause_mora: accent_phrase.pause_mora.as_ref().map(|pause_mora| {
                    let new_pause_mora = Mora {
                        vowel_length: phoneme_length[vowel_indexes_data[index + 1] as usize],
                        ..pause_mora.clone()
                    };
                    index += 1;
                    new_pause_mora
                }),
                ..accent_phrase.clone()
            })
            .collect();

        Ok(new_accent_phrases)
    }

    async fn replace_mora_pitch(
        &self,
        accent_phrases: &[AccentPhrase],
        style_id: StyleId,
    ) -> Result<Vec<AccentPhrase>> {
        let (_, phoneme_data_list) = initial_process(accent_phrases);

        let mut base_start_accent_list = vec![0];
        let mut base_end_accent_list = vec![0];
        let mut base_start_accent_phrase_list = vec![0];
        let mut base_end_accent_phrase_list = vec![0];
        for accent_phrase in accent_phrases {
            let mut accent = usize::from(accent_phrase.accent != 1);
            create_one_accent_list(&mut base_start_accent_list, accent_phrase, accent as i32);

            accent = accent_phrase.accent - 1;
            create_one_accent_list(&mut base_end_accent_list, accent_phrase, accent as i32);
            create_one_accent_list(&mut base_start_accent_phrase_list, accent_phrase, 0);
            create_one_accent_list(&mut base_end_accent_phrase_list, accent_phrase, -1);
        }
        base_start_accent_list.push(0);
        base_end_accent_list.push(0);
        base_start_accent_phrase_list.push(0);
        base_end_accent_phrase_list.push(0);

        let (consonant_phoneme_data_list, vowel_phoneme_data_list, vowel_indexes) =
            split_mora(&phoneme_data_list);

        let consonant_phoneme_list: Vec<i64> = consonant_phoneme_data_list
            .iter()
            .map(|phoneme_data| phoneme_data.phoneme_id())
            .collect();
        let vowel_phoneme_list: Vec<i64> = vowel_phoneme_data_list
            .iter()
            .map(|phoneme_data| phoneme_data.phoneme_id())
            .collect();

        let mut start_accent_list = Vec::with_capacity(vowel_indexes.len());
        let mut end_accent_list = Vec::with_capacity(vowel_indexes.len());
        let mut start_accent_phrase_list = Vec::with_capacity(vowel_indexes.len());
        let mut end_accent_phrase_list = Vec::with_capacity(vowel_indexes.len());

        for vowel_index in vowel_indexes {
            start_accent_list.push(base_start_accent_list[vowel_index as usize]);
            end_accent_list.push(base_end_accent_list[vowel_index as usize]);
            start_accent_phrase_list.push(base_start_accent_phrase_list[vowel_index as usize]);
            end_accent_phrase_list.push(base_end_accent_phrase_list[vowel_index as usize]);
        }

        let mut f0_list = self
            .predict_intonation(
                vowel_phoneme_list.len(),
                &vowel_phoneme_list,
                &consonant_phoneme_list,
                &start_accent_list,
                &end_accent_list,
                &start_accent_phrase_list,
                &end_accent_phrase_list,
                style_id,
            )
            .await?;

        for i in 0..vowel_phoneme_data_list.len() {
            const UNVOICED_MORA_PHONEME_LIST: &[&str] = &["A", "I", "U", "E", "O", "cl", "pau"];

            if UNVOICED_MORA_PHONEME_LIST
                .iter()
                .any(|phoneme| *phoneme == vowel_phoneme_data_list[i].phoneme())
            {
                f0_list[i] = 0.;
            }
        }

        let mut index = 0;
        let new_accent_phrases = accent_phrases
            .iter()
            .map(|accent_phrase| AccentPhrase {
                moras: accent_phrase
                    .moras
                    .iter()
                    .map(|mora| {
                        let new_mora = Mora {
                            pitch: f0_list[index + 1],
                            ..mora.clone()
                        };
                        index += 1;
                        new_mora
                    })
                    .collect(),
                pause_mora: accent_phrase.pause_mora.as_ref().map(|pause_mora| {
                    let new_pause_mora = Mora {
                        pitch: f0_list[index + 1],
                        ..pause_mora.clone()
                    };
                    index += 1;
                    new_pause_mora
                }),
                ..accent_phrase.clone()
            })
            .collect();

        return Ok(new_accent_phrases);

        fn create_one_accent_list(
            accent_list: &mut Vec<i64>,
            accent_phrase: &AccentPhrase,
            point: i32,
        ) {
            let mut one_accent_list: Vec<i64> = Vec::new();

            for (i, mora) in accent_phrase.moras.iter().enumerate() {
                let value = (i as i32 == point
                    || (point < 0 && i == (accent_phrase.moras.len() as i32 + point) as usize))
                    .into();
                one_accent_list.push(value);
                if mora.consonant.is_some() {
                    one_accent_list.push(value);
                }
            }
            if accent_phrase.pause_mora.is_some() {
                one_accent_list.push(0);
            }
            accent_list.extend(one_accent_list)
        }
    }

    async fn create_audio_query_from_kana(
        &self,
        kana: &str,
        style_id: StyleId,
    ) -> Result<AudioQuery> {
        let accent_phrases = self.create_accent_phrases_from_kana(kana, style_id).await?;
        Ok(AudioQuery::from_accent_phrases(accent_phrases).with_kana(Some(kana.to_owned())))
    }

    async fn tts_from_kana(
        &self,
        kana: &str,
        style_id: StyleId,
        options: &TtsOptions,
    ) -> Result<Vec<u8>> {
        let audio_query = &self.create_audio_query_from_kana(kana, style_id).await?;
        self.synthesis(audio_query, style_id, &SynthesisOptions::from(options))
            .await
    }
}

impl<O: FullcontextExtractor, A: AsyncExt> Inner<O, A> {
    async fn create_accent_phrases(
        &self,
        text: &str,
        style_id: StyleId,
    ) -> Result<Vec<AccentPhrase>> {
        let accent_phrases = self.open_jtalk_analyzer.analyze(text)?;
        self.replace_mora_data(&accent_phrases, style_id).await
    }

    async fn create_audio_query(&self, text: &str, style_id: StyleId) -> Result<AudioQuery> {
        let accent_phrases = self.create_accent_phrases(text, style_id).await?;
        Ok(AudioQuery::from_accent_phrases(accent_phrases))
    }

    async fn tts(&self, text: &str, style_id: StyleId, options: &TtsOptions) -> Result<Vec<u8>> {
        let audio_query = &self.create_audio_query(text, style_id).await?;
        self.synthesis(audio_query, style_id, &SynthesisOptions::from(options))
            .await
    }
}

// TODO: この層を破壊する
impl<O, A: infer::AsyncExt> Inner<O, A> {
    async fn predict_duration(
        &self,
        phoneme_vector: &[i64],
        style_id: StyleId,
    ) -> Result<Vec<f32>> {
        let status = self.status.clone();
        let phoneme_vector = ndarray::arr1(phoneme_vector);
        status.predict_duration::<A>(phoneme_vector, style_id).await
    }

    #[expect(
        clippy::too_many_arguments,
        reason = "compatible_engineでの`predict_intonation`の形を考えると、ここの引数を構造体に\
                  まとめたりしても可読性に寄与しない"
    )]
    async fn predict_intonation(
        &self,
        length: usize,
        vowel_phoneme_vector: &[i64],
        consonant_phoneme_vector: &[i64],
        start_accent_vector: &[i64],
        end_accent_vector: &[i64],
        start_accent_phrase_vector: &[i64],
        end_accent_phrase_vector: &[i64],
        style_id: StyleId,
    ) -> Result<Vec<f32>> {
        let status = self.status.clone();
        let vowel_phoneme_vector = ndarray::arr1(vowel_phoneme_vector);
        let consonant_phoneme_vector = ndarray::arr1(consonant_phoneme_vector);
        let start_accent_vector = ndarray::arr1(start_accent_vector);
        let end_accent_vector = ndarray::arr1(end_accent_vector);
        let start_accent_phrase_vector = ndarray::arr1(start_accent_phrase_vector);
        let end_accent_phrase_vector = ndarray::arr1(end_accent_phrase_vector);
        status
            .predict_intonation::<A>(
                length,
                vowel_phoneme_vector,
                consonant_phoneme_vector,
                start_accent_vector,
                end_accent_vector,
                start_accent_phrase_vector,
                end_accent_phrase_vector,
                style_id,
            )
            .await
    }

    async fn generate_full_intermediate(
        &self,
        length: usize,
        phoneme_size: usize,
        f0: &[f32],
        phoneme_vector: &[f32],
        style_id: StyleId,
    ) -> Result<ndarray::Array2<f32>> {
        let status = self.status.clone();
        let f0 = ndarray::arr1(f0);
        let phoneme_vector = ndarray::arr1(phoneme_vector);
        status
            .generate_full_intermediate::<A>(length, phoneme_size, f0, phoneme_vector, style_id)
            .await
    }

    async fn render_audio_segment(
        &self,
        spec: ndarray::Array2<f32>,
        style_id: StyleId,
    ) -> Result<ndarray::Array1<f32>> {
        let status = self.status.clone();
        status.render_audio_segment::<A>(spec, style_id).await
    }

    async fn decode(
        &self,
        length: usize,
        phoneme_size: usize,
        f0: &[f32],
        phoneme_vector: &[f32],
        style_id: StyleId,
    ) -> Result<Vec<f32>> {
        let status = self.status.clone();
        let f0 = ndarray::arr1(f0);
        let phoneme_vector = ndarray::arr1(phoneme_vector);
        status
            .decode::<A>(length, phoneme_size, f0, phoneme_vector, style_id)
            .await
    }
}

impl<R: InferenceRuntime> Status<R> {
    async fn predict_duration<A: infer::AsyncExt>(
        &self,
        phoneme_vector: ndarray::Array1<i64>,
        style_id: StyleId,
    ) -> Result<Vec<f32>> {
        let (model_id, inner_voice_id) = self.ids_for::<TalkDomain>(style_id)?;

        let PredictDurationOutput {
            phoneme_length: output,
        } = self
            .run_session::<A, _>(
                model_id,
                PredictDurationInput {
                    phoneme_list: phoneme_vector,
                    speaker_id: ndarray::arr1(&[inner_voice_id.raw_id().into()]),
                },
            )
            .await?;
        let mut output = output.into_raw_vec();

        for output_item in output.iter_mut() {
            if *output_item < PHONEME_LENGTH_MINIMAL {
                *output_item = PHONEME_LENGTH_MINIMAL;
            }
        }

        return Ok(output);

        const PHONEME_LENGTH_MINIMAL: f32 = 0.01;
    }

    #[expect(
        clippy::too_many_arguments,
        reason = "compatible_engineでの`predict_intonation`の形を考えると、ここの引数を構造体に\
                  まとめたりしても可読性に寄与しない"
    )]
    async fn predict_intonation<A: infer::AsyncExt>(
        &self,
        length: usize,
        vowel_phoneme_vector: ndarray::Array1<i64>,
        consonant_phoneme_vector: ndarray::Array1<i64>,
        start_accent_vector: ndarray::Array1<i64>,
        end_accent_vector: ndarray::Array1<i64>,
        start_accent_phrase_vector: ndarray::Array1<i64>,
        end_accent_phrase_vector: ndarray::Array1<i64>,
        style_id: StyleId,
    ) -> Result<Vec<f32>> {
        let (model_id, inner_voice_id) = self.ids_for::<TalkDomain>(style_id)?;

        let PredictIntonationOutput { f0_list: output } = self
            .run_session::<A, _>(
                model_id,
                PredictIntonationInput {
                    length: ndarray::arr0(length as i64),
                    vowel_phoneme_list: vowel_phoneme_vector,
                    consonant_phoneme_list: consonant_phoneme_vector,
                    start_accent_list: start_accent_vector,
                    end_accent_list: end_accent_vector,
                    start_accent_phrase_list: start_accent_phrase_vector,
                    end_accent_phrase_list: end_accent_phrase_vector,
                    speaker_id: ndarray::arr1(&[inner_voice_id.raw_id().into()]),
                },
            )
            .await?;

        Ok(output.into_raw_vec())
    }

    /// モデル`generate_full_intermediate`の実行と、その前後の処理を行う。
    ///
    /// 無音パディングを付加して音声特徴量を計算し、マージン込みの音声特徴量を返す。
    async fn generate_full_intermediate<A: infer::AsyncExt>(
        &self,
        length: usize,
        phoneme_size: usize,
        f0: ndarray::Array1<f32>,
        phoneme_vector: ndarray::Array1<f32>,
        style_id: StyleId,
    ) -> Result<ndarray::Array2<f32>> {
        let (model_id, inner_voice_id) = self.ids_for::<TalkDomain>(style_id)?;

        // 音が途切れてしまうのを避けるworkaround処理が入っている
        // TODO: 改善したらここのpadding処理を取り除く
        let start_and_end_padding_size = 2 * PADDING_FRAME_LENGTH;
        let length_with_padding = f0.len() + start_and_end_padding_size;
        let f0_with_padding = make_f0_with_padding(f0, PADDING_FRAME_LENGTH);
        let phoneme_with_padding = make_phoneme_with_padding(
            phoneme_vector.into_shape([length, phoneme_size]).unwrap(),
            PADDING_FRAME_LENGTH,
        );

        let GenerateFullIntermediateOutput {
            spec: spec_with_padding,
        } = self
            .run_session::<A, _>(
                model_id,
                GenerateFullIntermediateInput {
                    f0: f0_with_padding
                        .into_shape([length_with_padding, 1])
                        .unwrap(),
                    phoneme: phoneme_with_padding,
                    speaker_id: ndarray::arr1(&[inner_voice_id.raw_id().into()]),
                },
            )
            .await?;

        // マージンがデータからはみ出さないことを保証
        // cf. https://github.com/VOICEVOX/voicevox_core/pull/854#discussion_r1803691291
        if MARGIN > PADDING_FRAME_LENGTH {
            unreachable!("Validation error: Too short padding for input, please report this issue on GitHub.");
        }
        // マージン分を両端に残して音声特徴量を返す
        return Ok(spec_with_padding
            .slice(ndarray::s![
                PADDING_FRAME_LENGTH - MARGIN
                    ..spec_with_padding.nrows() - PADDING_FRAME_LENGTH + MARGIN,
                ..
            ])
            .to_owned());

        fn make_f0_with_padding(
            f0_slice: ndarray::Array1<f32>,
            padding_size: usize,
        ) -> ndarray::Array1<f32> {
            // 音が途切れてしまうのを避けるworkaround処理
            // 改善したらこの関数を削除する
            let padding = ndarray::Array1::<f32>::zeros(padding_size);
            ndarray::concatenate![ndarray::Axis(0), padding, f0_slice, padding]
        }

        fn make_phoneme_with_padding(
            phoneme_slice: ndarray::Array2<f32>,
            padding_size: usize,
        ) -> ndarray::Array2<f32> {
            // 音が途切れてしまうのを避けるworkaround処理
            // 改善したらこの関数を削除する
            let mut padding = ndarray::Array2::<f32>::zeros((padding_size, phoneme_slice.ncols()));
            padding
                .slice_mut(ndarray::s![.., 0])
                .assign(&ndarray::arr0(1.0));
            ndarray::concatenate![ndarray::Axis(0), padding, phoneme_slice, padding]
        }
    }

    /// 与えられた音声特徴量で音声生成。
    async fn render_audio_segment<A: infer::AsyncExt>(
        &self,
        spec: ndarray::Array2<f32>,
        style_id: StyleId,
    ) -> Result<ndarray::Array1<f32>> {
        let (model_id, _inner_voice_id) = self.ids_for::<TalkDomain>(style_id)?;
        let RenderAudioSegmentOutput { wave } = self
            .run_session::<A, _>(model_id, RenderAudioSegmentInput { spec })
            .await?;
        Ok(wave)
    }

    async fn decode<A: infer::AsyncExt>(
        &self,
        length: usize,
        phoneme_size: usize,
        f0: ndarray::Array1<f32>,
        phoneme_vector: ndarray::Array1<f32>,
        style_id: StyleId,
    ) -> Result<Vec<f32>> {
        let intermediate = self
            .generate_full_intermediate::<A>(length, phoneme_size, f0, phoneme_vector, style_id)
            .await?;
        let output_with_margin = self
            .render_audio_segment::<A>(intermediate, style_id)
            .await?;
        let output = trim_margin_from_wave(output_with_margin);
        Ok(output.to_vec())
    }

    async fn predict_sing_consonant_length<A: infer::AsyncExt>(
        &self,
        consonant: ndarray::Array1<i64>,
        vowel: ndarray::Array1<i64>,
        note_duration: ndarray::Array1<i64>,
        style_id: StyleId,
    ) -> Result<ndarray::Array2<i64>> {
        let (model_id, inner_voice_id) = self.ids_for::<SingingTeacherDomain>(style_id)?;

        let PredictSingConsonantLengthOutput { consonant_lengths } = self
            .run_session::<A, _>(
                model_id,
                PredictSingConsonantLengthInput {
                    consonants: consonant.into_one_row(),
                    vowels: vowel.into_one_row(),
                    note_durations: note_duration.into_one_row(),
                    speaker_id: ndarray::array![inner_voice_id.raw_id().into()],
                },
            )
            .await?;

        Ok(consonant_lengths)
    }

    async fn predict_sing_f0<A: infer::AsyncExt>(
        &self,
        phoneme: ndarray::Array1<i64>,
        note: ndarray::Array1<i64>,
        style_id: StyleId,
    ) -> Result<ndarray::Array2<f32>> {
        let (model_id, inner_voice_id) = self.ids_for::<SingingTeacherDomain>(style_id)?;

        let PredictSingF0Output { f0s } = self
            .run_session::<A, _>(
                model_id,
                PredictSingF0Input {
                    phonemes: phoneme.into_one_row(),
                    notes: note.into_one_row(),
                    speaker_id: ndarray::array![inner_voice_id.raw_id().into()],
                },
            )
            .await?;

        Ok(f0s)
    }

    async fn predict_sing_volume<A: infer::AsyncExt>(
        &self,
        phoneme: ndarray::Array1<i64>,
        note: ndarray::Array1<i64>,
        f0: ndarray::Array1<f32>,
        style_id: StyleId,
    ) -> Result<ndarray::Array2<f32>> {
        let (model_id, inner_voice_id) = self.ids_for::<SingingTeacherDomain>(style_id)?;

        let PredictSingVolumeOutput { volumes } = self
            .run_session::<A, _>(
                model_id,
                PredictSingVolumeInput {
                    phonemes: phoneme.into_one_row(),
                    notes: note.into_one_row(),
                    frame_f0s: f0.into_one_row(),
                    speaker_id: ndarray::array![inner_voice_id.raw_id().into()],
                },
            )
            .await?;

        Ok(volumes)
    }

    async fn sf_decode<A: infer::AsyncExt>(
        &self,
        phoneme: ndarray::Array1<i64>,
        f0: ndarray::Array1<f32>,
        volume: ndarray::Array1<f32>,
        style_id: StyleId,
    ) -> Result<ndarray::Array2<f32>> {
        let (model_id, inner_voice_id) = self.ids_for::<FrameDecodeDomain>(style_id)?;

        let SfDecodeOutput { wav } = self
            .run_session::<A, _>(
                model_id,
                SfDecodeInput {
                    frame_phonemes: phoneme.into_one_row(),
                    frame_f0s: f0.into_one_row(),
                    frame_volumes: volume.into_one_row(),
                    speaker_id: ndarray::array![inner_voice_id.raw_id().into()],
                },
            )
            .await?;

        Ok(wav)
    }
}

#[ext]
impl<T> ndarray::Array1<T> {
    fn into_one_row(self) -> ndarray::Array2<T> {
        let n = self.len();
        self.into_shape([1, n]).expect("should be ok")
    }
}

#[cfg(windows)]
fn list_windows_video_cards() {
    use std::{ffi::OsString, os::windows::ffi::OsStringExt as _};

    use humansize::BINARY;
    use tracing::{error, info};
    use windows::Win32::Graphics::Dxgi::{
        CreateDXGIFactory, IDXGIFactory, DXGI_ADAPTER_DESC, DXGI_ERROR_NOT_FOUND,
    };

    info!("検出されたGPU (DirectMLにはGPU 0が使われます):");
    match list_windows_video_cards() {
        Ok(descs) => {
            for (device_id, desc) in descs.into_iter().enumerate() {
                let description = OsString::from_wide(trim_nul(&desc.Description));
                let vram = humansize::format_size(desc.DedicatedVideoMemory, BINARY);
                info!("  GPU {device_id}: {description:?} ({vram})");
            }
        }
        Err(err) => error!("{err}"),
    }

    fn list_windows_video_cards() -> windows::core::Result<Vec<DXGI_ADAPTER_DESC>> {
        unsafe {
            let factory = CreateDXGIFactory::<IDXGIFactory>()?;
            (0..)
                .map(|i| factory.EnumAdapters(i)?.GetDesc())
                .take_while(|r| !matches!(r, Err(e) if e.code() == DXGI_ERROR_NOT_FOUND))
                .collect()
        }
    }

    fn trim_nul(s: &[u16]) -> &[u16] {
        &s[..s.iter().position(|&c| c == 0x0000).unwrap_or(s.len())]
    }
}

fn initial_process(accent_phrases: &[AccentPhrase]) -> (Vec<Mora>, Vec<OjtPhoneme>) {
    let flatten_moras = to_flatten_moras(accent_phrases);

    let mut phoneme_strings = vec!["pau".to_string()];
    for mora in flatten_moras.iter() {
        if let Some(consonant) = &mora.consonant {
            phoneme_strings.push(consonant.clone())
        }
        phoneme_strings.push(mora.vowel.clone());
    }
    phoneme_strings.push("pau".to_string());

    let phoneme_data_list = to_phoneme_data_list(&phoneme_strings);

    return (flatten_moras, phoneme_data_list);

    fn to_flatten_moras(accent_phrases: &[AccentPhrase]) -> Vec<Mora> {
        let mut flatten_moras = Vec::new();

        for AccentPhrase {
            moras, pause_mora, ..
        } in accent_phrases
        {
            for mora in moras {
                flatten_moras.push(mora.clone());
            }
            if let Some(pause_mora) = pause_mora {
                flatten_moras.push(pause_mora.clone());
            }
        }

        flatten_moras
    }

    fn to_phoneme_data_list<T: AsRef<str>>(phoneme_str_list: &[T]) -> Vec<OjtPhoneme> {
        OjtPhoneme::convert(
            phoneme_str_list
                .iter()
                .map(AsRef::as_ref)
                .map(ToOwned::to_owned)
                .map(OjtPhoneme::new)
                .collect::<Vec<OjtPhoneme>>()
                .as_slice(),
        )
    }
}

fn split_mora(phoneme_list: &[OjtPhoneme]) -> (Vec<OjtPhoneme>, Vec<OjtPhoneme>, Vec<i64>) {
    let mut vowel_indexes = Vec::new();
    for (i, phoneme) in phoneme_list.iter().enumerate() {
        const MORA_PHONEME_LIST: &[&str] = &[
            "a", "i", "u", "e", "o", "N", "A", "I", "U", "E", "O", "cl", "pau",
        ];

        if MORA_PHONEME_LIST
            .iter()
            .any(|mora_phoneme| *mora_phoneme == phoneme.phoneme())
        {
            vowel_indexes.push(i as i64);
        }
    }

    let vowel_phoneme_list = vowel_indexes
        .iter()
        .map(|vowel_index| phoneme_list[*vowel_index as usize].clone())
        .collect();

    let mut consonant_phoneme_list = vec![OjtPhoneme::default()];
    for i in 0..(vowel_indexes.len() - 1) {
        let prev = vowel_indexes[i];
        let next = vowel_indexes[i + 1];
        if next - prev == 1 {
            consonant_phoneme_list.push(OjtPhoneme::default());
        } else {
            consonant_phoneme_list.push(phoneme_list[next as usize - 1].clone());
        }
    }

    (consonant_phoneme_list, vowel_phoneme_list, vowel_indexes)
}

impl AudioQuery {
    fn from_accent_phrases(accent_phrases: Vec<AccentPhrase>) -> Self {
        let kana = create_kana(&accent_phrases);
        Self {
            accent_phrases,
            speed_scale: 1.,
            pitch_scale: 0.,
            intonation_scale: 1.,
            volume_scale: 1.,
            pre_phoneme_length: 0.1,
            post_phoneme_length: 0.1,
            output_sampling_rate: DEFAULT_SAMPLING_RATE,
            output_stereo: false,
            pause_length: (),
            pause_length_scale: (),
            kana: Some(kana),
        }
    }
}

#[expect(
    clippy::too_many_arguments,
    reason = "`PerformInference::predict_intonation`用。compatible_engineでの`predict_intonation`の\
              形を考えると、ここの引数を構造体にまとめたりしても可読性に寄与しない"
)]
pub(crate) mod blocking {
    use std::ops::Range;

    use easy_ext::ext;

    use crate::{
        asyncs::SingleTasked, future::FutureExt as _, AccentPhrase, AudioQuery,
        FullcontextExtractor, StyleId, VoiceModelId, VoiceModelMeta,
    };

    use super::{AccelerationMode, InitializeOptions, Inner, SynthesisOptions, TtsOptions};

    pub use super::AudioFeature;

    /// 音声シンセサイザ。
    pub struct Synthesizer<O>(pub(super) Inner<O, SingleTasked>);

    impl self::Synthesizer<()> {
        /// `Synthesizer`のビルダーをコンストラクトする。
        ///
        /// # Example
        ///
        #[cfg_attr(feature = "load-onnxruntime", doc = "```")]
        #[cfg_attr(not(feature = "load-onnxruntime"), doc = "```compile_fail")]
        /// # fn main() -> anyhow::Result<()> {
        /// # // FIXME: この`ONNXRUNTIME_DYLIB_PATH`はunused import
        /// # use test_util::{ONNXRUNTIME_DYLIB_PATH, OPEN_JTALK_DIC_DIR};
        /// #
        /// # const ACCELERATION_MODE: AccelerationMode = AccelerationMode::Cpu;
        /// #
        /// use std::sync::Arc;
        ///
        /// use voicevox_core::{
        ///     blocking::{Onnxruntime, OpenJtalk, Synthesizer},
        ///     AccelerationMode,
        /// };
        ///
<<<<<<< HEAD
        /// # voicevox_core::blocking::Onnxruntime::load_once()
        /// #     .filename(test_util::ONNXRUNTIME_DYLIB_PATH)
        /// #     .exec()?;
        /// #
        /// let mut syntesizer = Synthesizer::new(
        ///     Onnxruntime::load_once().exec()?,
        ///     Arc::new(OpenJtalk::new(OPEN_JTALK_DIC_DIR).unwrap()),
        ///     &InitializeOptions {
        ///         acceleration_mode: ACCELERATION_MODE,
        ///         ..Default::default()
        ///     },
        /// )?;
=======
        /// # if cfg!(windows) {
        /// #     // Windows\System32\onnxruntime.dllを回避
        /// #     voicevox_core::blocking::Onnxruntime::load_once()
        /// #         .filename(test_util::ONNXRUNTIME_DYLIB_PATH)
        /// #         .exec()?;
        /// # }
        /// // FIXME: `Synthesizer`には`&mut self`なメソッドはもう無いはず
        /// let mut syntesizer = Synthesizer::builder(Onnxruntime::load_once().exec()?)
        ///     .open_jtalk(Arc::new(OpenJtalk::new(OPEN_JTALK_DIC_DIR).unwrap())) // FIXME: `Arc`は要らないはず
        ///     .acceleration_mode(ACCELERATION_MODE)
        ///     .build()?;
>>>>>>> ef66cc29
        /// #
        /// # Ok(())
        /// # }
        /// ```
        pub fn builder(onnxruntime: &'static crate::blocking::Onnxruntime) -> Builder<()> {
            Builder {
                onnxruntime,
                open_jtalk: (),
                options: Default::default(),
            }
        }
    }

    impl<O> self::Synthesizer<O> {
        pub fn onnxruntime(&self) -> &'static crate::blocking::Onnxruntime {
            self.0.onnxruntime()
        }

        /// ハードウェアアクセラレーションがGPUモードか判定する。
        pub fn is_gpu_mode(&self) -> bool {
            self.0.is_gpu_mode()
        }

        /// 音声モデルを読み込む。
        pub fn load_voice_model(
            &self,
            model: &crate::blocking::VoiceModelFile,
        ) -> crate::Result<()> {
            self.0.load_voice_model(model.inner()).block_on()
        }

        /// 音声モデルの読み込みを解除する。
        pub fn unload_voice_model(&self, voice_model_id: VoiceModelId) -> crate::Result<()> {
            self.0.unload_voice_model(voice_model_id)
        }

        /// 指定したIDの音声モデルが読み込まれているか判定する。
        pub fn is_loaded_voice_model(&self, voice_model_id: VoiceModelId) -> bool {
            self.0.is_loaded_voice_model(voice_model_id)
        }

        #[doc(hidden)]
        pub fn is_loaded_model_by_style_id(&self, style_id: StyleId) -> bool {
            self.0.is_loaded_model_by_style_id(style_id)
        }

        /// 今読み込んでいる音声モデルのメタ情報を返す。
        pub fn metas(&self) -> VoiceModelMeta {
            self.0.metas()
        }

        /// AudioQueryから音声合成用の中間表現を生成する。
        pub fn precompute_render<'a>(
            &'a self,
            audio_query: &'a AudioQuery,
            style_id: StyleId,
        ) -> PrecomputeRender<'a, O> {
            PrecomputeRender {
                synthesizer: &self.0,
                audio_query,
                style_id,
                options: Default::default(),
            }
        }

        /// 中間表現から16bit PCMで音声波形を生成する。
        pub fn render(&self, audio: &AudioFeature, range: Range<usize>) -> crate::Result<Vec<u8>> {
            self.0.render(audio, range).block_on()
        }

        /// AudioQueryから直接WAVフォーマットで音声波形を生成する。
        pub fn synthesis<'a>(
            &'a self,
            audio_query: &'a AudioQuery,
            style_id: StyleId,
        ) -> Synthesis<'a, O> {
            Synthesis {
                synthesizer: &self.0,
                audio_query,
                style_id,
                options: Default::default(),
            }
        }

        /// AquesTalk風記法からAccentPhrase (アクセント句)の配列を生成する。
        ///
        /// # Example
        ///
        /// ```
        /// # fn main() -> anyhow::Result<()> {
        /// # use pollster::FutureExt as _;
        /// # use voicevox_core::__internal::doctest_fixtures::IntoBlocking as _;
        /// #
        /// # let synthesizer =
        /// #     voicevox_core::__internal::doctest_fixtures::synthesizer_with_sample_voice_model(
        /// #         test_util::SAMPLE_VOICE_MODEL_FILE_PATH,
        /// #         test_util::ONNXRUNTIME_DYLIB_PATH,
        /// #         test_util::OPEN_JTALK_DIC_DIR,
        /// #     )
        /// #     .block_on()?
        /// #     .into_blocking();
        /// #
        /// use voicevox_core::StyleId;
        ///
        /// let accent_phrases = synthesizer
        ///     .create_accent_phrases_from_kana("コンニチワ'", StyleId::new(302))?;
        /// #
        /// # Ok(())
        /// # }
        /// ```
        pub fn create_accent_phrases_from_kana(
            &self,
            kana: &str,
            style_id: StyleId,
        ) -> crate::Result<Vec<AccentPhrase>> {
            self.0
                .create_accent_phrases_from_kana(kana, style_id)
                .block_on()
        }

        /// AccentPhraseの配列の音高・音素長を、特定の声で生成しなおす。
        pub fn replace_mora_data(
            &self,
            accent_phrases: &[AccentPhrase],
            style_id: StyleId,
        ) -> crate::Result<Vec<AccentPhrase>> {
            self.0
                .replace_mora_data(accent_phrases, style_id)
                .block_on()
        }

        /// AccentPhraseの配列の音素長を、特定の声で生成しなおす。
        pub fn replace_phoneme_length(
            &self,
            accent_phrases: &[AccentPhrase],
            style_id: StyleId,
        ) -> crate::Result<Vec<AccentPhrase>> {
            self.0
                .replace_phoneme_length(accent_phrases, style_id)
                .block_on()
        }

        /// AccentPhraseの配列の音高を、特定の声で生成しなおす。
        pub fn replace_mora_pitch(
            &self,
            accent_phrases: &[AccentPhrase],
            style_id: StyleId,
        ) -> crate::Result<Vec<AccentPhrase>> {
            self.0
                .replace_mora_pitch(accent_phrases, style_id)
                .block_on()
        }

        /// AquesTalk風記法から[AudioQuery]を生成する。
        ///
        /// # Example
        ///
        /// ```
        /// # fn main() -> anyhow::Result<()> {
        /// # use pollster::FutureExt as _;
        /// # use voicevox_core::__internal::doctest_fixtures::IntoBlocking as _;
        /// #
        /// # let synthesizer =
        /// #     voicevox_core::__internal::doctest_fixtures::synthesizer_with_sample_voice_model(
        /// #         test_util::SAMPLE_VOICE_MODEL_FILE_PATH,
        /// #         test_util::ONNXRUNTIME_DYLIB_PATH,
        /// #         test_util::OPEN_JTALK_DIC_DIR,
        /// #     )
        /// #     .block_on()?
        /// #     .into_blocking();
        /// #
        /// use voicevox_core::StyleId;
        ///
        /// let audio_query = synthesizer.create_audio_query_from_kana("コンニチワ'", StyleId::new(302))?;
        /// #
        /// # Ok(())
        /// # }
        /// ```
        ///
        /// [AudioQuery]: crate::AudioQuery
        pub fn create_audio_query_from_kana(
            &self,
            kana: &str,
            style_id: StyleId,
        ) -> crate::Result<AudioQuery> {
            self.0
                .create_audio_query_from_kana(kana, style_id)
                .block_on()
        }

        /// AquesTalk風記法から音声合成を行う。
        pub fn tts_from_kana<'a>(&'a self, kana: &'a str, style_id: StyleId) -> TtsFromKana<'a, O> {
            TtsFromKana {
                synthesizer: &self.0,
                kana,
                style_id,
                options: TtsOptions::default(),
            }
        }
    }

    impl<O: FullcontextExtractor> self::Synthesizer<O> {
        /// 日本語のテキストからAccentPhrase (アクセント句)の配列を生成する。
        ///
        /// # Example
        ///
        /// ```
        /// # fn main() -> anyhow::Result<()> {
        /// # use pollster::FutureExt as _;
        /// # use voicevox_core::__internal::doctest_fixtures::IntoBlocking as _;
        /// #
        /// # let synthesizer =
        /// #     voicevox_core::__internal::doctest_fixtures::synthesizer_with_sample_voice_model(
        /// #         test_util::SAMPLE_VOICE_MODEL_FILE_PATH,
        /// #         test_util::ONNXRUNTIME_DYLIB_PATH,
        /// #         test_util::OPEN_JTALK_DIC_DIR,
        /// #     )
        /// #     .block_on()?
        /// #     .into_blocking();
        /// #
        /// use voicevox_core::StyleId;
        ///
        /// let accent_phrases = synthesizer.create_accent_phrases("こんにちは", StyleId::new(302))?;
        /// #
        /// # Ok(())
        /// # }
        /// ```
        pub fn create_accent_phrases(
            &self,
            text: &str,
            style_id: StyleId,
        ) -> crate::Result<Vec<AccentPhrase>> {
            self.0.create_accent_phrases(text, style_id).block_on()
        }

        /// 日本語のテキストから[AudioQuery]を生成する。
        ///
        /// # Examples
        ///
        /// ```
        /// # fn main() -> anyhow::Result<()> {
        /// # use pollster::FutureExt as _;
        /// # use voicevox_core::__internal::doctest_fixtures::IntoBlocking as _;
        /// #
        /// # let synthesizer =
        /// #     voicevox_core::__internal::doctest_fixtures::synthesizer_with_sample_voice_model(
        /// #         test_util::SAMPLE_VOICE_MODEL_FILE_PATH,
        /// #         test_util::ONNXRUNTIME_DYLIB_PATH,
        /// #         test_util::OPEN_JTALK_DIC_DIR,
        /// #     )
        /// #     .block_on()?
        /// #     .into_blocking();
        /// #
        /// use voicevox_core::StyleId;
        ///
        /// let audio_query = synthesizer.create_audio_query("こんにちは", StyleId::new(302))?;
        /// #
        /// # Ok(())
        /// # }
        /// ```
        ///
        /// [AudioQuery]: crate::AudioQuery
        pub fn create_audio_query(
            &self,
            text: &str,
            style_id: StyleId,
        ) -> crate::Result<AudioQuery> {
            self.0.create_audio_query(text, style_id).block_on()
        }

        /// 日本語のテキストから音声合成を行う。
        pub fn tts<'a>(&'a self, text: &'a str, style_id: StyleId) -> Tts<'a, O> {
            Tts {
                synthesizer: &self.0,
                text,
                style_id,
                options: TtsOptions::default(),
            }
        }
    }

    #[ext(PerformInference)]
    impl self::Synthesizer<()> {
        pub fn predict_duration(
            &self,
            phoneme_vector: &[i64],
            style_id: StyleId,
        ) -> crate::Result<Vec<f32>> {
            self.0.predict_duration(phoneme_vector, style_id).block_on()
        }

        pub fn predict_intonation(
            &self,
            length: usize,
            vowel_phoneme_vector: &[i64],
            consonant_phoneme_vector: &[i64],
            start_accent_vector: &[i64],
            end_accent_vector: &[i64],
            start_accent_phrase_vector: &[i64],
            end_accent_phrase_vector: &[i64],
            style_id: StyleId,
        ) -> crate::Result<Vec<f32>> {
            self.0
                .predict_intonation(
                    length,
                    vowel_phoneme_vector,
                    consonant_phoneme_vector,
                    start_accent_vector,
                    end_accent_vector,
                    start_accent_phrase_vector,
                    end_accent_phrase_vector,
                    style_id,
                )
                .block_on()
        }

        pub fn generate_full_intermediate(
            &self,
            length: usize,
            phoneme_size: usize,
            f0: &[f32],
            phoneme_vector: &[f32],
            style_id: StyleId,
        ) -> crate::Result<ndarray::Array2<f32>> {
            self.0
                .generate_full_intermediate(length, phoneme_size, f0, phoneme_vector, style_id)
                .block_on()
        }

        pub fn render_audio_segment(
            &self,
            spec: ndarray::Array2<f32>,
            style_id: StyleId,
        ) -> crate::Result<ndarray::Array1<f32>> {
            self.0.render_audio_segment(spec, style_id).block_on()
        }

        pub fn decode(
            &self,
            length: usize,
            phoneme_size: usize,
            f0: &[f32],
            phoneme_vector: &[f32],
            style_id: StyleId,
        ) -> crate::Result<Vec<f32>> {
            self.0
                .decode(length, phoneme_size, f0, phoneme_vector, style_id)
                .block_on()
        }

        pub fn predict_sing_consonant_length(
            &self,
            consonant: ndarray::Array1<i64>,
            vowel: ndarray::Array1<i64>,
            note_duration: ndarray::Array1<i64>,
            style_id: StyleId,
        ) -> crate::Result<ndarray::Array2<i64>> {
            self.0
                .status
                .predict_sing_consonant_length::<SingleTasked>(
                    consonant,
                    vowel,
                    note_duration,
                    style_id,
                )
                .block_on()
        }

        pub fn predict_sing_f0(
            &self,
            phoneme: ndarray::Array1<i64>,
            note: ndarray::Array1<i64>,
            style_id: StyleId,
        ) -> crate::Result<ndarray::Array2<f32>> {
            self.0
                .status
                .predict_sing_f0::<SingleTasked>(phoneme, note, style_id)
                .block_on()
        }

        pub fn predict_sing_volume(
            &self,
            phoneme: ndarray::Array1<i64>,
            note: ndarray::Array1<i64>,
            f0: ndarray::Array1<f32>,
            style_id: StyleId,
        ) -> crate::Result<ndarray::Array2<f32>> {
            self.0
                .status
                .predict_sing_volume::<SingleTasked>(phoneme, note, f0, style_id)
                .block_on()
        }

        pub fn sf_decode(
            &self,
            phoneme: ndarray::Array1<i64>,
            f0: ndarray::Array1<f32>,
            volume: ndarray::Array1<f32>,
            style_id: StyleId,
        ) -> crate::Result<ndarray::Array2<f32>> {
            self.0
                .status
                .sf_decode::<SingleTasked>(phoneme, f0, volume, style_id)
                .block_on()
        }
    }

    #[must_use]
    pub struct Builder<O> {
        onnxruntime: &'static crate::blocking::Onnxruntime,
        open_jtalk: O,
        options: InitializeOptions,
    }

    impl<O> Builder<O> {
        pub fn open_jtalk<O2>(self, open_jtalk: O2) -> Builder<O2> {
            Builder {
                open_jtalk,
                onnxruntime: self.onnxruntime,
                options: self.options,
            }
        }

        pub fn acceleration_mode(mut self, acceleration_mode: AccelerationMode) -> Self {
            self.options.acceleration_mode = acceleration_mode;
            self
        }

        /// CPU利用数を指定。0を指定すると環境に合わせたCPUが利用される。
        pub fn cpu_num_threads(mut self, cpu_num_threads: u16) -> Self {
            self.options.cpu_num_threads = cpu_num_threads;
            self
        }

        /// [`Synthesizer`]をコンストラクトする。
        pub fn build(self) -> crate::Result<Synthesizer<O>> {
            Inner::new(self.onnxruntime, self.open_jtalk, &self.options).map(Synthesizer)
        }
    }

    // TODO: この`O`は削れるはず
    #[must_use = "this is a builder. it does nothing until `exec`uted"]
    pub struct PrecomputeRender<'a, O> {
        synthesizer: &'a Inner<O, SingleTasked>,
        audio_query: &'a AudioQuery,
        style_id: StyleId,
        options: SynthesisOptions,
    }

    impl<O> PrecomputeRender<'_, O> {
        pub fn enable_interrogative_upspeak(mut self, enable_interrogative_upspeak: bool) -> Self {
            self.options.enable_interrogative_upspeak = enable_interrogative_upspeak;
            self
        }

        /// 実行する。
        pub fn exec(self) -> crate::Result<AudioFeature> {
            self.synthesizer
                .precompute_render(self.audio_query, self.style_id, &self.options)
                .block_on()
        }
    }

    // TODO: この`O`は削れるはず
    #[must_use = "this is a builder. it does nothing until `exec`uted"]
    pub struct Synthesis<'a, O> {
        synthesizer: &'a Inner<O, SingleTasked>,
        audio_query: &'a AudioQuery,
        style_id: StyleId,
        options: SynthesisOptions,
    }

    impl<O> Synthesis<'_, O> {
        pub fn enable_interrogative_upspeak(mut self, enable_interrogative_upspeak: bool) -> Self {
            self.options.enable_interrogative_upspeak = enable_interrogative_upspeak;
            self
        }

        /// 実行する。
        pub fn exec(self) -> crate::Result<Vec<u8>> {
            self.synthesizer
                .synthesis(self.audio_query, self.style_id, &self.options)
                .block_on()
        }
    }

    // TODO: この`O`は削れるはず
    #[must_use = "this is a builder. it does nothing until `exec`uted"]
    pub struct TtsFromKana<'a, O> {
        synthesizer: &'a Inner<O, SingleTasked>,
        kana: &'a str,
        style_id: StyleId,
        options: TtsOptions,
    }

    impl<O> TtsFromKana<'_, O> {
        pub fn enable_interrogative_upspeak(mut self, enable_interrogative_upspeak: bool) -> Self {
            self.options.enable_interrogative_upspeak = enable_interrogative_upspeak;
            self
        }

        /// 実行する。
        pub fn exec(self) -> crate::Result<Vec<u8>> {
            self.synthesizer
                .tts_from_kana(self.kana, self.style_id, &self.options)
                .block_on()
        }
    }

    #[must_use = "this is a builder. it does nothing until `exec`uted"]
    pub struct Tts<'a, O> {
        synthesizer: &'a Inner<O, SingleTasked>,
        text: &'a str,
        style_id: StyleId,
        options: TtsOptions,
    }

    impl<O: FullcontextExtractor> Tts<'_, O> {
        pub fn enable_interrogative_upspeak(mut self, enable_interrogative_upspeak: bool) -> Self {
            self.options.enable_interrogative_upspeak = enable_interrogative_upspeak;
            self
        }

        /// 実行する。
        pub fn exec(self) -> crate::Result<Vec<u8>> {
            self.synthesizer
                .tts(self.text, self.style_id, &self.options)
                .block_on()
        }
    }
}

pub(crate) mod nonblocking {
    use easy_ext::ext;

    use crate::{
        asyncs::BlockingThreadPool, AccentPhrase, AudioQuery, FullcontextExtractor, Result,
        StyleId, VoiceModelId, VoiceModelMeta,
    };

    use super::{AccelerationMode, InitializeOptions, Inner, SynthesisOptions, TtsOptions};

    /// 音声シンセサイザ。
    ///
    /// # Performance
    ///
    /// [blocking]クレートにより動いている。詳しくは[`nonblocking`モジュールのドキュメント]を参照。
    ///
    /// [blocking]: https://docs.rs/crate/blocking
    /// [`nonblocking`モジュールのドキュメント]: crate::nonblocking
    pub struct Synthesizer<O>(pub(super) Inner<O, BlockingThreadPool>);

    impl self::Synthesizer<()> {
        /// `Synthesizer`のビルダーをコンストラクトする。
        ///
        /// # Example
        ///
        #[cfg_attr(feature = "load-onnxruntime", doc = "```")]
        #[cfg_attr(not(feature = "load-onnxruntime"), doc = "```compile_fail")]
        /// # #[pollster::main]
        /// # async fn main() -> anyhow::Result<()> {
        /// # // FIXME: この`ONNXRUNTIME_DYLIB_PATH`はunused import
        /// # use test_util::{ONNXRUNTIME_DYLIB_PATH, OPEN_JTALK_DIC_DIR};
        /// #
        /// # const ACCELERATION_MODE: AccelerationMode = AccelerationMode::Cpu;
        /// #
        /// use std::sync::Arc;
        ///
        /// use voicevox_core::{
        ///     nonblocking::{Onnxruntime, OpenJtalk, Synthesizer},
        ///     AccelerationMode,
        /// };
        ///
<<<<<<< HEAD
        /// # voicevox_core::blocking::Onnxruntime::load_once()
        /// #     .filename(test_util::ONNXRUNTIME_DYLIB_PATH)
        /// #     .exec()?;
        /// #
        /// let mut syntesizer = Synthesizer::new(
        ///     Onnxruntime::load_once().exec().await?,
        ///     Arc::new(OpenJtalk::new(OPEN_JTALK_DIC_DIR).await.unwrap()),
        ///     &InitializeOptions {
        ///         acceleration_mode: ACCELERATION_MODE,
        ///         ..Default::default()
        ///     },
        /// )?;
=======
        /// # if cfg!(windows) {
        /// #     // Windows\System32\onnxruntime.dllを回避
        /// #     voicevox_core::blocking::Onnxruntime::load_once()
        /// #         .filename(test_util::ONNXRUNTIME_DYLIB_PATH)
        /// #         .exec()?;
        /// # }
        /// // FIXME: `Synthesizer`には`&mut self`なメソッドはもう無いはず
        /// let mut syntesizer = Synthesizer::builder(Onnxruntime::load_once().exec().await?)
        ///     .open_jtalk(Arc::new(OpenJtalk::new(OPEN_JTALK_DIC_DIR).await.unwrap())) // FIXME: `Arc`は要らないはず
        ///     .acceleration_mode(ACCELERATION_MODE)
        ///     .build()?;
>>>>>>> ef66cc29
        /// #
        /// # Ok(())
        /// # }
        /// ```
        pub fn builder(onnxruntime: &'static crate::nonblocking::Onnxruntime) -> Builder<()> {
            Builder {
                onnxruntime,
                open_jtalk: (),
                options: Default::default(),
            }
        }
    }

    impl<O: Send + Sync + 'static> self::Synthesizer<O> {
        pub fn onnxruntime(&self) -> &'static crate::nonblocking::Onnxruntime {
            crate::nonblocking::Onnxruntime::from_blocking(self.0.onnxruntime())
        }

        /// ハードウェアアクセラレーションがGPUモードか判定する。
        pub fn is_gpu_mode(&self) -> bool {
            self.0.is_gpu_mode()
        }

        /// 音声モデルを読み込む。
        pub async fn load_voice_model(
            &self,
            model: &crate::nonblocking::VoiceModelFile,
        ) -> Result<()> {
            self.0.load_voice_model(model.inner()).await
        }

        /// 音声モデルの読み込みを解除する。
        pub fn unload_voice_model(&self, voice_model_id: VoiceModelId) -> Result<()> {
            self.0.unload_voice_model(voice_model_id)
        }

        /// 指定したIDの音声モデルが読み込まれているか判定する。
        pub fn is_loaded_voice_model(&self, voice_model_id: VoiceModelId) -> bool {
            self.0.is_loaded_voice_model(voice_model_id)
        }

        #[doc(hidden)]
        pub fn is_loaded_model_by_style_id(&self, style_id: StyleId) -> bool {
            self.0.is_loaded_model_by_style_id(style_id)
        }

        /// 今読み込んでいる音声モデルのメタ情報を返す。
        pub fn metas(&self) -> VoiceModelMeta {
            self.0.metas()
        }

        /// AudioQueryから音声合成を行う。
        pub fn synthesis<'a>(
            &'a self,
            audio_query: &'a AudioQuery,
            style_id: StyleId,
        ) -> Synthesis<'a, O> {
            Synthesis {
                synthesizer: &self.0,
                audio_query,
                style_id,
                options: Default::default(),
            }
        }

        /// AquesTalk風記法からAccentPhrase (アクセント句)の配列を生成する。
        ///
        /// # Example
        ///
        /// ```
        /// # #[pollster::main]
        /// # async fn main() -> anyhow::Result<()> {
        /// # let synthesizer =
        /// #     voicevox_core::__internal::doctest_fixtures::synthesizer_with_sample_voice_model(
        /// #         test_util::SAMPLE_VOICE_MODEL_FILE_PATH,
        /// #         test_util::ONNXRUNTIME_DYLIB_PATH,
        /// #         test_util::OPEN_JTALK_DIC_DIR,
        /// #     )
        /// #     .await?;
        /// #
        /// use voicevox_core::StyleId;
        ///
        /// let accent_phrases = synthesizer
        ///     .create_accent_phrases_from_kana("コンニチワ'", StyleId::new(302))
        ///     .await?;
        /// #
        /// # Ok(())
        /// # }
        /// ```
        pub async fn create_accent_phrases_from_kana(
            &self,
            kana: &str,
            style_id: StyleId,
        ) -> Result<Vec<AccentPhrase>> {
            self.0.create_accent_phrases_from_kana(kana, style_id).await
        }

        /// AccentPhraseの配列の音高・音素長を、特定の声で生成しなおす。
        pub async fn replace_mora_data(
            &self,
            accent_phrases: &[AccentPhrase],
            style_id: StyleId,
        ) -> Result<Vec<AccentPhrase>> {
            self.0.replace_mora_data(accent_phrases, style_id).await
        }

        /// AccentPhraseの配列の音素長を、特定の声で生成しなおす。
        pub async fn replace_phoneme_length(
            &self,
            accent_phrases: &[AccentPhrase],
            style_id: StyleId,
        ) -> Result<Vec<AccentPhrase>> {
            self.0
                .replace_phoneme_length(accent_phrases, style_id)
                .await
        }

        /// AccentPhraseの配列の音高を、特定の声で生成しなおす。
        pub async fn replace_mora_pitch(
            &self,
            accent_phrases: &[AccentPhrase],
            style_id: StyleId,
        ) -> Result<Vec<AccentPhrase>> {
            self.0.replace_mora_pitch(accent_phrases, style_id).await
        }

        /// AquesTalk風記法から[AudioQuery]を生成する。
        ///
        /// # Example
        ///
        /// ```
        /// # #[pollster::main]
        /// # async fn main() -> anyhow::Result<()> {
        /// # let synthesizer =
        /// #     voicevox_core::__internal::doctest_fixtures::synthesizer_with_sample_voice_model(
        /// #         test_util::SAMPLE_VOICE_MODEL_FILE_PATH,
        /// #         test_util::ONNXRUNTIME_DYLIB_PATH,
        /// #         test_util::OPEN_JTALK_DIC_DIR,
        /// #     )
        /// #     .await?;
        /// #
        /// use voicevox_core::StyleId;
        ///
        /// let audio_query = synthesizer
        ///     .create_audio_query_from_kana("コンニチワ'", StyleId::new(302))
        ///     .await?;
        /// #
        /// # Ok(())
        /// # }
        /// ```
        ///
        /// [AudioQuery]: crate::AudioQuery
        pub async fn create_audio_query_from_kana(
            &self,
            kana: &str,
            style_id: StyleId,
        ) -> Result<AudioQuery> {
            self.0.create_audio_query_from_kana(kana, style_id).await
        }

        /// AquesTalk風記法から音声合成を行う。
        pub fn tts_from_kana<'a>(&'a self, kana: &'a str, style_id: StyleId) -> TtsFromKana<'a, O> {
            TtsFromKana {
                synthesizer: &self.0,
                kana,
                style_id,
                options: Default::default(),
            }
        }
    }

    impl<T: FullcontextExtractor> self::Synthesizer<T> {
        /// 日本語のテキストからAccentPhrase (アクセント句)の配列を生成する。
        ///
        /// # Example
        ///
        /// ```
        /// # #[pollster::main]
        /// # async fn main() -> anyhow::Result<()> {
        /// # let synthesizer =
        /// #     voicevox_core::__internal::doctest_fixtures::synthesizer_with_sample_voice_model(
        /// #         test_util::SAMPLE_VOICE_MODEL_FILE_PATH,
        /// #         test_util::ONNXRUNTIME_DYLIB_PATH,
        /// #         test_util::OPEN_JTALK_DIC_DIR,
        /// #     )
        /// #     .await?;
        /// #
        /// use voicevox_core::StyleId;
        ///
        /// let accent_phrases = synthesizer
        ///     .create_accent_phrases("こんにちは", StyleId::new(302))
        ///     .await?;
        /// #
        /// # Ok(())
        /// # }
        /// ```
        pub async fn create_accent_phrases(
            &self,
            text: &str,
            style_id: StyleId,
        ) -> Result<Vec<AccentPhrase>> {
            self.0.create_accent_phrases(text, style_id).await
        }

        /// 日本語のテキストから[AudioQuery]を生成する。
        ///
        /// # Examples
        ///
        /// ```
        /// # #[pollster::main]
        /// # async fn main() -> anyhow::Result<()> {
        /// # let synthesizer =
        /// #     voicevox_core::__internal::doctest_fixtures::synthesizer_with_sample_voice_model(
        /// #         test_util::SAMPLE_VOICE_MODEL_FILE_PATH,
        /// #         test_util::ONNXRUNTIME_DYLIB_PATH,
        /// #         test_util::OPEN_JTALK_DIC_DIR,
        /// #     )
        /// #     .await?;
        /// #
        /// use voicevox_core::StyleId;
        ///
        /// let audio_query = synthesizer
        ///     .create_audio_query("こんにちは", StyleId::new(302))
        ///     .await?;
        /// #
        /// # Ok(())
        /// # }
        /// ```
        ///
        /// [AudioQuery]: crate::AudioQuery
        pub async fn create_audio_query(
            &self,
            text: &str,
            style_id: StyleId,
        ) -> Result<AudioQuery> {
            self.0.create_audio_query(text, style_id).await
        }

        /// 日本語のテキストから音声合成を行う。
        pub fn tts<'a>(&'a self, text: &'a str, style_id: StyleId) -> Tts<'a, T> {
            Tts {
                synthesizer: &self.0,
                text,
                style_id,
                options: Default::default(),
            }
        }
    }

    #[ext(IntoBlocking)]
    impl<O> self::Synthesizer<O> {
        pub fn into_blocking(self) -> super::blocking::Synthesizer<O> {
            super::blocking::Synthesizer(self.0.into())
        }
    }

    #[must_use]
    pub struct Builder<O> {
        onnxruntime: &'static crate::nonblocking::Onnxruntime,
        open_jtalk: O,
        options: InitializeOptions,
    }

    impl<O> Builder<O> {
        pub fn open_jtalk<O2>(self, open_jtalk: O2) -> Builder<O2> {
            Builder {
                open_jtalk,
                onnxruntime: self.onnxruntime,
                options: self.options,
            }
        }

        pub fn acceleration_mode(mut self, acceleration_mode: AccelerationMode) -> Self {
            self.options.acceleration_mode = acceleration_mode;
            self
        }

        /// CPU利用数を指定。0を指定すると環境に合わせたCPUが利用される。
        ///
        /// # Performance
        ///
        /// 未調査ではあるが、物理コアの数+1とするのが適切な可能性がある
        /// ([VOICEVOX/voicevox_core#902])。
        ///
        /// [VOICEVOX/voicevox_core#902]: https://github.com/VOICEVOX/voicevox_core/issues/902
        pub fn cpu_num_threads(mut self, cpu_num_threads: u16) -> Self {
            self.options.cpu_num_threads = cpu_num_threads;
            self
        }

        /// [`Synthesizer`]をコンストラクトする。
        pub fn build(self) -> crate::Result<Synthesizer<O>> {
            Inner::new(&self.onnxruntime.0, self.open_jtalk, &self.options).map(Synthesizer)
        }
    }

    // TODO: この`O`は削れるはず
    #[must_use = "this is a builder. it does nothing until `exec`uted"]
    pub struct Synthesis<'a, O> {
        synthesizer: &'a Inner<O, BlockingThreadPool>,
        audio_query: &'a AudioQuery,
        style_id: StyleId,
        options: SynthesisOptions,
    }

    impl<O> Synthesis<'_, O> {
        pub fn enable_interrogative_upspeak(mut self, enable_interrogative_upspeak: bool) -> Self {
            self.options.enable_interrogative_upspeak = enable_interrogative_upspeak;
            self
        }

        /// 実行する。
        pub async fn exec(self) -> crate::Result<Vec<u8>> {
            self.synthesizer
                .synthesis(self.audio_query, self.style_id, &self.options)
                .await
        }
    }

    // TODO: この`O`は削れるはず
    #[must_use = "this is a builder. it does nothing until `exec`uted"]
    pub struct TtsFromKana<'a, O> {
        synthesizer: &'a Inner<O, BlockingThreadPool>,
        kana: &'a str,
        style_id: StyleId,
        options: TtsOptions,
    }

    impl<O> TtsFromKana<'_, O> {
        pub fn enable_interrogative_upspeak(mut self, enable_interrogative_upspeak: bool) -> Self {
            self.options.enable_interrogative_upspeak = enable_interrogative_upspeak;
            self
        }

        /// 実行する。
        pub async fn exec(self) -> crate::Result<Vec<u8>> {
            self.synthesizer
                .tts_from_kana(self.kana, self.style_id, &self.options)
                .await
        }
    }

    #[must_use = "this is a builder. it does nothing until `exec`uted"]
    pub struct Tts<'a, O> {
        synthesizer: &'a Inner<O, BlockingThreadPool>,
        text: &'a str,
        style_id: StyleId,
        options: TtsOptions,
    }

    impl<O: FullcontextExtractor> Tts<'_, O> {
        pub fn enable_interrogative_upspeak(mut self, enable_interrogative_upspeak: bool) -> Self {
            self.options.enable_interrogative_upspeak = enable_interrogative_upspeak;
            self
        }

        /// 実行する。
        pub async fn exec(self) -> crate::Result<Vec<u8>> {
            self.synthesizer
                .tts(self.text, self.style_id, &self.options)
                .await
        }
    }
}

#[cfg(test)]
mod tests {
    use super::AccelerationMode;
    use crate::{
        asyncs::BlockingThreadPool, engine::Mora, macros::tests::assert_debug_fmt_eq, AccentPhrase,
        Result, StyleId,
    };
    use ::test_util::OPEN_JTALK_DIC_DIR;
    use rstest::rstest;

    #[rstest]
    #[case(Ok(()))]
    #[tokio::test]
    async fn load_model_works(#[case] expected_result_at_initialized: Result<()>) {
        let syntesizer = super::nonblocking::Synthesizer::builder(
            crate::nonblocking::Onnxruntime::from_test_util_data()
                .await
                .unwrap(),
        )
        .acceleration_mode(AccelerationMode::Cpu)
        .build()
        .unwrap();

        let result = syntesizer
            .load_voice_model(&crate::nonblocking::VoiceModelFile::sample().await.unwrap())
            .await;

        assert_debug_fmt_eq!(
            expected_result_at_initialized,
            result,
            "got load_model result",
        );
    }

    #[rstest]
    #[tokio::test]
    async fn is_use_gpu_works() {
        let syntesizer = super::nonblocking::Synthesizer::builder(
            crate::nonblocking::Onnxruntime::from_test_util_data()
                .await
                .unwrap(),
        )
        .acceleration_mode(AccelerationMode::Cpu)
        .build()
        .unwrap();
        assert!(!syntesizer.is_gpu_mode());
    }

    #[rstest]
    #[case(1, true)]
    #[tokio::test]
    async fn is_loaded_model_by_style_id_works(#[case] style_id: u32, #[case] expected: bool) {
        let style_id = StyleId::new(style_id);
        let syntesizer = super::nonblocking::Synthesizer::builder(
            crate::nonblocking::Onnxruntime::from_test_util_data()
                .await
                .unwrap(),
        )
        .acceleration_mode(AccelerationMode::Cpu)
        .build()
        .unwrap();
        assert!(
            !syntesizer.is_loaded_model_by_style_id(style_id),
            "expected is_model_loaded to return false, but got true",
        );
        syntesizer
            .load_voice_model(&crate::nonblocking::VoiceModelFile::sample().await.unwrap())
            .await
            .unwrap();

        assert_eq!(
            syntesizer.is_loaded_model_by_style_id(style_id),
            expected,
            "expected is_model_loaded return value against style_id `{style_id}` is `{expected}`, but got `{}`",
            !expected
        );
    }

    #[rstest]
    #[tokio::test]
    async fn predict_duration_works() {
        let syntesizer = super::nonblocking::Synthesizer::builder(
            crate::nonblocking::Onnxruntime::from_test_util_data()
                .await
                .unwrap(),
        )
        .acceleration_mode(AccelerationMode::Cpu)
        .build()
        .unwrap();

        syntesizer
            .load_voice_model(&crate::nonblocking::VoiceModelFile::sample().await.unwrap())
            .await
            .unwrap();

        // 「こんにちは、音声合成の世界へようこそ」という文章を変換して得た phoneme_vector
        let phoneme_vector = [
            0, 23, 30, 4, 28, 21, 10, 21, 42, 7, 0, 30, 4, 35, 14, 14, 16, 30, 30, 35, 14, 14, 28,
            30, 35, 14, 23, 7, 21, 14, 43, 30, 30, 23, 30, 35, 30, 0,
        ];

        let result = syntesizer
            .0
            .predict_duration(&phoneme_vector, StyleId::new(1))
            .await;

        assert!(result.is_ok(), "{result:?}");
        assert_eq!(result.unwrap().len(), phoneme_vector.len());
    }

    #[rstest]
    #[tokio::test]
    async fn predict_intonation_works() {
        let syntesizer = super::nonblocking::Synthesizer::builder(
            crate::nonblocking::Onnxruntime::from_test_util_data()
                .await
                .unwrap(),
        )
        .acceleration_mode(AccelerationMode::Cpu)
        .build()
        .unwrap();
        syntesizer
            .load_voice_model(&crate::nonblocking::VoiceModelFile::sample().await.unwrap())
            .await
            .unwrap();

        // 「テスト」という文章に対応する入力
        let vowel_phoneme_vector = [0, 14, 6, 30, 0];
        let consonant_phoneme_vector = [-1, 37, 35, 37, -1];
        let start_accent_vector = [0, 1, 0, 0, 0];
        let end_accent_vector = [0, 1, 0, 0, 0];
        let start_accent_phrase_vector = [0, 1, 0, 0, 0];
        let end_accent_phrase_vector = [0, 0, 0, 1, 0];

        let result = syntesizer
            .0
            .predict_intonation(
                vowel_phoneme_vector.len(),
                &vowel_phoneme_vector,
                &consonant_phoneme_vector,
                &start_accent_vector,
                &end_accent_vector,
                &start_accent_phrase_vector,
                &end_accent_phrase_vector,
                StyleId::new(1),
            )
            .await;

        assert!(result.is_ok(), "{result:?}");
        assert_eq!(result.unwrap().len(), vowel_phoneme_vector.len());
    }

    #[rstest]
    #[tokio::test]
    async fn decode_works() {
        let syntesizer = super::nonblocking::Synthesizer::builder(
            crate::nonblocking::Onnxruntime::from_test_util_data()
                .await
                .unwrap(),
        )
        .acceleration_mode(AccelerationMode::Cpu)
        .build()
        .unwrap();
        syntesizer
            .load_voice_model(&crate::nonblocking::VoiceModelFile::sample().await.unwrap())
            .await
            .unwrap();

        // 「テスト」という文章に対応する入力
        const F0_LENGTH: usize = 69;
        let mut f0 = [0.; F0_LENGTH];
        f0[9..24].fill(5.905218);
        f0[37..60].fill(5.565851);

        const PHONEME_SIZE: usize = 45;
        let mut phoneme = [0.; PHONEME_SIZE * F0_LENGTH];
        let mut set_one = |index, range| {
            for i in range {
                phoneme[i * PHONEME_SIZE + index] = 1.;
            }
        };
        set_one(0, 0..9);
        set_one(37, 9..13);
        set_one(14, 13..24);
        set_one(35, 24..30);
        set_one(6, 30..37);
        set_one(37, 37..45);
        set_one(30, 45..60);
        set_one(0, 60..69);

        let result = syntesizer
            .0
            .decode(F0_LENGTH, PHONEME_SIZE, &f0, &phoneme, StyleId::new(1))
            .await;

        assert!(result.is_ok(), "{result:?}");
        assert_eq!(result.unwrap().len(), F0_LENGTH * 256);
    }

    #[rstest]
    #[tokio::test]
    async fn predict_sing_f0_works() {
        let syntesizer = super::nonblocking::Synthesizer::builder(
            crate::nonblocking::Onnxruntime::from_test_util_data()
                .await
                .unwrap(),
        )
        .acceleration_mode(AccelerationMode::Cpu)
        .build()
        .unwrap();
        syntesizer
            .load_voice_model(&crate::nonblocking::VoiceModelFile::sample().await.unwrap())
            .await
            .unwrap();

        // 「テスト」という文章に対応する入力
        let phoneme_vector = ndarray::array![0, 37, 14, 35, 6, 37, 30, 0];
        let note_vector = ndarray::array![0, 30, 30, 40, 40, 50, 50, 0];

        let sing_teacher_style_id = StyleId::new(6000);
        let result = syntesizer
            .0
            .status
            .predict_sing_f0::<BlockingThreadPool>(
                phoneme_vector.clone(),
                note_vector,
                sing_teacher_style_id,
            )
            .await;

        assert!(result.is_ok(), "{result:?}");
        assert_eq!(result.unwrap().len(), phoneme_vector.len());
    }

    #[rstest]
    #[tokio::test]
    async fn predict_sing_volume_works() {
        let syntesizer = super::nonblocking::Synthesizer::builder(
            crate::nonblocking::Onnxruntime::from_test_util_data()
                .await
                .unwrap(),
        )
        .acceleration_mode(AccelerationMode::Cpu)
        .build()
        .unwrap();
        syntesizer
            .load_voice_model(&crate::nonblocking::VoiceModelFile::sample().await.unwrap())
            .await
            .unwrap();

        // 「テスト」という文章に対応する入力
        let phoneme_vector = ndarray::array![0, 37, 14, 35, 6, 37, 30, 0];
        let note_vector = ndarray::array![0, 30, 30, 40, 40, 50, 50, 0];
        let f0_vector = ndarray::array![0., 5.905218, 5.905218, 0., 0., 5.565851, 5.565851, 0.];

        let sing_teacher_style_id = StyleId::new(6000);
        let result = syntesizer
            .0
            .status
            .predict_sing_volume::<BlockingThreadPool>(
                phoneme_vector.clone(),
                note_vector,
                f0_vector,
                sing_teacher_style_id,
            )
            .await;

        assert!(result.is_ok(), "{result:?}");
        assert_eq!(result.unwrap().len(), phoneme_vector.len());
    }

    #[rstest]
    #[tokio::test]
    async fn sf_decode_works() {
        let syntesizer = super::nonblocking::Synthesizer::builder(
            crate::nonblocking::Onnxruntime::from_test_util_data()
                .await
                .unwrap(),
        )
        .acceleration_mode(AccelerationMode::Cpu)
        .build()
        .unwrap();
        syntesizer
            .load_voice_model(&crate::nonblocking::VoiceModelFile::sample().await.unwrap())
            .await
            .unwrap();

        // 「テスト」という文章に対応する入力
        const F0_LENGTH: usize = 69;
        let mut f0 = [0.; F0_LENGTH];
        f0[9..24].fill(5.905218);
        f0[37..60].fill(5.565851);

        let mut volume = [0.; F0_LENGTH];
        volume[9..24].fill(0.5);
        volume[24..37].fill(0.2);
        volume[37..60].fill(1.0);

        let mut phoneme = [0; F0_LENGTH];
        let mut set_one = |index, range| {
            for i in range {
                phoneme[i] = index;
            }
        };
        set_one(0, 0..9);
        set_one(37, 9..13);
        set_one(14, 13..24);
        set_one(35, 24..30);
        set_one(6, 30..37);
        set_one(37, 37..45);
        set_one(30, 45..60);
        set_one(0, 60..69);

        let sf_decode_style_id = StyleId::new(3000);
        let result = syntesizer
            .0
            .status
            .sf_decode::<BlockingThreadPool>(
                ndarray::arr1(&phoneme),
                ndarray::arr1(&f0),
                ndarray::arr1(&volume),
                sf_decode_style_id,
            )
            .await;

        assert!(result.is_ok(), "{result:?}");
        assert_eq!(result.unwrap().len(), F0_LENGTH * 256);
    }

    type TextConsonantVowelData =
        [(&'static [(&'static str, &'static str, &'static str)], usize)];

    // [([(テキスト, 母音, 子音), ...], アクセントの位置), ...] の形式
    const TEXT_CONSONANT_VOWEL_DATA1: &TextConsonantVowelData = &[
        (&[("コ", "k", "o"), ("レ", "r", "e"), ("ワ", "w", "a")], 3),
        (
            &[
                ("テ", "t", "e"),
                ("ス", "s", "U"),
                ("ト", "t", "o"),
                ("デ", "d", "e"),
                ("ス", "s", "U"),
            ],
            1,
        ),
    ];

    const TEXT_CONSONANT_VOWEL_DATA2: &TextConsonantVowelData = &[
        (&[("コ", "k", "o"), ("レ", "r", "e"), ("ワ", "w", "a")], 1),
        (
            &[
                ("テ", "t", "e"),
                ("ス", "s", "U"),
                ("ト", "t", "o"),
                ("デ", "d", "e"),
                ("ス", "s", "U"),
            ],
            3,
        ),
    ];

    #[rstest]
    #[case(
        Input::Japanese("これはテストです"),
        TEXT_CONSONANT_VOWEL_DATA1,
        "コレワ'/テ'_ストデ_ス"
    )]
    #[case(
        Input::Kana("コ'レワ/テ_スト'デ_ス"),
        TEXT_CONSONANT_VOWEL_DATA2,
        "コ'レワ/テ_スト'デ_ス"
    )]
    #[tokio::test]
    async fn create_audio_query_works(
        #[case] input: Input,
        #[case] expected_text_consonant_vowel_data: &TextConsonantVowelData,
        #[case] expected_kana_text: &str,
    ) {
        let syntesizer = super::nonblocking::Synthesizer::builder(
            crate::nonblocking::Onnxruntime::from_test_util_data()
                .await
                .unwrap(),
        )
        .open_jtalk(
            crate::nonblocking::OpenJtalk::new(OPEN_JTALK_DIC_DIR)
                .await
                .unwrap(),
        )
        .acceleration_mode(AccelerationMode::Cpu)
        .build()
        .unwrap();

        let model = &crate::nonblocking::VoiceModelFile::sample().await.unwrap();
        syntesizer.load_voice_model(model).await.unwrap();

        let query = match input {
            Input::Kana(input) => {
                syntesizer
                    .create_audio_query_from_kana(input, StyleId::new(0))
                    .await
            }
            Input::Japanese(input) => syntesizer.create_audio_query(input, StyleId::new(0)).await,
        }
        .unwrap();

        assert_eq!(
            query.accent_phrases.len(),
            expected_text_consonant_vowel_data.len()
        );

        for (accent_phrase, (text_consonant_vowel_slice, accent_pos)) in std::iter::zip(
            query.accent_phrases,
            expected_text_consonant_vowel_data.iter().copied(),
        ) {
            assert_eq!(accent_phrase.moras.len(), text_consonant_vowel_slice.len());
            assert_eq!(accent_phrase.accent, accent_pos);

            for (mora, (text, consonant, vowel)) in std::iter::zip(
                accent_phrase.moras,
                text_consonant_vowel_slice.iter().copied(),
            ) {
                assert_eq!(mora.text, text);
                // NOTE: 子音の長さが必ず非ゼロになるテストケースを想定している
                assert_ne!(
                    mora.consonant_length,
                    Some(0.),
                    "expected mora.consonant_length is not Some(0.0), but got Some(0.0)."
                );
                assert_eq!(mora.consonant, Some(consonant.to_string()));
                assert_eq!(mora.vowel, vowel);
                // NOTE: 母音の長さが必ず非ゼロになるテストケースを想定している
                assert_ne!(
                    mora.vowel_length, 0.,
                    "expected mora.vowel_length is not 0.0, but got 0.0."
                );
            }
        }

        assert_eq!(query.kana.as_deref(), Some(expected_kana_text));
    }

    #[rstest]
    #[case(Input::Japanese("これはテストです"), TEXT_CONSONANT_VOWEL_DATA1)]
    #[case(Input::Kana("コ'レワ/テ_スト'デ_ス"), TEXT_CONSONANT_VOWEL_DATA2)]
    #[tokio::test]
    async fn crate_accent_phrases_works(
        #[case] input: Input,
        #[case] expected_text_consonant_vowel_data: &TextConsonantVowelData,
    ) {
        let syntesizer = super::nonblocking::Synthesizer::builder(
            crate::nonblocking::Onnxruntime::from_test_util_data()
                .await
                .unwrap(),
        )
        .open_jtalk(
            crate::nonblocking::OpenJtalk::new(OPEN_JTALK_DIC_DIR)
                .await
                .unwrap(),
        )
        .acceleration_mode(AccelerationMode::Cpu)
        .build()
        .unwrap();

        let model = &crate::nonblocking::VoiceModelFile::sample().await.unwrap();
        syntesizer.load_voice_model(model).await.unwrap();

        let accent_phrases = match input {
            Input::Kana(input) => {
                syntesizer
                    .create_accent_phrases_from_kana(input, StyleId::new(0))
                    .await
            }
            Input::Japanese(input) => {
                syntesizer
                    .create_accent_phrases(input, StyleId::new(0))
                    .await
            }
        }
        .unwrap();

        assert_eq!(
            accent_phrases.len(),
            expected_text_consonant_vowel_data.len()
        );

        for (accent_phrase, (text_consonant_vowel_slice, accent_pos)) in std::iter::zip(
            accent_phrases,
            expected_text_consonant_vowel_data.iter().copied(),
        ) {
            assert_eq!(accent_phrase.moras.len(), text_consonant_vowel_slice.len());
            assert_eq!(accent_phrase.accent, accent_pos);

            for (mora, (text, consonant, vowel)) in std::iter::zip(
                accent_phrase.moras,
                text_consonant_vowel_slice.iter().copied(),
            ) {
                assert_eq!(mora.text, text);
                // NOTE: 子音の長さが必ず非ゼロになるテストケースを想定している
                assert_ne!(
                    mora.consonant_length,
                    Some(0.),
                    "expected mora.consonant_length is not Some(0.0), but got Some(0.0)."
                );
                assert_eq!(mora.consonant, Some(consonant.to_string()));
                assert_eq!(mora.vowel, vowel);
                // NOTE: 母音の長さが必ず非ゼロになるテストケースを想定している
                assert_ne!(
                    mora.vowel_length, 0.,
                    "expected mora.vowel_length is not 0.0, but got 0.0."
                );
            }
        }
    }

    #[rstest]
    #[tokio::test]
    async fn create_accent_phrases_works_for_japanese_commas_and_periods() {
        let syntesizer = super::nonblocking::Synthesizer::builder(
            crate::nonblocking::Onnxruntime::from_test_util_data()
                .await
                .unwrap(),
        )
        .open_jtalk(
            crate::nonblocking::OpenJtalk::new(OPEN_JTALK_DIC_DIR)
                .await
                .unwrap(),
        )
        .acceleration_mode(AccelerationMode::Cpu)
        .build()
        .unwrap();

        let model = &crate::nonblocking::VoiceModelFile::sample().await.unwrap();
        syntesizer.load_voice_model(model).await.unwrap();

        let accent_phrases = syntesizer
            .create_accent_phrases("同じ、文章、です。完全に、同一です。", StyleId::new(1))
            .await
            .unwrap();
        assert_eq!(accent_phrases.len(), 5);

        // 入力テキストに「、」や「。」などの句読点が含まれていたときに
        // AccentPhraseの pause_mora に期待する値をテスト

        assert!(
            accent_phrases[0].pause_mora.is_some(),
            "accent_phrases[0].pause_mora is None"
        );
        assert!(
            accent_phrases[1].pause_mora.is_some(),
            "accent_phrases[1].pause_mora is None"
        );
        assert!(
            accent_phrases[2].pause_mora.is_some(),
            "accent_phrases[2].pause_mora is None"
        );
        assert!(
            accent_phrases[3].pause_mora.is_some(),
            "accent_phrases[3].pause_mora is None"
        );
        assert!(
            accent_phrases[4].pause_mora.is_none(), // 文末の句読点は削除される
            "accent_phrases[4].pause_mora is not None"
        );

        for accent_phrase in accent_phrases.iter().take(4) {
            let pause_mora = accent_phrase.pause_mora.clone().unwrap();
            assert_eq!(pause_mora.text, "、");
            assert_eq!(pause_mora.consonant, None);
            assert_eq!(pause_mora.consonant_length, None);
            assert_eq!(pause_mora.vowel, "pau");
            assert_ne!(
                pause_mora.vowel_length, 0.0,
                "pause_mora.vowel_length should not be 0.0",
            );
        }
    }

    #[rstest]
    #[tokio::test]
    async fn mora_length_works() {
        let syntesizer = super::nonblocking::Synthesizer::builder(
            crate::nonblocking::Onnxruntime::from_test_util_data()
                .await
                .unwrap(),
        )
        .open_jtalk(
            crate::nonblocking::OpenJtalk::new(OPEN_JTALK_DIC_DIR)
                .await
                .unwrap(),
        )
        .acceleration_mode(AccelerationMode::Cpu)
        .build()
        .unwrap();

        let model = &crate::nonblocking::VoiceModelFile::sample().await.unwrap();
        syntesizer.load_voice_model(model).await.unwrap();

        let accent_phrases = syntesizer
            .create_accent_phrases("これはテストです", StyleId::new(0))
            .await
            .unwrap();

        let modified_accent_phrases = syntesizer
            .replace_phoneme_length(&accent_phrases, StyleId::new(1))
            .await
            .unwrap();

        // NOTE: 一つでも母音の長さが変わっていれば、動作しているとみなす
        assert!(
            any_mora_param_changed(
                &accent_phrases,
                &modified_accent_phrases,
                |Mora { vowel_length, .. }| vowel_length,
            ),
            "mora_length() does not work: mora.vowel_length is not changed.",
        );
    }

    #[rstest]
    #[tokio::test]
    async fn mora_pitch_works() {
        let syntesizer = super::nonblocking::Synthesizer::builder(
            crate::nonblocking::Onnxruntime::from_test_util_data()
                .await
                .unwrap(),
        )
        .open_jtalk(
            crate::nonblocking::OpenJtalk::new(OPEN_JTALK_DIC_DIR)
                .await
                .unwrap(),
        )
        .acceleration_mode(AccelerationMode::Cpu)
        .build()
        .unwrap();

        let model = &crate::nonblocking::VoiceModelFile::sample().await.unwrap();
        syntesizer.load_voice_model(model).await.unwrap();

        let accent_phrases = syntesizer
            .create_accent_phrases("これはテストです", StyleId::new(0))
            .await
            .unwrap();

        let modified_accent_phrases = syntesizer
            .replace_mora_pitch(&accent_phrases, StyleId::new(1))
            .await
            .unwrap();

        // NOTE: 一つでも音高が変わっていれば、動作しているとみなす
        assert!(
            any_mora_param_changed(
                &accent_phrases,
                &modified_accent_phrases,
                |Mora { pitch, .. }| pitch
            ),
            "mora_pitch() does not work: mora.pitch is not changed.",
        );
    }

    #[rstest]
    #[tokio::test]
    async fn mora_data_works() {
        let syntesizer = super::nonblocking::Synthesizer::builder(
            crate::nonblocking::Onnxruntime::from_test_util_data()
                .await
                .unwrap(),
        )
        .open_jtalk(
            crate::nonblocking::OpenJtalk::new(OPEN_JTALK_DIC_DIR)
                .await
                .unwrap(),
        )
        .acceleration_mode(AccelerationMode::Cpu)
        .build()
        .unwrap();

        let model = &crate::nonblocking::VoiceModelFile::sample().await.unwrap();
        syntesizer.load_voice_model(model).await.unwrap();

        let accent_phrases = syntesizer
            .create_accent_phrases("これはテストです", StyleId::new(0))
            .await
            .unwrap();

        let modified_accent_phrases = syntesizer
            .replace_mora_data(&accent_phrases, StyleId::new(1))
            .await
            .unwrap();

        // NOTE: 一つでも音高が変わっていれば、動作しているとみなす
        assert!(
            any_mora_param_changed(
                &accent_phrases,
                &modified_accent_phrases,
                |Mora { pitch, .. }| pitch,
            ),
            "mora_data() does not work: mora.pitch is not changed.",
        );
        // NOTE: 一つでも母音の長さが変わっていれば、動作しているとみなす
        assert!(
            any_mora_param_changed(
                &accent_phrases,
                &modified_accent_phrases,
                |Mora { vowel_length, .. }| vowel_length,
            ),
            "mora_data() does not work: mora.vowel_length is not changed.",
        );
    }

    fn any_mora_param_changed<T: PartialEq>(
        before: &[AccentPhrase],
        after: &[AccentPhrase],
        param: fn(&Mora) -> &T,
    ) -> bool {
        std::iter::zip(before, after)
            .flat_map(|(before, after)| std::iter::zip(&before.moras, &after.moras))
            .any(|(before, after)| param(before) != param(after))
    }

    enum Input {
        Japanese(&'static str),
        Kana(&'static str),
    }
}<|MERGE_RESOLUTION|>--- conflicted
+++ resolved
@@ -1328,32 +1328,15 @@
         ///     AccelerationMode,
         /// };
         ///
-<<<<<<< HEAD
         /// # voicevox_core::blocking::Onnxruntime::load_once()
         /// #     .filename(test_util::ONNXRUNTIME_DYLIB_PATH)
         /// #     .exec()?;
         /// #
-        /// let mut syntesizer = Synthesizer::new(
-        ///     Onnxruntime::load_once().exec()?,
-        ///     Arc::new(OpenJtalk::new(OPEN_JTALK_DIC_DIR).unwrap()),
-        ///     &InitializeOptions {
-        ///         acceleration_mode: ACCELERATION_MODE,
-        ///         ..Default::default()
-        ///     },
-        /// )?;
-=======
-        /// # if cfg!(windows) {
-        /// #     // Windows\System32\onnxruntime.dllを回避
-        /// #     voicevox_core::blocking::Onnxruntime::load_once()
-        /// #         .filename(test_util::ONNXRUNTIME_DYLIB_PATH)
-        /// #         .exec()?;
-        /// # }
         /// // FIXME: `Synthesizer`には`&mut self`なメソッドはもう無いはず
         /// let mut syntesizer = Synthesizer::builder(Onnxruntime::load_once().exec()?)
         ///     .open_jtalk(Arc::new(OpenJtalk::new(OPEN_JTALK_DIC_DIR).unwrap())) // FIXME: `Arc`は要らないはず
         ///     .acceleration_mode(ACCELERATION_MODE)
         ///     .build()?;
->>>>>>> ef66cc29
         /// #
         /// # Ok(())
         /// # }
@@ -1927,32 +1910,15 @@
         ///     AccelerationMode,
         /// };
         ///
-<<<<<<< HEAD
         /// # voicevox_core::blocking::Onnxruntime::load_once()
         /// #     .filename(test_util::ONNXRUNTIME_DYLIB_PATH)
         /// #     .exec()?;
         /// #
-        /// let mut syntesizer = Synthesizer::new(
-        ///     Onnxruntime::load_once().exec().await?,
-        ///     Arc::new(OpenJtalk::new(OPEN_JTALK_DIC_DIR).await.unwrap()),
-        ///     &InitializeOptions {
-        ///         acceleration_mode: ACCELERATION_MODE,
-        ///         ..Default::default()
-        ///     },
-        /// )?;
-=======
-        /// # if cfg!(windows) {
-        /// #     // Windows\System32\onnxruntime.dllを回避
-        /// #     voicevox_core::blocking::Onnxruntime::load_once()
-        /// #         .filename(test_util::ONNXRUNTIME_DYLIB_PATH)
-        /// #         .exec()?;
-        /// # }
         /// // FIXME: `Synthesizer`には`&mut self`なメソッドはもう無いはず
         /// let mut syntesizer = Synthesizer::builder(Onnxruntime::load_once().exec().await?)
         ///     .open_jtalk(Arc::new(OpenJtalk::new(OPEN_JTALK_DIC_DIR).await.unwrap())) // FIXME: `Arc`は要らないはず
         ///     .acceleration_mode(ACCELERATION_MODE)
         ///     .build()?;
->>>>>>> ef66cc29
         /// #
         /// # Ok(())
         /// # }
