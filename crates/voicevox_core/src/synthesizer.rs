--- conflicted
+++ resolved
@@ -39,14 +39,10 @@
         voice_model,
     },
     engine::{
-<<<<<<< HEAD
         talk::{
             create_kana, initial_process, parse_kana, split_mora, DecoderFeature, LengthedPhoneme,
             ValidatedAccentPhrase, ValidatedAudioQuery, ValidatedMora,
         },
-=======
-        talk::{create_kana, initial_process, parse_kana, split_mora, DecoderFeature, Mora},
->>>>>>> d0603320
         to_s16le_pcm, wav_from_s16le, PhonemeCode, DEFAULT_SAMPLING_RATE,
     },
     error::ErrorRepr,
@@ -469,13 +465,8 @@
                 )
                 .await?;
             return Ok(wav_from_s16le(
-<<<<<<< HEAD
-                &to_s16le_pcm::<DEFAULT_SAMPLING_RATE>(wave, &audio_query),
+                &to_s16le_pcm(wave, &audio_query),
                 audio_query.output_sampling_rate.get(),
-=======
-                &to_s16le_pcm(wave, audio_query),
-                audio_query.output_sampling_rate,
->>>>>>> d0603320
                 audio_query.output_stereo,
             ));
         }
