use crate::asyncs::{Async, BlockingThreadPool, SingleTasked};

/// [`blocking::Synthesizer::synthesis`]および[`nonblocking::Synthesizer::synthesis`]のオプション。
///
/// [`blocking::Synthesizer::synthesis`]: blocking::Synthesizer::synthesis
/// [`nonblocking::Synthesizer::synthesis`]: nonblocking::Synthesizer::synthesis
#[derive(Clone)]
pub struct SynthesisOptions {
    pub enable_interrogative_upspeak: bool,
}

impl AsRef<SynthesisOptions> for SynthesisOptions {
    fn as_ref(&self) -> &SynthesisOptions {
        self
    }
}

impl From<&TtsOptions> for SynthesisOptions {
    fn from(options: &TtsOptions) -> Self {
        Self {
            enable_interrogative_upspeak: options.enable_interrogative_upspeak,
        }
    }
}

/// [`blocking::Synthesizer::tts`]および[`nonblocking::Synthesizer::tts`]のオプション。
///
/// [`blocking::Synthesizer::tts`]: blocking::Synthesizer::tts
/// [`nonblocking::Synthesizer::tts`]: nonblocking::Synthesizer::tts
#[derive(Clone)]
pub struct TtsOptions {
    pub enable_interrogative_upspeak: bool,
}

impl AsRef<TtsOptions> for TtsOptions {
    fn as_ref(&self) -> &Self {
        self
    }
}

impl Default for TtsOptions {
    fn default() -> Self {
        Self {
            enable_interrogative_upspeak: true,
        }
    }
}

/// ハードウェアアクセラレーションモードを設定する設定値。
#[derive(Default, Clone, Copy, Debug, PartialEq, Eq)]
pub enum AccelerationMode {
    /// 実行環境に合った適切なハードウェアアクセラレーションモードを選択する。
    #[default]
    Auto,
    /// ハードウェアアクセラレーションモードを"CPU"に設定する。
    Cpu,
    /// ハードウェアアクセラレーションモードを"GPU"に設定する。
    Gpu,
}

/// [`blocking::Synthesizer::new`]および[`nonblocking::Synthesizer::new`]のオプション。
///
/// [`blocking::Synthesizer::new`]: blocking::Synthesizer::new
/// [`nonblocking::Synthesizer::new`]: nonblocking::Synthesizer::new
#[derive(Default)]
pub struct InitializeOptions {
    pub acceleration_mode: AccelerationMode,
    pub cpu_num_threads: u16,
}

trait AsyncForOnnxruntime: Async {
    async fn unblock<T, F>(f: F) -> T
    where
        F: FnOnce() -> T + Send + 'static,
        T: Send + 'static;
}

impl AsyncForOnnxruntime for SingleTasked {
    async fn unblock<T, F>(f: F) -> T
    where
        F: FnOnce() -> T + Send + 'static,
        T: Send + 'static,
    {
        f()
    }
}

impl AsyncForOnnxruntime for BlockingThreadPool {
    async fn unblock<T, F>(f: F) -> T
    where
        F: FnOnce() -> T + Send + 'static,
        T: Send + 'static,
    {
        ::blocking::unblock(f).await
    }
}

mod inner {
    use enum_map::enum_map;
    use std::{
        io::{Cursor, Write as _},
        marker::PhantomData,
        sync::Arc,
    };
    use tracing::info;

    use crate::{
        asyncs::{BlockingThreadPool, SingleTasked},
        devices::{DeviceSpec, GpuSpec},
        engine::{create_kana, mora_to_text, wav_from_s16le, Mora, OjtPhoneme},
        error::ErrorRepr,
        infer::{
            domains::{
                GenerateFullIntermediateInput, GenerateFullIntermediateOutput, InferenceDomainMap,
                PredictDurationInput, PredictDurationOutput, PredictIntonationInput,
                PredictIntonationOutput, RenderAudioSegmentInput, RenderAudioSegmentOutput,
                TalkDomain, TalkOperation,
            },
            InferenceRuntime, InferenceSessionOptions,
        },
        status::Status,
        text_analyzer::{KanaAnalyzer, OpenJTalkAnalyzer, TextAnalyzer},
        voice_model, AccentPhrase, AudioQuery, FullcontextExtractor, Result, StyleId,
        SynthesisOptions, VoiceModelId, VoiceModelMeta,
    };

    use super::{AccelerationMode, AsyncForOnnxruntime, InitializeOptions, TtsOptions};

    const DEFAULT_SAMPLING_RATE: u32 = 24000;

    /// 音声の中間表現。
    pub struct AudioFeature {
        /// (フレーム数, 特徴数)の形を持つ音声特徴量。
        internal_state: ndarray::Array2<f32>,
        /// 生成時に指定したスタイル番号。
        style_id: crate::StyleId,
        /// workaround paddingを除いた音声特徴量のフレーム数。
        pub frame_length: usize,
        /// フレームレート。全体の秒数は`frame_length / frame_rate`で表せる。
        pub frame_rate: f64,
        /// workaroundとして付け足されているパディング長。
        padding_frame_length: usize,
        /// 生成時に利用したクエリ。
        audio_query: AudioQuery,
    }

    pub struct Inner<O, A> {
        status: Arc<Status<crate::blocking::Onnxruntime>>,
        open_jtalk_analyzer: OpenJTalkAnalyzer<O>,
        kana_analyzer: KanaAnalyzer,
        use_gpu: bool,
        _marker: PhantomData<fn(A) -> A>,
    }

<<<<<<< HEAD
    impl<O> self::Synthesizer<O> {
        /// `Synthesizer`をコンストラクトする。
        ///
        /// # Example
        ///
        #[cfg_attr(feature = "load-onnxruntime", doc = "```")]
        #[cfg_attr(not(feature = "load-onnxruntime"), doc = "```compile_fail")]
        /// # fn main() -> anyhow::Result<()> {
        /// # use test_util::{ONNXRUNTIME_DYLIB_PATH, OPEN_JTALK_DIC_DIR};
        /// #
        /// # const ACCELERATION_MODE: AccelerationMode = AccelerationMode::Cpu;
        /// #
        /// use std::sync::Arc;
        ///
        /// use voicevox_core::{
        ///     blocking::{Onnxruntime, OpenJtalk, Synthesizer},
        ///     AccelerationMode, InitializeOptions,
        /// };
        ///
        /// # voicevox_core::blocking::Onnxruntime::load_once()
        /// #     .filename(test_util::ONNXRUNTIME_DYLIB_PATH)
        /// #     .exec()?;
        /// #
        /// let mut syntesizer = Synthesizer::new(
        ///     Onnxruntime::load_once().exec()?,
        ///     Arc::new(OpenJtalk::new(OPEN_JTALK_DIC_DIR).unwrap()),
        ///     &InitializeOptions {
        ///         acceleration_mode: ACCELERATION_MODE,
        ///         ..Default::default()
        ///     },
        /// )?;
        /// #
        /// # Ok(())
        /// # }
        /// ```
        pub fn new(
=======
    impl<O> From<Inner<O, BlockingThreadPool>> for Inner<O, SingleTasked> {
        fn from(from: Inner<O, BlockingThreadPool>) -> Self {
            Self {
                status: from.status,
                open_jtalk_analyzer: from.open_jtalk_analyzer,
                kana_analyzer: KanaAnalyzer,
                use_gpu: from.use_gpu,
                _marker: PhantomData,
            }
        }
    }

    impl<O, A: AsyncForOnnxruntime> Inner<O, A> {
        pub(super) fn new(
>>>>>>> a8131d91
            onnxruntime: &'static crate::blocking::Onnxruntime,
            open_jtalk: O,
            options: &InitializeOptions,
        ) -> Result<Self> {
            #[cfg(windows)]
            list_windows_video_cards();

            let test_gpus = || {
                info!("GPUをテストします:");
                let availabilities = crate::devices::test_gpus(
                    GpuSpec::defaults(),
                    crate::blocking::Onnxruntime::DISPLAY_NAME,
                    onnxruntime.supported_devices()?,
                    |gpu| onnxruntime.test_gpu(gpu),
                );
                for line in availabilities.to_string().lines() {
                    info!("  {line}");
                }
                crate::Result::Ok(availabilities)
            };

            let device_for_heavy = match options.acceleration_mode {
                AccelerationMode::Auto => match *test_gpus()?.oks() {
                    [] => DeviceSpec::Cpu,
                    [gpu, ..] => DeviceSpec::Gpu(gpu),
                },
                AccelerationMode::Cpu => DeviceSpec::Cpu,
                AccelerationMode::Gpu => {
                    let availabilities = test_gpus()?;
                    match *availabilities.oks() {
                        [] => return Err(ErrorRepr::GpuSupport(availabilities).into()),
                        [gpu, ..] => DeviceSpec::Gpu(gpu),
                    }
                }
            };

            info!("{device_for_heavy}を利用します");

            // 軽いモデルはこちらを使う
            let light_session_options =
                InferenceSessionOptions::new(options.cpu_num_threads, DeviceSpec::Cpu);

            // 重いモデルはこちらを使う
            let heavy_session_options =
                InferenceSessionOptions::new(options.cpu_num_threads, device_for_heavy);

            let status = Status::new(
                onnxruntime,
                InferenceDomainMap {
                    talk: enum_map! {
                        TalkOperation::PredictDuration
                        | TalkOperation::PredictIntonation
                        | TalkOperation::GenerateFullIntermediate => light_session_options,
                        TalkOperation::RenderAudioSegment => heavy_session_options,
                    },
                },
            )
            .into();

            let use_gpu = matches!(device_for_heavy, DeviceSpec::Gpu(_));

            Ok(Self {
                status,
                open_jtalk_analyzer: OpenJTalkAnalyzer::new(open_jtalk),
                kana_analyzer: KanaAnalyzer,
                use_gpu,
                _marker: PhantomData,
            })
        }

        pub(super) fn onnxruntime(&self) -> &'static crate::blocking::Onnxruntime {
            self.status.rt
        }

        pub(super) fn is_gpu_mode(&self) -> bool {
            self.use_gpu
        }

        pub(super) async fn load_voice_model(
            &self,
            model: &voice_model::Inner<A>,
        ) -> crate::Result<()> {
            let model_bytes = &model.read_inference_models().await?;
            // TODO: 重い操作なので、asyncにする
            self.status.insert_model(model.header(), model_bytes)
        }

        pub(super) fn unload_voice_model(&self, voice_model_id: VoiceModelId) -> Result<()> {
            self.status.unload_model(voice_model_id)
        }

        pub(super) fn is_loaded_voice_model(&self, voice_model_id: VoiceModelId) -> bool {
            self.status.is_loaded_model(voice_model_id)
        }

        pub(super) fn is_loaded_model_by_style_id(&self, style_id: StyleId) -> bool {
            self.status.is_loaded_model_by_style_id(style_id)
        }

        pub(super) fn metas(&self) -> VoiceModelMeta {
            self.status.metas()
        }

        pub(super) async fn precompute_render(
            &self,
            audio_query: &AudioQuery,
            style_id: StyleId,
            options: &SynthesisOptions,
        ) -> Result<AudioFeature> {
            let AudioQuery {
                accent_phrases,
                speed_scale,
                pitch_scale,
                intonation_scale,
                pre_phoneme_length,
                post_phoneme_length,
                ..
            } = audio_query;

            let accent_phrases = if options.enable_interrogative_upspeak {
                &adjust_interrogative_accent_phrases(accent_phrases)
            } else {
                accent_phrases
            };

            let (flatten_moras, phoneme_data_list) = initial_process(accent_phrases);

            let mut phoneme_length_list = vec![*pre_phoneme_length];
            let mut f0_list = vec![0.];
            let mut voiced_list = vec![false];
            {
                let mut sum_of_f0_bigger_than_zero = 0.;
                let mut count_of_f0_bigger_than_zero = 0;

                for Mora {
                    consonant_length,
                    vowel_length,
                    pitch,
                    ..
                } in flatten_moras
                {
                    if let Some(consonant_length) = consonant_length {
                        phoneme_length_list.push(consonant_length);
                    }
                    phoneme_length_list.push(vowel_length);

                    let f0_single = pitch * 2.0_f32.powf(*pitch_scale);
                    f0_list.push(f0_single);

                    let bigger_than_zero = f0_single > 0.;
                    voiced_list.push(bigger_than_zero);

                    if bigger_than_zero {
                        sum_of_f0_bigger_than_zero += f0_single;
                        count_of_f0_bigger_than_zero += 1;
                    }
                }
                phoneme_length_list.push(*post_phoneme_length);
                f0_list.push(0.);
                voiced_list.push(false);
                let mean_f0 = sum_of_f0_bigger_than_zero / (count_of_f0_bigger_than_zero as f32);

                if !mean_f0.is_nan() {
                    for i in 0..f0_list.len() {
                        if voiced_list[i] {
                            f0_list[i] = (f0_list[i] - mean_f0) * intonation_scale + mean_f0;
                        }
                    }
                }
            }

            let (_, _, vowel_indexes) = split_mora(&phoneme_data_list);

            let mut phoneme = Vec::new();
            let mut f0: Vec<f32> = Vec::new();
            {
                const RATE: f32 = 24000. / 256.;
                let mut sum_of_phoneme_length = 0;
                let mut count_of_f0 = 0;
                let mut vowel_indexes_index = 0;

                for (i, phoneme_length) in phoneme_length_list.iter().enumerate() {
                    // VOICEVOX ENGINEと挙動を合わせるため、四捨五入ではなく偶数丸めをする
                    //
                    // https://github.com/VOICEVOX/voicevox_engine/issues/552
                    let phoneme_length = ((*phoneme_length * RATE).round_ties_even() / speed_scale)
                        .round_ties_even() as usize;
                    let phoneme_id = phoneme_data_list[i].phoneme_id();

                    for _ in 0..phoneme_length {
                        let mut phonemes_vec = [0.; OjtPhoneme::num_phoneme()];
                        phonemes_vec[phoneme_id as usize] = 1.;
                        phoneme.push(phonemes_vec)
                    }
                    sum_of_phoneme_length += phoneme_length;

                    if i as i64 == vowel_indexes[vowel_indexes_index] {
                        for _ in 0..sum_of_phoneme_length {
                            f0.push(f0_list[count_of_f0]);
                        }
                        count_of_f0 += 1;
                        sum_of_phoneme_length = 0;
                        vowel_indexes_index += 1;
                    }
                }
            }

            // 音が途切れてしまうのを避けるworkaround処理が入っている
            // NOTE: `render()`内でこのpaddingを取り除くために、padding_frame_lengthにpadding長を保持している。
            // TODO: 改善したらここのpadding処理を取り除く
            const PADDING_SIZE: f64 = 0.4;
            let padding_size =
                ((PADDING_SIZE * DEFAULT_SAMPLING_RATE as f64) / 256.0).round() as usize;
            let start_and_end_padding_size = 2 * padding_size;
            let length_with_padding = f0.len() + start_and_end_padding_size;
            let f0_with_padding = make_f0_with_padding(&f0, length_with_padding, padding_size);
            let phoneme_with_padding = make_phoneme_with_padding(
                phoneme.as_flattened(),
                OjtPhoneme::num_phoneme(),
                length_with_padding,
                padding_size,
            );

            let spec = self
                .generate_full_intermediate(
                    f0_with_padding.len(),
                    OjtPhoneme::num_phoneme(),
                    &f0_with_padding,
                    &phoneme_with_padding,
                    style_id,
                )
                .await?;
            return Ok(AudioFeature {
                internal_state: spec,
                style_id,
                frame_length: f0.len(),
                frame_rate: (DEFAULT_SAMPLING_RATE as f64) / 256.0,
                padding_frame_length: padding_size,
                audio_query: audio_query.clone(),
            });

            fn adjust_interrogative_accent_phrases(
                accent_phrases: &[AccentPhrase],
            ) -> Vec<AccentPhrase> {
                accent_phrases
                    .iter()
                    .map(|accent_phrase| AccentPhrase {
                        moras: adjust_interrogative_moras(accent_phrase),
                        ..accent_phrase.clone()
                    })
                    .collect()
            }

            fn adjust_interrogative_moras(
                AccentPhrase {
                    moras,
                    is_interrogative,
                    ..
                }: &AccentPhrase,
            ) -> Vec<Mora> {
                if *is_interrogative && !moras.is_empty() {
                    let last_mora = moras.last().unwrap();
                    if last_mora.pitch != 0.0 {
                        let mut new_moras: Vec<Mora> = Vec::with_capacity(moras.len() + 1);
                        new_moras.extend_from_slice(moras.as_slice());
                        let interrogative_mora = make_interrogative_mora(last_mora);
                        new_moras.push(interrogative_mora);
                        return new_moras;
                    }
                }
                moras.clone()
            }

            fn make_interrogative_mora(last_mora: &Mora) -> Mora {
                const FIX_VOWEL_LENGTH: f32 = 0.15;
                const ADJUST_PITCH: f32 = 0.3;
                const MAX_PITCH: f32 = 6.5;

                let pitch = (last_mora.pitch + ADJUST_PITCH).min(MAX_PITCH);

                Mora {
                    text: mora_to_text(None, &last_mora.vowel),
                    consonant: None,
                    consonant_length: None,
                    vowel: last_mora.vowel.clone(),
                    vowel_length: FIX_VOWEL_LENGTH,
                    pitch,
                }
            }

            fn make_f0_with_padding(
                f0_slice: &[f32],
                length_with_padding: usize,
                padding_size: usize,
            ) -> Vec<f32> {
                // 音が途切れてしまうのを避けるworkaround処理
                // 改善したらこの関数を削除する
                let mut f0_with_padding = Vec::with_capacity(length_with_padding);
                let padding = vec![0.0; padding_size];
                f0_with_padding.extend_from_slice(&padding);
                f0_with_padding.extend_from_slice(f0_slice);
                f0_with_padding.extend_from_slice(&padding);
                f0_with_padding
            }

            fn make_phoneme_with_padding(
                phoneme_slice: &[f32],
                phoneme_size: usize,
                length_with_padding: usize,
                padding_size: usize,
            ) -> Vec<f32> {
                // 音が途切れてしまうのを避けるworkaround処理
                // 改善したらこの関数を削除する
                let mut padding_phoneme = vec![0.0; phoneme_size];
                padding_phoneme[0] = 1.0;
                let padding_phoneme_len = padding_phoneme.len();
                let padding_phonemes: Vec<f32> = padding_phoneme
                    .into_iter()
                    .cycle()
                    .take(padding_phoneme_len * padding_size)
                    .collect();
                let mut phoneme_with_padding =
                    Vec::with_capacity(phoneme_size * length_with_padding);
                phoneme_with_padding.extend_from_slice(&padding_phonemes);
                phoneme_with_padding.extend_from_slice(phoneme_slice);
                phoneme_with_padding.extend_from_slice(&padding_phonemes);

                phoneme_with_padding
            }
        }

        pub(super) async fn render(
            &self,
            audio: &AudioFeature,
            start: usize,
            end: usize,
        ) -> Result<Vec<u8>> {
            // TODO: 44.1kHzなどの対応
            const MARGIN: usize = 14; // 使われているHifiGANのreceptive fieldから計算される安全マージン
            use std::cmp::min;
            // 実態(workaround paddingを含まない)上での区間
            let clipped_start = min(start, audio.frame_length);
            let clipped_end = min(end, audio.frame_length);
            // 指定領域が空の区間だった場合、ONNXRuntimeに渡す前に早期リターン
            if (clipped_start..clipped_end).is_empty() {
                return Ok(vec![]);
            }
            // マージンがデータからはみ出さないことを保証
            // cf. https://github.com/VOICEVOX/voicevox_core/pull/854#discussion_r1803691291
            if MARGIN > audio.padding_frame_length + clipped_start
                || MARGIN > audio.padding_frame_length + (audio.frame_length - clipped_end)
            {
                unreachable!("Validation error: Too short padding for input, please report this issue on GitHub.");
            }
            let left_margin = MARGIN;
            let right_margin = MARGIN;
            // 安全マージンを追加したデータ上での区間
            let slice_start = audio.padding_frame_length + clipped_start - left_margin;
            let slice_end = audio.padding_frame_length + clipped_end + right_margin;
            let segment = audio
                .internal_state
                .slice(ndarray::s![slice_start..slice_end, ..]);
            let wave_with_margin = self
                .render_audio_segment(segment.into_owned(), audio.style_id)
                .await?;
            // 変換前に追加した安全マージンを生成音声から取り除く
            let wave = wave_with_margin
                .slice(ndarray::s![
                    left_margin * 256..wave_with_margin.len() - right_margin * 256
                ])
                .into_owned()
                .into_raw_vec();
            return Ok(to_s16le_pcm(&wave, &audio.audio_query));

            fn to_s16le_pcm(
                wave: &[f32],
                &AudioQuery {
                    volume_scale,
                    output_sampling_rate,
                    output_stereo,
                    ..
                }: &AudioQuery,
            ) -> Vec<u8> {
                let num_channels: u16 = if output_stereo { 2 } else { 1 };
                let repeat_count: u32 =
                    (output_sampling_rate / DEFAULT_SAMPLING_RATE) * num_channels as u32;
                let bytes_size = wave.len() as u32 * repeat_count * 2;
                let buf: Vec<u8> = Vec::with_capacity(bytes_size as usize);
                let mut cur = Cursor::new(buf);

                for value in wave {
                    let v = (value * volume_scale).clamp(-1., 1.);
                    let data = (v * 0x7fff as f32) as i16;
                    for _ in 0..repeat_count {
                        cur.write_all(&data.to_le_bytes()).unwrap();
                    }
                }

                cur.into_inner()
            }
        }

        pub(super) async fn synthesis(
            &self,
            audio_query: &AudioQuery,
            style_id: StyleId,
            options: &SynthesisOptions,
        ) -> Result<Vec<u8>> {
            let audio = self
                .precompute_render(audio_query, style_id, options)
                .await?;
            let pcm = self.render(&audio, 0, audio.frame_length).await?;
            Ok(wav_from_s16le(
                &pcm,
                audio_query.output_sampling_rate,
                audio_query.output_stereo,
            ))
        }

        pub(super) async fn create_accent_phrases_from_kana(
            &self,
            kana: &str,
            style_id: StyleId,
        ) -> Result<Vec<AccentPhrase>> {
            let accent_phrases = self.kana_analyzer.analyze(kana)?;
            self.replace_mora_data(&accent_phrases, style_id).await
        }

        pub(super) async fn replace_mora_data(
            &self,
            accent_phrases: &[AccentPhrase],
            style_id: StyleId,
        ) -> Result<Vec<AccentPhrase>> {
            let accent_phrases = self
                .replace_phoneme_length(accent_phrases, style_id)
                .await?;
            self.replace_mora_pitch(&accent_phrases, style_id).await
        }

        pub(super) async fn replace_phoneme_length(
            &self,
            accent_phrases: &[AccentPhrase],
            style_id: StyleId,
        ) -> Result<Vec<AccentPhrase>> {
            let (_, phoneme_data_list) = initial_process(accent_phrases);

            let (_, _, vowel_indexes_data) = split_mora(&phoneme_data_list);

            let phoneme_list_s: Vec<i64> = phoneme_data_list
                .iter()
                .map(|phoneme_data| phoneme_data.phoneme_id())
                .collect();
            let phoneme_length = self.predict_duration(&phoneme_list_s, style_id).await?;

            let mut index = 0;
            let new_accent_phrases = accent_phrases
                .iter()
                .map(|accent_phrase| AccentPhrase {
                    moras: accent_phrase
                        .moras
                        .iter()
                        .map(|mora| {
                            let new_mora = Mora {
                                consonant_length: mora.consonant.as_ref().map(|_| {
                                    phoneme_length[vowel_indexes_data[index + 1] as usize - 1]
                                }),
                                vowel_length: phoneme_length
                                    [vowel_indexes_data[index + 1] as usize],
                                ..mora.clone()
                            };
                            index += 1;
                            new_mora
                        })
                        .collect(),
                    pause_mora: accent_phrase.pause_mora.as_ref().map(|pause_mora| {
                        let new_pause_mora = Mora {
                            vowel_length: phoneme_length[vowel_indexes_data[index + 1] as usize],
                            ..pause_mora.clone()
                        };
                        index += 1;
                        new_pause_mora
                    }),
                    ..accent_phrase.clone()
                })
                .collect();

            Ok(new_accent_phrases)
        }

        pub(super) async fn replace_mora_pitch(
            &self,
            accent_phrases: &[AccentPhrase],
            style_id: StyleId,
        ) -> Result<Vec<AccentPhrase>> {
            let (_, phoneme_data_list) = initial_process(accent_phrases);

            let mut base_start_accent_list = vec![0];
            let mut base_end_accent_list = vec![0];
            let mut base_start_accent_phrase_list = vec![0];
            let mut base_end_accent_phrase_list = vec![0];
            for accent_phrase in accent_phrases {
                let mut accent = usize::from(accent_phrase.accent != 1);
                create_one_accent_list(&mut base_start_accent_list, accent_phrase, accent as i32);

                accent = accent_phrase.accent - 1;
                create_one_accent_list(&mut base_end_accent_list, accent_phrase, accent as i32);
                create_one_accent_list(&mut base_start_accent_phrase_list, accent_phrase, 0);
                create_one_accent_list(&mut base_end_accent_phrase_list, accent_phrase, -1);
            }
            base_start_accent_list.push(0);
            base_end_accent_list.push(0);
            base_start_accent_phrase_list.push(0);
            base_end_accent_phrase_list.push(0);

            let (consonant_phoneme_data_list, vowel_phoneme_data_list, vowel_indexes) =
                split_mora(&phoneme_data_list);

            let consonant_phoneme_list: Vec<i64> = consonant_phoneme_data_list
                .iter()
                .map(|phoneme_data| phoneme_data.phoneme_id())
                .collect();
            let vowel_phoneme_list: Vec<i64> = vowel_phoneme_data_list
                .iter()
                .map(|phoneme_data| phoneme_data.phoneme_id())
                .collect();

            let mut start_accent_list = Vec::with_capacity(vowel_indexes.len());
            let mut end_accent_list = Vec::with_capacity(vowel_indexes.len());
            let mut start_accent_phrase_list = Vec::with_capacity(vowel_indexes.len());
            let mut end_accent_phrase_list = Vec::with_capacity(vowel_indexes.len());

            for vowel_index in vowel_indexes {
                start_accent_list.push(base_start_accent_list[vowel_index as usize]);
                end_accent_list.push(base_end_accent_list[vowel_index as usize]);
                start_accent_phrase_list.push(base_start_accent_phrase_list[vowel_index as usize]);
                end_accent_phrase_list.push(base_end_accent_phrase_list[vowel_index as usize]);
            }

            let mut f0_list = self
                .predict_intonation(
                    vowel_phoneme_list.len(),
                    &vowel_phoneme_list,
                    &consonant_phoneme_list,
                    &start_accent_list,
                    &end_accent_list,
                    &start_accent_phrase_list,
                    &end_accent_phrase_list,
                    style_id,
                )
                .await?;

            for i in 0..vowel_phoneme_data_list.len() {
                const UNVOICED_MORA_PHONEME_LIST: &[&str] = &["A", "I", "U", "E", "O", "cl", "pau"];

                if UNVOICED_MORA_PHONEME_LIST
                    .iter()
                    .any(|phoneme| *phoneme == vowel_phoneme_data_list[i].phoneme())
                {
                    f0_list[i] = 0.;
                }
            }

            let mut index = 0;
            let new_accent_phrases = accent_phrases
                .iter()
                .map(|accent_phrase| AccentPhrase {
                    moras: accent_phrase
                        .moras
                        .iter()
                        .map(|mora| {
                            let new_mora = Mora {
                                pitch: f0_list[index + 1],
                                ..mora.clone()
                            };
                            index += 1;
                            new_mora
                        })
                        .collect(),
                    pause_mora: accent_phrase.pause_mora.as_ref().map(|pause_mora| {
                        let new_pause_mora = Mora {
                            pitch: f0_list[index + 1],
                            ..pause_mora.clone()
                        };
                        index += 1;
                        new_pause_mora
                    }),
                    ..accent_phrase.clone()
                })
                .collect();

            return Ok(new_accent_phrases);

            fn create_one_accent_list(
                accent_list: &mut Vec<i64>,
                accent_phrase: &AccentPhrase,
                point: i32,
            ) {
                let mut one_accent_list: Vec<i64> = Vec::new();

                for (i, mora) in accent_phrase.moras.iter().enumerate() {
                    let value = (i as i32 == point
                        || (point < 0 && i == (accent_phrase.moras.len() as i32 + point) as usize))
                        .into();
                    one_accent_list.push(value);
                    if mora.consonant.is_some() {
                        one_accent_list.push(value);
                    }
                }
                if accent_phrase.pause_mora.is_some() {
                    one_accent_list.push(0);
                }
                accent_list.extend(one_accent_list)
            }
        }

        pub(super) async fn audio_query_from_kana(
            &self,
            kana: &str,
            style_id: StyleId,
        ) -> Result<AudioQuery> {
            let accent_phrases = self.create_accent_phrases_from_kana(kana, style_id).await?;
            Ok(AudioQuery::from_accent_phrases(accent_phrases).with_kana(Some(kana.to_owned())))
        }

        pub(super) async fn tts_from_kana(
            &self,
            kana: &str,
            style_id: StyleId,
            options: &TtsOptions,
        ) -> Result<Vec<u8>> {
            let audio_query = &self.audio_query_from_kana(kana, style_id).await?;
            self.synthesis(audio_query, style_id, &SynthesisOptions::from(options))
                .await
        }
    }

    impl<O: FullcontextExtractor, A: AsyncForOnnxruntime> Inner<O, A> {
        pub(super) async fn create_accent_phrases(
            &self,
            text: &str,
            style_id: StyleId,
        ) -> Result<Vec<AccentPhrase>> {
            let accent_phrases = self.open_jtalk_analyzer.analyze(text)?;
            self.replace_mora_data(&accent_phrases, style_id).await
        }

        pub(super) async fn audio_query(
            &self,
            text: &str,
            style_id: StyleId,
        ) -> Result<AudioQuery> {
            let accent_phrases = self.create_accent_phrases(text, style_id).await?;
            Ok(AudioQuery::from_accent_phrases(accent_phrases))
        }

        pub(super) async fn tts(
            &self,
            text: &str,
            style_id: StyleId,
            options: &TtsOptions,
        ) -> Result<Vec<u8>> {
            let audio_query = &self.audio_query(text, style_id).await?;
            self.synthesis(audio_query, style_id, &SynthesisOptions::from(options))
                .await
        }
    }

    impl<O, A: AsyncForOnnxruntime> Inner<O, A> {
        pub(super) async fn predict_duration(
            &self,
            phoneme_vector: &[i64],
            style_id: StyleId,
        ) -> Result<Vec<f32>> {
            let status = self.status.clone();
            let phoneme_vector = ndarray::arr1(phoneme_vector);
            A::unblock(move || status.predict_duration(phoneme_vector, style_id)).await
        }

        #[expect(
            clippy::too_many_arguments,
            reason = "compatible_engineでの`predict_intonation`の形を考えると、ここの引数を構造体に\
                      まとめたりしても可読性に寄与しない"
        )]
        pub(super) async fn predict_intonation(
            &self,
            length: usize,
            vowel_phoneme_vector: &[i64],
            consonant_phoneme_vector: &[i64],
            start_accent_vector: &[i64],
            end_accent_vector: &[i64],
            start_accent_phrase_vector: &[i64],
            end_accent_phrase_vector: &[i64],
            style_id: StyleId,
        ) -> Result<Vec<f32>> {
            let status = self.status.clone();
            let vowel_phoneme_vector = ndarray::arr1(vowel_phoneme_vector);
            let consonant_phoneme_vector = ndarray::arr1(consonant_phoneme_vector);
            let start_accent_vector = ndarray::arr1(start_accent_vector);
            let end_accent_vector = ndarray::arr1(end_accent_vector);
            let start_accent_phrase_vector = ndarray::arr1(start_accent_phrase_vector);
            let end_accent_phrase_vector = ndarray::arr1(end_accent_phrase_vector);
            A::unblock(move || {
                status.predict_intonation(
                    length,
                    vowel_phoneme_vector,
                    consonant_phoneme_vector,
                    start_accent_vector,
                    end_accent_vector,
                    start_accent_phrase_vector,
                    end_accent_phrase_vector,
                    style_id,
                )
            })
            .await
        }

        pub(super) async fn generate_full_intermediate(
            &self,
            length: usize,
            phoneme_size: usize,
            f0: &[f32],
            phoneme_vector: &[f32],
            style_id: StyleId,
        ) -> Result<ndarray::Array2<f32>> {
            let status = self.status.clone();
            let f0 = ndarray::arr1(f0);
            let phoneme_vector = ndarray::arr1(phoneme_vector);
            A::unblock(move || {
                status.generate_full_intermediate(
                    length,
                    phoneme_size,
                    f0,
                    phoneme_vector,
                    style_id,
                )
            })
            .await
        }

        pub(super) async fn render_audio_segment(
            &self,
            spec: ndarray::Array2<f32>,
            style_id: StyleId,
        ) -> Result<ndarray::Array1<f32>> {
            let status = self.status.clone();
            A::unblock(move || status.render_audio_segment(spec, style_id)).await
        }

        pub(super) async fn decode(
            &self,
            length: usize,
            phoneme_size: usize,
            f0: &[f32],
            phoneme_vector: &[f32],
            style_id: StyleId,
        ) -> Result<Vec<f32>> {
            let status = self.status.clone();
            let f0 = ndarray::arr1(f0);
            let phoneme_vector = ndarray::arr1(phoneme_vector);
            A::unblock(move || status.decode(length, phoneme_size, f0, phoneme_vector, style_id))
                .await
        }
    }

    impl<R: InferenceRuntime> Status<R> {
        /// CPU-boundな操作なので、非同期ランタイム上では直接実行されるべきではない。
        fn predict_duration(
            &self,
            phoneme_vector: ndarray::Array1<i64>,
            style_id: StyleId,
        ) -> Result<Vec<f32>> {
            let (model_id, inner_voice_id) = self.ids_for::<TalkDomain>(style_id)?;

            let PredictDurationOutput {
                phoneme_length: output,
            } = self.run_session(
                model_id,
                PredictDurationInput {
                    phoneme_list: phoneme_vector,
                    speaker_id: ndarray::arr1(&[inner_voice_id.raw_id().into()]),
                },
            )?;
            let mut output = output.into_raw_vec();

            for output_item in output.iter_mut() {
                if *output_item < PHONEME_LENGTH_MINIMAL {
                    *output_item = PHONEME_LENGTH_MINIMAL;
                }
            }

            return Ok(output);

            const PHONEME_LENGTH_MINIMAL: f32 = 0.01;
        }

        /// CPU-boundな操作なので、非同期ランタイム上では直接実行されるべきではない。
        #[expect(
            clippy::too_many_arguments,
            reason = "compatible_engineでの`predict_intonation`の形を考えると、ここの引数を構造体に\
                      まとめたりしても可読性に寄与しない"
        )]
        fn predict_intonation(
            &self,
            length: usize,
            vowel_phoneme_vector: ndarray::Array1<i64>,
            consonant_phoneme_vector: ndarray::Array1<i64>,
            start_accent_vector: ndarray::Array1<i64>,
            end_accent_vector: ndarray::Array1<i64>,
            start_accent_phrase_vector: ndarray::Array1<i64>,
            end_accent_phrase_vector: ndarray::Array1<i64>,
            style_id: StyleId,
        ) -> Result<Vec<f32>> {
            let (model_id, inner_voice_id) = self.ids_for::<TalkDomain>(style_id)?;

            let PredictIntonationOutput { f0_list: output } = self.run_session(
                model_id,
                PredictIntonationInput {
                    length: ndarray::arr0(length as i64),
                    vowel_phoneme_list: vowel_phoneme_vector,
                    consonant_phoneme_list: consonant_phoneme_vector,
                    start_accent_list: start_accent_vector,
                    end_accent_list: end_accent_vector,
                    start_accent_phrase_list: start_accent_phrase_vector,
                    end_accent_phrase_list: end_accent_phrase_vector,
                    speaker_id: ndarray::arr1(&[inner_voice_id.raw_id().into()]),
                },
            )?;

            Ok(output.into_raw_vec())
        }

        /// CPU-boundな操作なので、非同期ランタイム上では直接実行されるべきではない。
        fn generate_full_intermediate(
            &self,
            length: usize,
            phoneme_size: usize,
            f0: ndarray::Array1<f32>,
            phoneme_vector: ndarray::Array1<f32>,
            style_id: StyleId,
        ) -> Result<ndarray::Array2<f32>> {
            let (model_id, inner_voice_id) = self.ids_for::<TalkDomain>(style_id)?;

            let GenerateFullIntermediateOutput { spec } = self.run_session(
                model_id,
                GenerateFullIntermediateInput {
                    f0: f0.into_shape([length, 1]).unwrap(),
                    phoneme: phoneme_vector.into_shape([length, phoneme_size]).unwrap(),
                    speaker_id: ndarray::arr1(&[inner_voice_id.raw_id().into()]),
                },
            )?;
            Ok(spec)
        }

        /// CPU/GPU-boundな操作なので、非同期ランタイム上では直接実行されるべきではない。
        fn render_audio_segment(
            &self,
            spec: ndarray::Array2<f32>,
            style_id: StyleId,
        ) -> Result<ndarray::Array1<f32>> {
            let (model_id, _inner_voice_id) = self.ids_for::<TalkDomain>(style_id)?;
            let RenderAudioSegmentOutput { wave } =
                self.run_session(model_id, RenderAudioSegmentInput { spec })?;
            Ok(wave)
        }

        /// CPU/GPU-boundな操作なので、非同期ランタイム上では直接実行されるべきではない。
        fn decode(
            &self,
            length: usize,
            phoneme_size: usize,
            f0: ndarray::Array1<f32>,
            phoneme_vector: ndarray::Array1<f32>,
            style_id: StyleId,
        ) -> Result<Vec<f32>> {
            let intermediate = self.generate_full_intermediate(
                length,
                phoneme_size,
                f0,
                phoneme_vector,
                style_id,
            )?;
            let output = self.render_audio_segment(intermediate, style_id)?;
            Ok(output.into_raw_vec())
        }
    }

    #[cfg(windows)]
    fn list_windows_video_cards() {
        use std::{ffi::OsString, os::windows::ffi::OsStringExt as _};

        use humansize::BINARY;
        use tracing::{error, info};
        use windows::Win32::Graphics::Dxgi::{
            CreateDXGIFactory, IDXGIFactory, DXGI_ADAPTER_DESC, DXGI_ERROR_NOT_FOUND,
        };

        info!("検出されたGPU (DirectMLにはGPU 0が使われます):");
        match list_windows_video_cards() {
            Ok(descs) => {
                for (device_id, desc) in descs.into_iter().enumerate() {
                    let description = OsString::from_wide(trim_nul(&desc.Description));
                    let vram = humansize::format_size(desc.DedicatedVideoMemory, BINARY);
                    info!("  GPU {device_id}: {description:?} ({vram})");
                }
            }
            Err(err) => error!("{err}"),
        }

        fn list_windows_video_cards() -> windows::core::Result<Vec<DXGI_ADAPTER_DESC>> {
            unsafe {
                let factory = CreateDXGIFactory::<IDXGIFactory>()?;
                (0..)
                    .map(|i| factory.EnumAdapters(i)?.GetDesc())
                    .take_while(|r| !matches!(r, Err(e) if e.code() == DXGI_ERROR_NOT_FOUND))
                    .collect()
            }
        }

        fn trim_nul(s: &[u16]) -> &[u16] {
            &s[..s.iter().position(|&c| c == 0x0000).unwrap_or(s.len())]
        }
    }

    fn initial_process(accent_phrases: &[AccentPhrase]) -> (Vec<Mora>, Vec<OjtPhoneme>) {
        let flatten_moras = to_flatten_moras(accent_phrases);

        let mut phoneme_strings = vec!["pau".to_string()];
        for mora in flatten_moras.iter() {
            if let Some(consonant) = &mora.consonant {
                phoneme_strings.push(consonant.clone())
            }
            phoneme_strings.push(mora.vowel.clone());
        }
        phoneme_strings.push("pau".to_string());

        let phoneme_data_list = to_phoneme_data_list(&phoneme_strings);

        return (flatten_moras, phoneme_data_list);

        fn to_flatten_moras(accent_phrases: &[AccentPhrase]) -> Vec<Mora> {
            let mut flatten_moras = Vec::new();

            for AccentPhrase {
                moras, pause_mora, ..
            } in accent_phrases
            {
                for mora in moras {
                    flatten_moras.push(mora.clone());
                }
                if let Some(pause_mora) = pause_mora {
                    flatten_moras.push(pause_mora.clone());
                }
            }

            flatten_moras
        }

        fn to_phoneme_data_list<T: AsRef<str>>(phoneme_str_list: &[T]) -> Vec<OjtPhoneme> {
            OjtPhoneme::convert(
                phoneme_str_list
                    .iter()
                    .map(AsRef::as_ref)
                    .map(ToOwned::to_owned)
                    .map(OjtPhoneme::new)
                    .collect::<Vec<OjtPhoneme>>()
                    .as_slice(),
            )
        }
    }

    fn split_mora(phoneme_list: &[OjtPhoneme]) -> (Vec<OjtPhoneme>, Vec<OjtPhoneme>, Vec<i64>) {
        let mut vowel_indexes = Vec::new();
        for (i, phoneme) in phoneme_list.iter().enumerate() {
            const MORA_PHONEME_LIST: &[&str] = &[
                "a", "i", "u", "e", "o", "N", "A", "I", "U", "E", "O", "cl", "pau",
            ];

            if MORA_PHONEME_LIST
                .iter()
                .any(|mora_phoneme| *mora_phoneme == phoneme.phoneme())
            {
                vowel_indexes.push(i as i64);
            }
        }

        let vowel_phoneme_list = vowel_indexes
            .iter()
            .map(|vowel_index| phoneme_list[*vowel_index as usize].clone())
            .collect();

        let mut consonant_phoneme_list = vec![OjtPhoneme::default()];
        for i in 0..(vowel_indexes.len() - 1) {
            let prev = vowel_indexes[i];
            let next = vowel_indexes[i + 1];
            if next - prev == 1 {
                consonant_phoneme_list.push(OjtPhoneme::default());
            } else {
                consonant_phoneme_list.push(phoneme_list[next as usize - 1].clone());
            }
        }

        (consonant_phoneme_list, vowel_phoneme_list, vowel_indexes)
    }

    impl AudioQuery {
        fn from_accent_phrases(accent_phrases: Vec<AccentPhrase>) -> Self {
            let kana = create_kana(&accent_phrases);
            Self {
                accent_phrases,
                speed_scale: 1.,
                pitch_scale: 0.,
                intonation_scale: 1.,
                volume_scale: 1.,
                pre_phoneme_length: 0.1,
                post_phoneme_length: 0.1,
                output_sampling_rate: DEFAULT_SAMPLING_RATE,
                output_stereo: false,
                kana: Some(kana),
            }
        }
    }
}

#[expect(
    clippy::too_many_arguments,
    reason = "`PerformInference::predict_intonation`用。compatible_engineでの`predict_intonation`の\
              形を考えると、ここの引数を構造体にまとめたりしても可読性に寄与しない"
)]
pub(crate) mod blocking {
    use easy_ext::ext;

    use crate::{
        asyncs::SingleTasked, future::FutureExt as _, AccentPhrase, AudioQuery,
        FullcontextExtractor, StyleId, VoiceModelId, VoiceModelMeta,
    };

    use super::{inner::Inner, InitializeOptions, SynthesisOptions, TtsOptions};

    pub use super::inner::AudioFeature;

    /// 音声シンセサイザ。
    pub struct Synthesizer<O>(pub(super) Inner<O, SingleTasked>);

    impl<O> self::Synthesizer<O> {
        /// `Synthesizer`をコンストラクトする。
        ///
        /// # Example
        ///
        #[cfg_attr(feature = "load-onnxruntime", doc = "```")]
        #[cfg_attr(not(feature = "load-onnxruntime"), doc = "```compile_fail")]
        /// # fn main() -> anyhow::Result<()> {
        /// # use test_util::{ONNXRUNTIME_DYLIB_PATH, OPEN_JTALK_DIC_DIR};
        /// #
        /// # const ACCELERATION_MODE: AccelerationMode = AccelerationMode::Cpu;
        /// #
        /// use std::sync::Arc;
        ///
        /// use voicevox_core::{
        ///     blocking::{Onnxruntime, OpenJtalk, Synthesizer},
        ///     AccelerationMode, InitializeOptions,
        /// };
        ///
        /// # if cfg!(windows) {
        /// #     // Windows\System32\onnxruntime.dllを回避
        /// #     voicevox_core::blocking::Onnxruntime::load_once()
        /// #         .filename(test_util::ONNXRUNTIME_DYLIB_PATH)
        /// #         .exec()?;
        /// # }
        /// let mut syntesizer = Synthesizer::new(
        ///     Onnxruntime::load_once().exec()?,
        ///     Arc::new(OpenJtalk::new(OPEN_JTALK_DIC_DIR).unwrap()),
        ///     &InitializeOptions {
        ///         acceleration_mode: ACCELERATION_MODE,
        ///         ..Default::default()
        ///     },
        /// )?;
        /// #
        /// # Ok(())
        /// # }
        /// ```
        pub fn new(
            onnxruntime: &'static crate::blocking::Onnxruntime,
            open_jtalk: O,
            options: &InitializeOptions,
        ) -> crate::Result<Self> {
            Inner::new(onnxruntime, open_jtalk, options).map(Self)
        }

        pub fn onnxruntime(&self) -> &'static crate::blocking::Onnxruntime {
            self.0.onnxruntime()
        }

        /// ハードウェアアクセラレーションがGPUモードか判定する。
        pub fn is_gpu_mode(&self) -> bool {
            self.0.is_gpu_mode()
        }

        /// 音声モデルを読み込む。
        pub fn load_voice_model(
            &self,
            model: &crate::blocking::VoiceModelFile,
        ) -> crate::Result<()> {
            self.0.load_voice_model(model.inner()).block_on()
        }

        /// 音声モデルの読み込みを解除する。
        pub fn unload_voice_model(&self, voice_model_id: VoiceModelId) -> crate::Result<()> {
            self.0.unload_voice_model(voice_model_id)
        }

        /// 指定したIDの音声モデルが読み込まれているか判定する。
        pub fn is_loaded_voice_model(&self, voice_model_id: VoiceModelId) -> bool {
            self.0.is_loaded_voice_model(voice_model_id)
        }

        #[doc(hidden)]
        pub fn is_loaded_model_by_style_id(&self, style_id: StyleId) -> bool {
            self.0.is_loaded_model_by_style_id(style_id)
        }

        /// 今読み込んでいる音声モデルのメタ情報を返す。
        pub fn metas(&self) -> VoiceModelMeta {
            self.0.metas()
        }

        /// AudioQueryから音声合成用の中間表現を生成する。
        pub fn precompute_render(
            &self,
            audio_query: &AudioQuery,
            style_id: StyleId,
            options: &SynthesisOptions,
        ) -> crate::Result<AudioFeature> {
            self.0
                .precompute_render(audio_query, style_id, options)
                .block_on()
        }

        /// 中間表現から16bit PCMで音声波形を生成する。
        pub fn render(
            &self,
            audio: &AudioFeature,
            start: usize,
            end: usize,
        ) -> crate::Result<Vec<u8>> {
            self.0.render(audio, start, end).block_on()
        }

        /// AudioQueryから直接WAVフォーマットで音声波形を生成する。
        pub fn synthesis(
            &self,
            audio_query: &AudioQuery,
            style_id: StyleId,
            options: &SynthesisOptions,
        ) -> crate::Result<Vec<u8>> {
            self.0.synthesis(audio_query, style_id, options).block_on()
        }

        /// AquesTalk風記法からAccentPhrase (アクセント句)の配列を生成する。
        ///
        /// # Example
        ///
        /// ```
        /// # fn main() -> anyhow::Result<()> {
        /// # use pollster::FutureExt as _;
        /// # use voicevox_core::__internal::doctest_fixtures::IntoBlocking as _;
        /// #
        /// # let synthesizer =
        /// #     voicevox_core::__internal::doctest_fixtures::synthesizer_with_sample_voice_model(
        /// #         test_util::SAMPLE_VOICE_MODEL_FILE_PATH,
        /// #         test_util::ONNXRUNTIME_DYLIB_PATH,
        /// #         test_util::OPEN_JTALK_DIC_DIR,
        /// #     )
        /// #     .block_on()?
        /// #     .into_blocking();
        /// #
        /// use voicevox_core::StyleId;
        ///
        /// let accent_phrases = synthesizer
        ///     .create_accent_phrases_from_kana("コンニチワ'", StyleId::new(302))?;
        /// #
        /// # Ok(())
        /// # }
        /// ```
        pub fn create_accent_phrases_from_kana(
            &self,
            kana: &str,
            style_id: StyleId,
        ) -> crate::Result<Vec<AccentPhrase>> {
            self.0
                .create_accent_phrases_from_kana(kana, style_id)
                .block_on()
        }

        /// AccentPhraseの配列の音高・音素長を、特定の声で生成しなおす。
        pub fn replace_mora_data(
            &self,
            accent_phrases: &[AccentPhrase],
            style_id: StyleId,
        ) -> crate::Result<Vec<AccentPhrase>> {
            self.0
                .replace_mora_data(accent_phrases, style_id)
                .block_on()
        }

        /// AccentPhraseの配列の音素長を、特定の声で生成しなおす。
        pub fn replace_phoneme_length(
            &self,
            accent_phrases: &[AccentPhrase],
            style_id: StyleId,
        ) -> crate::Result<Vec<AccentPhrase>> {
            self.0
                .replace_phoneme_length(accent_phrases, style_id)
                .block_on()
        }

        /// AccentPhraseの配列の音高を、特定の声で生成しなおす。
        pub fn replace_mora_pitch(
            &self,
            accent_phrases: &[AccentPhrase],
            style_id: StyleId,
        ) -> crate::Result<Vec<AccentPhrase>> {
            self.0
                .replace_mora_pitch(accent_phrases, style_id)
                .block_on()
        }

        /// AquesTalk風記法から[AudioQuery]を生成する。
        ///
        /// # Example
        ///
        /// ```
        /// # fn main() -> anyhow::Result<()> {
        /// # use pollster::FutureExt as _;
        /// # use voicevox_core::__internal::doctest_fixtures::IntoBlocking as _;
        /// #
        /// # let synthesizer =
        /// #     voicevox_core::__internal::doctest_fixtures::synthesizer_with_sample_voice_model(
        /// #         test_util::SAMPLE_VOICE_MODEL_FILE_PATH,
        /// #         test_util::ONNXRUNTIME_DYLIB_PATH,
        /// #         test_util::OPEN_JTALK_DIC_DIR,
        /// #     )
        /// #     .block_on()?
        /// #     .into_blocking();
        /// #
        /// use voicevox_core::StyleId;
        ///
        /// let audio_query = synthesizer.audio_query_from_kana("コンニチワ'", StyleId::new(302))?;
        /// #
        /// # Ok(())
        /// # }
        /// ```
        ///
        /// [AudioQuery]: crate::AudioQuery
        pub fn audio_query_from_kana(
            &self,
            kana: &str,
            style_id: StyleId,
        ) -> crate::Result<AudioQuery> {
            self.0.audio_query_from_kana(kana, style_id).block_on()
        }

        /// AquesTalk風記法から音声合成を行う。
        pub fn tts_from_kana(
            &self,
            kana: &str,
            style_id: StyleId,
            options: &TtsOptions,
        ) -> crate::Result<Vec<u8>> {
            self.0.tts_from_kana(kana, style_id, options).block_on()
        }
    }

    impl<O: FullcontextExtractor> self::Synthesizer<O> {
        /// 日本語のテキストからAccentPhrase (アクセント句)の配列を生成する。
        ///
        /// # Example
        ///
        /// ```
        /// # fn main() -> anyhow::Result<()> {
        /// # use pollster::FutureExt as _;
        /// # use voicevox_core::__internal::doctest_fixtures::IntoBlocking as _;
        /// #
        /// # let synthesizer =
        /// #     voicevox_core::__internal::doctest_fixtures::synthesizer_with_sample_voice_model(
        /// #         test_util::SAMPLE_VOICE_MODEL_FILE_PATH,
        /// #         test_util::ONNXRUNTIME_DYLIB_PATH,
        /// #         test_util::OPEN_JTALK_DIC_DIR,
        /// #     )
        /// #     .block_on()?
        /// #     .into_blocking();
        /// #
        /// use voicevox_core::StyleId;
        ///
        /// let accent_phrases = synthesizer.create_accent_phrases("こんにちは", StyleId::new(302))?;
        /// #
        /// # Ok(())
        /// # }
        /// ```
        pub fn create_accent_phrases(
            &self,
            text: &str,
            style_id: StyleId,
        ) -> crate::Result<Vec<AccentPhrase>> {
            self.0.create_accent_phrases(text, style_id).block_on()
        }

        /// 日本語のテキストから[AudioQuery]を生成する。
        ///
        /// # Examples
        ///
        /// ```
        /// # fn main() -> anyhow::Result<()> {
        /// # use pollster::FutureExt as _;
        /// # use voicevox_core::__internal::doctest_fixtures::IntoBlocking as _;
        /// #
        /// # let synthesizer =
        /// #     voicevox_core::__internal::doctest_fixtures::synthesizer_with_sample_voice_model(
        /// #         test_util::SAMPLE_VOICE_MODEL_FILE_PATH,
        /// #         test_util::ONNXRUNTIME_DYLIB_PATH,
        /// #         test_util::OPEN_JTALK_DIC_DIR,
        /// #     )
        /// #     .block_on()?
        /// #     .into_blocking();
        /// #
        /// use voicevox_core::StyleId;
        ///
        /// let audio_query = synthesizer.audio_query("こんにちは", StyleId::new(302))?;
        /// #
        /// # Ok(())
        /// # }
        /// ```
        ///
        /// [AudioQuery]: crate::AudioQuery
        pub fn audio_query(&self, text: &str, style_id: StyleId) -> crate::Result<AudioQuery> {
            self.0.audio_query(text, style_id).block_on()
        }

        /// 日本語のテキストから音声合成を行う。
        pub fn tts(
            &self,
            text: &str,
            style_id: StyleId,
            options: &TtsOptions,
        ) -> crate::Result<Vec<u8>> {
            self.0.tts(text, style_id, options).block_on()
        }
    }

    #[ext(PerformInference)]
    impl self::Synthesizer<()> {
        pub fn predict_duration(
            &self,
            phoneme_vector: &[i64],
            style_id: StyleId,
        ) -> crate::Result<Vec<f32>> {
            self.0.predict_duration(phoneme_vector, style_id).block_on()
        }

        pub fn predict_intonation(
            &self,
            length: usize,
            vowel_phoneme_vector: &[i64],
            consonant_phoneme_vector: &[i64],
            start_accent_vector: &[i64],
            end_accent_vector: &[i64],
            start_accent_phrase_vector: &[i64],
            end_accent_phrase_vector: &[i64],
            style_id: StyleId,
        ) -> crate::Result<Vec<f32>> {
            self.0
                .predict_intonation(
                    length,
                    vowel_phoneme_vector,
                    consonant_phoneme_vector,
                    start_accent_vector,
                    end_accent_vector,
                    start_accent_phrase_vector,
                    end_accent_phrase_vector,
                    style_id,
                )
                .block_on()
        }

        pub fn generate_full_intermediate(
            &self,
            length: usize,
            phoneme_size: usize,
            f0: &[f32],
            phoneme_vector: &[f32],
            style_id: StyleId,
        ) -> crate::Result<ndarray::Array2<f32>> {
            self.0
                .generate_full_intermediate(length, phoneme_size, f0, phoneme_vector, style_id)
                .block_on()
        }

        pub fn render_audio_segment(
            &self,
            spec: ndarray::Array2<f32>,
            style_id: StyleId,
        ) -> crate::Result<ndarray::Array1<f32>> {
            self.0.render_audio_segment(spec, style_id).block_on()
        }

        pub fn decode(
            &self,
            length: usize,
            phoneme_size: usize,
            f0: &[f32],
            phoneme_vector: &[f32],
            style_id: StyleId,
        ) -> crate::Result<Vec<f32>> {
            self.0
                .decode(length, phoneme_size, f0, phoneme_vector, style_id)
                .block_on()
        }
    }
}

pub(crate) mod nonblocking {
    use easy_ext::ext;

    use crate::{
        asyncs::BlockingThreadPool, AccentPhrase, AudioQuery, FullcontextExtractor, Result,
        StyleId, SynthesisOptions, VoiceModelId, VoiceModelMeta,
    };

    use super::{inner::Inner, InitializeOptions, TtsOptions};

    /// 音声シンセサイザ。
    ///
    /// # Performance
    ///
    /// [blocking]クレートにより動いている。詳しくは[`nonblocking`モジュールのドキュメント]を参照。
    ///
    /// [blocking]: https://docs.rs/crate/blocking
    /// [`nonblocking`モジュールのドキュメント]: crate::nonblocking
    pub struct Synthesizer<O>(pub(super) Inner<O, BlockingThreadPool>);

    impl<O: Send + Sync + 'static> self::Synthesizer<O> {
        /// `Synthesizer`をコンストラクトする。
        ///
        /// # Example
        ///
        #[cfg_attr(feature = "load-onnxruntime", doc = "```")]
        #[cfg_attr(not(feature = "load-onnxruntime"), doc = "```compile_fail")]
        /// # #[pollster::main]
        /// # async fn main() -> anyhow::Result<()> {
        /// # use test_util::{ONNXRUNTIME_DYLIB_PATH, OPEN_JTALK_DIC_DIR};
        /// #
        /// # const ACCELERATION_MODE: AccelerationMode = AccelerationMode::Cpu;
        /// #
        /// use std::sync::Arc;
        ///
        /// use voicevox_core::{
        ///     nonblocking::{Onnxruntime, OpenJtalk, Synthesizer},
        ///     AccelerationMode, InitializeOptions,
        /// };
        ///
        /// # voicevox_core::blocking::Onnxruntime::load_once()
        /// #     .filename(test_util::ONNXRUNTIME_DYLIB_PATH)
        /// #     .exec()?;
        /// #
        /// let mut syntesizer = Synthesizer::new(
        ///     Onnxruntime::load_once().exec().await?,
        ///     Arc::new(OpenJtalk::new(OPEN_JTALK_DIC_DIR).await.unwrap()),
        ///     &InitializeOptions {
        ///         acceleration_mode: ACCELERATION_MODE,
        ///         ..Default::default()
        ///     },
        /// )?;
        /// #
        /// # Ok(())
        /// # }
        /// ```
        pub fn new(
            onnxruntime: &'static crate::nonblocking::Onnxruntime,
            open_jtalk: O,
            options: &InitializeOptions,
        ) -> Result<Self> {
            Inner::new(&onnxruntime.0, open_jtalk, options)
                .map(Into::into)
                .map(Self)
        }

        pub fn onnxruntime(&self) -> &'static crate::nonblocking::Onnxruntime {
            crate::nonblocking::Onnxruntime::from_blocking(self.0.onnxruntime())
        }

        /// ハードウェアアクセラレーションがGPUモードか判定する。
        pub fn is_gpu_mode(&self) -> bool {
            self.0.is_gpu_mode()
        }

        /// 音声モデルを読み込む。
        pub async fn load_voice_model(
            &self,
            model: &crate::nonblocking::VoiceModelFile,
        ) -> Result<()> {
            self.0.load_voice_model(model.inner()).await
        }

        /// 音声モデルの読み込みを解除する。
        pub fn unload_voice_model(&self, voice_model_id: VoiceModelId) -> Result<()> {
            self.0.unload_voice_model(voice_model_id)
        }

        /// 指定したIDの音声モデルが読み込まれているか判定する。
        pub fn is_loaded_voice_model(&self, voice_model_id: VoiceModelId) -> bool {
            self.0.is_loaded_voice_model(voice_model_id)
        }

        #[doc(hidden)]
        pub fn is_loaded_model_by_style_id(&self, style_id: StyleId) -> bool {
            self.0.is_loaded_model_by_style_id(style_id)
        }

        /// 今読み込んでいる音声モデルのメタ情報を返す。
        pub fn metas(&self) -> VoiceModelMeta {
            self.0.metas()
        }

        /// AudioQueryから音声合成を行う。
        pub async fn synthesis(
            &self,
            audio_query: &AudioQuery,
            style_id: StyleId,
            options: &SynthesisOptions,
        ) -> Result<Vec<u8>> {
            self.0.synthesis(audio_query, style_id, options).await
        }

        /// AquesTalk風記法からAccentPhrase (アクセント句)の配列を生成する。
        ///
        /// # Example
        ///
        /// ```
        /// # #[pollster::main]
        /// # async fn main() -> anyhow::Result<()> {
        /// # let synthesizer =
        /// #     voicevox_core::__internal::doctest_fixtures::synthesizer_with_sample_voice_model(
        /// #         test_util::SAMPLE_VOICE_MODEL_FILE_PATH,
        /// #         test_util::ONNXRUNTIME_DYLIB_PATH,
        /// #         test_util::OPEN_JTALK_DIC_DIR,
        /// #     )
        /// #     .await?;
        /// #
        /// use voicevox_core::StyleId;
        ///
        /// let accent_phrases = synthesizer
        ///     .create_accent_phrases_from_kana("コンニチワ'", StyleId::new(302))
        ///     .await?;
        /// #
        /// # Ok(())
        /// # }
        /// ```
        pub async fn create_accent_phrases_from_kana(
            &self,
            kana: &str,
            style_id: StyleId,
        ) -> Result<Vec<AccentPhrase>> {
            self.0.create_accent_phrases_from_kana(kana, style_id).await
        }

        /// AccentPhraseの配列の音高・音素長を、特定の声で生成しなおす。
        pub async fn replace_mora_data(
            &self,
            accent_phrases: &[AccentPhrase],
            style_id: StyleId,
        ) -> Result<Vec<AccentPhrase>> {
            self.0.replace_mora_data(accent_phrases, style_id).await
        }

        /// AccentPhraseの配列の音素長を、特定の声で生成しなおす。
        pub async fn replace_phoneme_length(
            &self,
            accent_phrases: &[AccentPhrase],
            style_id: StyleId,
        ) -> Result<Vec<AccentPhrase>> {
            self.0
                .replace_phoneme_length(accent_phrases, style_id)
                .await
        }

        /// AccentPhraseの配列の音高を、特定の声で生成しなおす。
        pub async fn replace_mora_pitch(
            &self,
            accent_phrases: &[AccentPhrase],
            style_id: StyleId,
        ) -> Result<Vec<AccentPhrase>> {
            self.0.replace_mora_pitch(accent_phrases, style_id).await
        }

        /// AquesTalk風記法から[AudioQuery]を生成する。
        ///
        /// # Example
        ///
        /// ```
        /// # #[pollster::main]
        /// # async fn main() -> anyhow::Result<()> {
        /// # let synthesizer =
        /// #     voicevox_core::__internal::doctest_fixtures::synthesizer_with_sample_voice_model(
        /// #         test_util::SAMPLE_VOICE_MODEL_FILE_PATH,
        /// #         test_util::ONNXRUNTIME_DYLIB_PATH,
        /// #         test_util::OPEN_JTALK_DIC_DIR,
        /// #     )
        /// #     .await?;
        /// #
        /// use voicevox_core::StyleId;
        ///
        /// let audio_query = synthesizer
        ///     .audio_query_from_kana("コンニチワ'", StyleId::new(302))
        ///     .await?;
        /// #
        /// # Ok(())
        /// # }
        /// ```
        ///
        /// [AudioQuery]: crate::AudioQuery
        pub async fn audio_query_from_kana(
            &self,
            kana: &str,
            style_id: StyleId,
        ) -> Result<AudioQuery> {
            self.0.audio_query_from_kana(kana, style_id).await
        }

        /// AquesTalk風記法から音声合成を行う。
        pub async fn tts_from_kana(
            &self,
            kana: &str,
            style_id: StyleId,
            options: &TtsOptions,
        ) -> Result<Vec<u8>> {
            self.0.tts_from_kana(kana, style_id, options).await
        }
    }

    impl<T: FullcontextExtractor> self::Synthesizer<T> {
        /// 日本語のテキストからAccentPhrase (アクセント句)の配列を生成する。
        ///
        /// # Example
        ///
        /// ```
        /// # #[pollster::main]
        /// # async fn main() -> anyhow::Result<()> {
        /// # let synthesizer =
        /// #     voicevox_core::__internal::doctest_fixtures::synthesizer_with_sample_voice_model(
        /// #         test_util::SAMPLE_VOICE_MODEL_FILE_PATH,
        /// #         test_util::ONNXRUNTIME_DYLIB_PATH,
        /// #         test_util::OPEN_JTALK_DIC_DIR,
        /// #     )
        /// #     .await?;
        /// #
        /// use voicevox_core::StyleId;
        ///
        /// let accent_phrases = synthesizer
        ///     .create_accent_phrases("こんにちは", StyleId::new(302))
        ///     .await?;
        /// #
        /// # Ok(())
        /// # }
        /// ```
        pub async fn create_accent_phrases(
            &self,
            text: &str,
            style_id: StyleId,
        ) -> Result<Vec<AccentPhrase>> {
            self.0.create_accent_phrases(text, style_id).await
        }

        /// 日本語のテキストから[AudioQuery]を生成する。
        ///
        /// # Examples
        ///
        /// ```
        /// # #[pollster::main]
        /// # async fn main() -> anyhow::Result<()> {
        /// # let synthesizer =
        /// #     voicevox_core::__internal::doctest_fixtures::synthesizer_with_sample_voice_model(
        /// #         test_util::SAMPLE_VOICE_MODEL_FILE_PATH,
        /// #         test_util::ONNXRUNTIME_DYLIB_PATH,
        /// #         test_util::OPEN_JTALK_DIC_DIR,
        /// #     )
        /// #     .await?;
        /// #
        /// use voicevox_core::StyleId;
        ///
        /// let audio_query = synthesizer
        ///     .audio_query("こんにちは", StyleId::new(302))
        ///     .await?;
        /// #
        /// # Ok(())
        /// # }
        /// ```
        ///
        /// [AudioQuery]: crate::AudioQuery
        pub async fn audio_query(&self, text: &str, style_id: StyleId) -> Result<AudioQuery> {
            self.0.audio_query(text, style_id).await
        }

        /// 日本語のテキストから音声合成を行う。
        pub async fn tts(
            &self,
            text: &str,
            style_id: StyleId,
            options: &TtsOptions,
        ) -> Result<Vec<u8>> {
            self.0.tts(text, style_id, options).await
        }
    }

    #[ext(IntoBlocking)]
    impl<O> self::Synthesizer<O> {
        pub fn into_blocking(self) -> super::blocking::Synthesizer<O> {
            super::blocking::Synthesizer(self.0.into())
        }
    }
}

#[cfg(test)]
mod tests {
    use super::{AccelerationMode, InitializeOptions};
    use crate::{engine::Mora, macros::tests::assert_debug_fmt_eq, AccentPhrase, Result, StyleId};
    use ::test_util::OPEN_JTALK_DIC_DIR;
    use rstest::rstest;

    #[rstest]
    #[case(Ok(()))]
    #[tokio::test]
    async fn load_model_works(#[case] expected_result_at_initialized: Result<()>) {
        let syntesizer = super::nonblocking::Synthesizer::new(
            crate::nonblocking::Onnxruntime::from_test_util_data()
                .await
                .unwrap(),
            (),
            &InitializeOptions {
                acceleration_mode: AccelerationMode::Cpu,
                ..Default::default()
            },
        )
        .unwrap();

        let result = syntesizer
            .load_voice_model(&crate::nonblocking::VoiceModelFile::sample().await.unwrap())
            .await;

        assert_debug_fmt_eq!(
            expected_result_at_initialized,
            result,
            "got load_model result",
        );
    }

    #[rstest]
    #[tokio::test]
    async fn is_use_gpu_works() {
        let syntesizer = super::nonblocking::Synthesizer::new(
            crate::nonblocking::Onnxruntime::from_test_util_data()
                .await
                .unwrap(),
            (),
            &InitializeOptions {
                acceleration_mode: AccelerationMode::Cpu,
                ..Default::default()
            },
        )
        .unwrap();
        assert!(!syntesizer.is_gpu_mode());
    }

    #[rstest]
    #[case(1, true)]
    #[tokio::test]
    async fn is_loaded_model_by_style_id_works(#[case] style_id: u32, #[case] expected: bool) {
        let style_id = StyleId::new(style_id);
        let syntesizer = super::nonblocking::Synthesizer::new(
            crate::nonblocking::Onnxruntime::from_test_util_data()
                .await
                .unwrap(),
            (),
            &InitializeOptions {
                acceleration_mode: AccelerationMode::Cpu,
                ..Default::default()
            },
        )
        .unwrap();
        assert!(
            !syntesizer.is_loaded_model_by_style_id(style_id),
            "expected is_model_loaded to return false, but got true",
        );
        syntesizer
            .load_voice_model(&crate::nonblocking::VoiceModelFile::sample().await.unwrap())
            .await
            .unwrap();

        assert_eq!(
            syntesizer.is_loaded_model_by_style_id(style_id),
            expected,
            "expected is_model_loaded return value against style_id `{style_id}` is `{expected}`, but got `{}`",
            !expected
        );
    }

    #[rstest]
    #[tokio::test]
    async fn predict_duration_works() {
        let syntesizer = super::nonblocking::Synthesizer::new(
            crate::nonblocking::Onnxruntime::from_test_util_data()
                .await
                .unwrap(),
            (),
            &InitializeOptions {
                acceleration_mode: AccelerationMode::Cpu,
                ..Default::default()
            },
        )
        .unwrap();

        syntesizer
            .load_voice_model(&crate::nonblocking::VoiceModelFile::sample().await.unwrap())
            .await
            .unwrap();

        // 「こんにちは、音声合成の世界へようこそ」という文章を変換して得た phoneme_vector
        let phoneme_vector = [
            0, 23, 30, 4, 28, 21, 10, 21, 42, 7, 0, 30, 4, 35, 14, 14, 16, 30, 30, 35, 14, 14, 28,
            30, 35, 14, 23, 7, 21, 14, 43, 30, 30, 23, 30, 35, 30, 0,
        ];

        let result = syntesizer
            .0
            .predict_duration(&phoneme_vector, StyleId::new(1))
            .await;

        assert!(result.is_ok(), "{result:?}");
        assert_eq!(result.unwrap().len(), phoneme_vector.len());
    }

    #[rstest]
    #[tokio::test]
    async fn predict_intonation_works() {
        let syntesizer = super::nonblocking::Synthesizer::new(
            crate::nonblocking::Onnxruntime::from_test_util_data()
                .await
                .unwrap(),
            (),
            &InitializeOptions {
                acceleration_mode: AccelerationMode::Cpu,
                ..Default::default()
            },
        )
        .unwrap();
        syntesizer
            .load_voice_model(&crate::nonblocking::VoiceModelFile::sample().await.unwrap())
            .await
            .unwrap();

        // 「テスト」という文章に対応する入力
        let vowel_phoneme_vector = [0, 14, 6, 30, 0];
        let consonant_phoneme_vector = [-1, 37, 35, 37, -1];
        let start_accent_vector = [0, 1, 0, 0, 0];
        let end_accent_vector = [0, 1, 0, 0, 0];
        let start_accent_phrase_vector = [0, 1, 0, 0, 0];
        let end_accent_phrase_vector = [0, 0, 0, 1, 0];

        let result = syntesizer
            .0
            .predict_intonation(
                vowel_phoneme_vector.len(),
                &vowel_phoneme_vector,
                &consonant_phoneme_vector,
                &start_accent_vector,
                &end_accent_vector,
                &start_accent_phrase_vector,
                &end_accent_phrase_vector,
                StyleId::new(1),
            )
            .await;

        assert!(result.is_ok(), "{result:?}");
        assert_eq!(result.unwrap().len(), vowel_phoneme_vector.len());
    }

    #[rstest]
    #[tokio::test]
    async fn decode_works() {
        let syntesizer = super::nonblocking::Synthesizer::new(
            crate::nonblocking::Onnxruntime::from_test_util_data()
                .await
                .unwrap(),
            (),
            &InitializeOptions {
                acceleration_mode: AccelerationMode::Cpu,
                ..Default::default()
            },
        )
        .unwrap();
        syntesizer
            .load_voice_model(&crate::nonblocking::VoiceModelFile::sample().await.unwrap())
            .await
            .unwrap();

        // 「テスト」という文章に対応する入力
        const F0_LENGTH: usize = 69;
        let mut f0 = [0.; F0_LENGTH];
        f0[9..24].fill(5.905218);
        f0[37..60].fill(5.565851);

        const PHONEME_SIZE: usize = 45;
        let mut phoneme = [0.; PHONEME_SIZE * F0_LENGTH];
        let mut set_one = |index, range| {
            for i in range {
                phoneme[i * PHONEME_SIZE + index] = 1.;
            }
        };
        set_one(0, 0..9);
        set_one(37, 9..13);
        set_one(14, 13..24);
        set_one(35, 24..30);
        set_one(6, 30..37);
        set_one(37, 37..45);
        set_one(30, 45..60);
        set_one(0, 60..69);

        let result = syntesizer
            .0
            .decode(F0_LENGTH, PHONEME_SIZE, &f0, &phoneme, StyleId::new(1))
            .await;

        assert!(result.is_ok(), "{result:?}");
        assert_eq!(result.unwrap().len(), F0_LENGTH * 256);
    }

    type TextConsonantVowelData =
        [(&'static [(&'static str, &'static str, &'static str)], usize)];

    // [([(テキスト, 母音, 子音), ...], アクセントの位置), ...] の形式
    const TEXT_CONSONANT_VOWEL_DATA1: &TextConsonantVowelData = &[
        (&[("コ", "k", "o"), ("レ", "r", "e"), ("ワ", "w", "a")], 3),
        (
            &[
                ("テ", "t", "e"),
                ("ス", "s", "U"),
                ("ト", "t", "o"),
                ("デ", "d", "e"),
                ("ス", "s", "U"),
            ],
            1,
        ),
    ];

    const TEXT_CONSONANT_VOWEL_DATA2: &TextConsonantVowelData = &[
        (&[("コ", "k", "o"), ("レ", "r", "e"), ("ワ", "w", "a")], 1),
        (
            &[
                ("テ", "t", "e"),
                ("ス", "s", "U"),
                ("ト", "t", "o"),
                ("デ", "d", "e"),
                ("ス", "s", "U"),
            ],
            3,
        ),
    ];

    #[rstest]
    #[case(
        Input::Japanese("これはテストです"),
        TEXT_CONSONANT_VOWEL_DATA1,
        "コレワ'/テ'_ストデ_ス"
    )]
    #[case(
        Input::Kana("コ'レワ/テ_スト'デ_ス"),
        TEXT_CONSONANT_VOWEL_DATA2,
        "コ'レワ/テ_スト'デ_ス"
    )]
    #[tokio::test]
    async fn audio_query_works(
        #[case] input: Input,
        #[case] expected_text_consonant_vowel_data: &TextConsonantVowelData,
        #[case] expected_kana_text: &str,
    ) {
        let syntesizer = super::nonblocking::Synthesizer::new(
            crate::nonblocking::Onnxruntime::from_test_util_data()
                .await
                .unwrap(),
            crate::nonblocking::OpenJtalk::new(OPEN_JTALK_DIC_DIR)
                .await
                .unwrap(),
            &InitializeOptions {
                acceleration_mode: AccelerationMode::Cpu,
                ..Default::default()
            },
        )
        .unwrap();

        let model = &crate::nonblocking::VoiceModelFile::sample().await.unwrap();
        syntesizer.load_voice_model(model).await.unwrap();

        let query = match input {
            Input::Kana(input) => {
                syntesizer
                    .audio_query_from_kana(input, StyleId::new(0))
                    .await
            }
            Input::Japanese(input) => syntesizer.audio_query(input, StyleId::new(0)).await,
        }
        .unwrap();

        assert_eq!(
            query.accent_phrases.len(),
            expected_text_consonant_vowel_data.len()
        );

        for (accent_phrase, (text_consonant_vowel_slice, accent_pos)) in std::iter::zip(
            query.accent_phrases,
            expected_text_consonant_vowel_data.iter().copied(),
        ) {
            assert_eq!(accent_phrase.moras.len(), text_consonant_vowel_slice.len());
            assert_eq!(accent_phrase.accent, accent_pos);

            for (mora, (text, consonant, vowel)) in std::iter::zip(
                accent_phrase.moras,
                text_consonant_vowel_slice.iter().copied(),
            ) {
                assert_eq!(mora.text, text);
                // NOTE: 子音の長さが必ず非ゼロになるテストケースを想定している
                assert_ne!(
                    mora.consonant_length,
                    Some(0.),
                    "expected mora.consonant_length is not Some(0.0), but got Some(0.0)."
                );
                assert_eq!(mora.consonant, Some(consonant.to_string()));
                assert_eq!(mora.vowel, vowel);
                // NOTE: 母音の長さが必ず非ゼロになるテストケースを想定している
                assert_ne!(
                    mora.vowel_length, 0.,
                    "expected mora.vowel_length is not 0.0, but got 0.0."
                );
            }
        }

        assert_eq!(query.kana.as_deref(), Some(expected_kana_text));
    }

    #[rstest]
    #[case(Input::Japanese("これはテストです"), TEXT_CONSONANT_VOWEL_DATA1)]
    #[case(Input::Kana("コ'レワ/テ_スト'デ_ス"), TEXT_CONSONANT_VOWEL_DATA2)]
    #[tokio::test]
    async fn crate_accent_phrases_works(
        #[case] input: Input,
        #[case] expected_text_consonant_vowel_data: &TextConsonantVowelData,
    ) {
        let syntesizer = super::nonblocking::Synthesizer::new(
            crate::nonblocking::Onnxruntime::from_test_util_data()
                .await
                .unwrap(),
            crate::nonblocking::OpenJtalk::new(OPEN_JTALK_DIC_DIR)
                .await
                .unwrap(),
            &InitializeOptions {
                acceleration_mode: AccelerationMode::Cpu,
                ..Default::default()
            },
        )
        .unwrap();

        let model = &crate::nonblocking::VoiceModelFile::sample().await.unwrap();
        syntesizer.load_voice_model(model).await.unwrap();

        let accent_phrases = match input {
            Input::Kana(input) => {
                syntesizer
                    .create_accent_phrases_from_kana(input, StyleId::new(0))
                    .await
            }
            Input::Japanese(input) => {
                syntesizer
                    .create_accent_phrases(input, StyleId::new(0))
                    .await
            }
        }
        .unwrap();

        assert_eq!(
            accent_phrases.len(),
            expected_text_consonant_vowel_data.len()
        );

        for (accent_phrase, (text_consonant_vowel_slice, accent_pos)) in std::iter::zip(
            accent_phrases,
            expected_text_consonant_vowel_data.iter().copied(),
        ) {
            assert_eq!(accent_phrase.moras.len(), text_consonant_vowel_slice.len());
            assert_eq!(accent_phrase.accent, accent_pos);

            for (mora, (text, consonant, vowel)) in std::iter::zip(
                accent_phrase.moras,
                text_consonant_vowel_slice.iter().copied(),
            ) {
                assert_eq!(mora.text, text);
                // NOTE: 子音の長さが必ず非ゼロになるテストケースを想定している
                assert_ne!(
                    mora.consonant_length,
                    Some(0.),
                    "expected mora.consonant_length is not Some(0.0), but got Some(0.0)."
                );
                assert_eq!(mora.consonant, Some(consonant.to_string()));
                assert_eq!(mora.vowel, vowel);
                // NOTE: 母音の長さが必ず非ゼロになるテストケースを想定している
                assert_ne!(
                    mora.vowel_length, 0.,
                    "expected mora.vowel_length is not 0.0, but got 0.0."
                );
            }
        }
    }

    #[rstest]
    #[tokio::test]
    async fn create_accent_phrases_works_for_japanese_commas_and_periods() {
        let syntesizer = super::nonblocking::Synthesizer::new(
            crate::nonblocking::Onnxruntime::from_test_util_data()
                .await
                .unwrap(),
            crate::nonblocking::OpenJtalk::new(OPEN_JTALK_DIC_DIR)
                .await
                .unwrap(),
            &InitializeOptions {
                acceleration_mode: AccelerationMode::Cpu,
                ..Default::default()
            },
        )
        .unwrap();

        let model = &crate::nonblocking::VoiceModelFile::sample().await.unwrap();
        syntesizer.load_voice_model(model).await.unwrap();

        let accent_phrases = syntesizer
            .create_accent_phrases("同じ、文章、です。完全に、同一です。", StyleId::new(1))
            .await
            .unwrap();
        assert_eq!(accent_phrases.len(), 5);

        // 入力テキストに「、」や「。」などの句読点が含まれていたときに
        // AccentPhraseの pause_mora に期待する値をテスト

        assert!(
            accent_phrases[0].pause_mora.is_some(),
            "accent_phrases[0].pause_mora is None"
        );
        assert!(
            accent_phrases[1].pause_mora.is_some(),
            "accent_phrases[1].pause_mora is None"
        );
        assert!(
            accent_phrases[2].pause_mora.is_some(),
            "accent_phrases[2].pause_mora is None"
        );
        assert!(
            accent_phrases[3].pause_mora.is_some(),
            "accent_phrases[3].pause_mora is None"
        );
        assert!(
            accent_phrases[4].pause_mora.is_none(), // 文末の句読点は削除される
            "accent_phrases[4].pause_mora is not None"
        );

        for accent_phrase in accent_phrases.iter().take(4) {
            let pause_mora = accent_phrase.pause_mora.clone().unwrap();
            assert_eq!(pause_mora.text, "、");
            assert_eq!(pause_mora.consonant, None);
            assert_eq!(pause_mora.consonant_length, None);
            assert_eq!(pause_mora.vowel, "pau");
            assert_ne!(
                pause_mora.vowel_length, 0.0,
                "pause_mora.vowel_length should not be 0.0",
            );
        }
    }

    #[rstest]
    #[tokio::test]
    async fn mora_length_works() {
        let syntesizer = super::nonblocking::Synthesizer::new(
            crate::nonblocking::Onnxruntime::from_test_util_data()
                .await
                .unwrap(),
            crate::nonblocking::OpenJtalk::new(OPEN_JTALK_DIC_DIR)
                .await
                .unwrap(),
            &InitializeOptions {
                acceleration_mode: AccelerationMode::Cpu,
                ..Default::default()
            },
        )
        .unwrap();

        let model = &crate::nonblocking::VoiceModelFile::sample().await.unwrap();
        syntesizer.load_voice_model(model).await.unwrap();

        let accent_phrases = syntesizer
            .create_accent_phrases("これはテストです", StyleId::new(0))
            .await
            .unwrap();

        let modified_accent_phrases = syntesizer
            .replace_phoneme_length(&accent_phrases, StyleId::new(1))
            .await
            .unwrap();

        // NOTE: 一つでも母音の長さが変わっていれば、動作しているとみなす
        assert!(
            any_mora_param_changed(
                &accent_phrases,
                &modified_accent_phrases,
                |Mora { vowel_length, .. }| vowel_length,
            ),
            "mora_length() does not work: mora.vowel_length is not changed.",
        );
    }

    #[rstest]
    #[tokio::test]
    async fn mora_pitch_works() {
        let syntesizer = super::nonblocking::Synthesizer::new(
            crate::nonblocking::Onnxruntime::from_test_util_data()
                .await
                .unwrap(),
            crate::nonblocking::OpenJtalk::new(OPEN_JTALK_DIC_DIR)
                .await
                .unwrap(),
            &InitializeOptions {
                acceleration_mode: AccelerationMode::Cpu,
                ..Default::default()
            },
        )
        .unwrap();

        let model = &crate::nonblocking::VoiceModelFile::sample().await.unwrap();
        syntesizer.load_voice_model(model).await.unwrap();

        let accent_phrases = syntesizer
            .create_accent_phrases("これはテストです", StyleId::new(0))
            .await
            .unwrap();

        let modified_accent_phrases = syntesizer
            .replace_mora_pitch(&accent_phrases, StyleId::new(1))
            .await
            .unwrap();

        // NOTE: 一つでも音高が変わっていれば、動作しているとみなす
        assert!(
            any_mora_param_changed(
                &accent_phrases,
                &modified_accent_phrases,
                |Mora { pitch, .. }| pitch
            ),
            "mora_pitch() does not work: mora.pitch is not changed.",
        );
    }

    #[rstest]
    #[tokio::test]
    async fn mora_data_works() {
        let syntesizer = super::nonblocking::Synthesizer::new(
            crate::nonblocking::Onnxruntime::from_test_util_data()
                .await
                .unwrap(),
            crate::nonblocking::OpenJtalk::new(OPEN_JTALK_DIC_DIR)
                .await
                .unwrap(),
            &InitializeOptions {
                acceleration_mode: AccelerationMode::Cpu,
                ..Default::default()
            },
        )
        .unwrap();

        let model = &crate::nonblocking::VoiceModelFile::sample().await.unwrap();
        syntesizer.load_voice_model(model).await.unwrap();

        let accent_phrases = syntesizer
            .create_accent_phrases("これはテストです", StyleId::new(0))
            .await
            .unwrap();

        let modified_accent_phrases = syntesizer
            .replace_mora_data(&accent_phrases, StyleId::new(1))
            .await
            .unwrap();

        // NOTE: 一つでも音高が変わっていれば、動作しているとみなす
        assert!(
            any_mora_param_changed(
                &accent_phrases,
                &modified_accent_phrases,
                |Mora { pitch, .. }| pitch,
            ),
            "mora_data() does not work: mora.pitch is not changed.",
        );
        // NOTE: 一つでも母音の長さが変わっていれば、動作しているとみなす
        assert!(
            any_mora_param_changed(
                &accent_phrases,
                &modified_accent_phrases,
                |Mora { vowel_length, .. }| vowel_length,
            ),
            "mora_data() does not work: mora.vowel_length is not changed.",
        );
    }

    fn any_mora_param_changed<T: PartialEq>(
        before: &[AccentPhrase],
        after: &[AccentPhrase],
        param: fn(&Mora) -> &T,
    ) -> bool {
        std::iter::zip(before, after)
            .flat_map(|(before, after)| std::iter::zip(&before.moras, &after.moras))
            .any(|(before, after)| param(before) != param(after))
    }

    enum Input {
        Japanese(&'static str),
        Kana(&'static str),
    }
}<|MERGE_RESOLUTION|>--- conflicted
+++ resolved
@@ -152,44 +152,6 @@
         _marker: PhantomData<fn(A) -> A>,
     }
 
-<<<<<<< HEAD
-    impl<O> self::Synthesizer<O> {
-        /// `Synthesizer`をコンストラクトする。
-        ///
-        /// # Example
-        ///
-        #[cfg_attr(feature = "load-onnxruntime", doc = "```")]
-        #[cfg_attr(not(feature = "load-onnxruntime"), doc = "```compile_fail")]
-        /// # fn main() -> anyhow::Result<()> {
-        /// # use test_util::{ONNXRUNTIME_DYLIB_PATH, OPEN_JTALK_DIC_DIR};
-        /// #
-        /// # const ACCELERATION_MODE: AccelerationMode = AccelerationMode::Cpu;
-        /// #
-        /// use std::sync::Arc;
-        ///
-        /// use voicevox_core::{
-        ///     blocking::{Onnxruntime, OpenJtalk, Synthesizer},
-        ///     AccelerationMode, InitializeOptions,
-        /// };
-        ///
-        /// # voicevox_core::blocking::Onnxruntime::load_once()
-        /// #     .filename(test_util::ONNXRUNTIME_DYLIB_PATH)
-        /// #     .exec()?;
-        /// #
-        /// let mut syntesizer = Synthesizer::new(
-        ///     Onnxruntime::load_once().exec()?,
-        ///     Arc::new(OpenJtalk::new(OPEN_JTALK_DIC_DIR).unwrap()),
-        ///     &InitializeOptions {
-        ///         acceleration_mode: ACCELERATION_MODE,
-        ///         ..Default::default()
-        ///     },
-        /// )?;
-        /// #
-        /// # Ok(())
-        /// # }
-        /// ```
-        pub fn new(
-=======
     impl<O> From<Inner<O, BlockingThreadPool>> for Inner<O, SingleTasked> {
         fn from(from: Inner<O, BlockingThreadPool>) -> Self {
             Self {
@@ -204,7 +166,6 @@
 
     impl<O, A: AsyncForOnnxruntime> Inner<O, A> {
         pub(super) fn new(
->>>>>>> a8131d91
             onnxruntime: &'static crate::blocking::Onnxruntime,
             open_jtalk: O,
             options: &InitializeOptions,
@@ -1267,12 +1228,10 @@
         ///     AccelerationMode, InitializeOptions,
         /// };
         ///
-        /// # if cfg!(windows) {
-        /// #     // Windows\System32\onnxruntime.dllを回避
-        /// #     voicevox_core::blocking::Onnxruntime::load_once()
-        /// #         .filename(test_util::ONNXRUNTIME_DYLIB_PATH)
-        /// #         .exec()?;
-        /// # }
+        /// # voicevox_core::blocking::Onnxruntime::load_once()
+        /// #     .filename(test_util::ONNXRUNTIME_DYLIB_PATH)
+        /// #     .exec()?;
+        /// #
         /// let mut syntesizer = Synthesizer::new(
         ///     Onnxruntime::load_once().exec()?,
         ///     Arc::new(OpenJtalk::new(OPEN_JTALK_DIC_DIR).unwrap()),
