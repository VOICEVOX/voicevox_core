--- conflicted
+++ resolved
@@ -1650,16 +1650,9 @@
         }
     }
 
-<<<<<<< HEAD
-    // TODO: この`O`は削れるはず
     #[must_use = "this is a builder. it does nothing until `perform`ed"]
-    pub struct PrecomputeRender<'a, O> {
-        synthesizer: &'a Inner<O, SingleTasked>,
-=======
-    #[must_use = "this is a builder. it does nothing until `exec`uted"]
     pub struct PrecomputeRender<'a> {
         synthesizer: InnerRefWithoutOpenJtalk<'a, SingleTasked>,
->>>>>>> fda1e71f
         audio_query: &'a AudioQuery,
         style_id: StyleId,
         options: SynthesisOptions,
@@ -1679,16 +1672,9 @@
         }
     }
 
-<<<<<<< HEAD
-    // TODO: この`O`は削れるはず
     #[must_use = "this is a builder. it does nothing until `perform`ed"]
-    pub struct Synthesis<'a, O> {
-        synthesizer: &'a Inner<O, SingleTasked>,
-=======
-    #[must_use = "this is a builder. it does nothing until `exec`uted"]
     pub struct Synthesis<'a> {
         synthesizer: InnerRefWithoutOpenJtalk<'a, SingleTasked>,
->>>>>>> fda1e71f
         audio_query: &'a AudioQuery,
         style_id: StyleId,
         options: SynthesisOptions,
@@ -1708,16 +1694,9 @@
         }
     }
 
-<<<<<<< HEAD
-    // TODO: この`O`は削れるはず
     #[must_use = "this is a builder. it does nothing until `perform`ed"]
-    pub struct TtsFromKana<'a, O> {
-        synthesizer: &'a Inner<O, SingleTasked>,
-=======
-    #[must_use = "this is a builder. it does nothing until `exec`uted"]
     pub struct TtsFromKana<'a> {
         synthesizer: InnerRefWithoutOpenJtalk<'a, SingleTasked>,
->>>>>>> fda1e71f
         kana: &'a str,
         style_id: StyleId,
         options: TtsOptions,
@@ -2111,16 +2090,9 @@
         }
     }
 
-<<<<<<< HEAD
-    // TODO: この`O`は削れるはず
     #[must_use = "this is a builder. it does nothing until `perform`ed"]
-    pub struct Synthesis<'a, O> {
-        synthesizer: &'a Inner<O, BlockingThreadPool>,
-=======
-    #[must_use = "this is a builder. it does nothing until `exec`uted"]
     pub struct Synthesis<'a> {
         synthesizer: InnerRefWithoutOpenJtalk<'a, BlockingThreadPool>,
->>>>>>> fda1e71f
         audio_query: &'a AudioQuery,
         style_id: StyleId,
         options: SynthesisOptions,
@@ -2140,16 +2112,9 @@
         }
     }
 
-<<<<<<< HEAD
-    // TODO: この`O`は削れるはず
     #[must_use = "this is a builder. it does nothing until `perform`ed"]
-    pub struct TtsFromKana<'a, O> {
-        synthesizer: &'a Inner<O, BlockingThreadPool>,
-=======
-    #[must_use = "this is a builder. it does nothing until `exec`uted"]
     pub struct TtsFromKana<'a> {
         synthesizer: InnerRefWithoutOpenJtalk<'a, BlockingThreadPool>,
->>>>>>> fda1e71f
         kana: &'a str,
         style_id: StyleId,
         options: TtsOptions,
