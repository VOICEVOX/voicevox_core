//! 音声シンセサイザ。
//!
//! メインの部分。[`crate::core`]と[`crate::engine`]の二つはここで用いる。

use easy_ext::ext;
use educe::Educe;
use enum_map::enum_map;
use futures_util::TryFutureExt as _;
use ndarray::ArrayView;
use std::{
    fmt::{self, Debug},
    future::Future,
    marker::PhantomData,
    ops::Range,
    sync::Arc,
};
use tracing::info;

use crate::{
    asyncs::{Async, BlockingThreadPool, SingleTasked},
    collections::{NonEmptyIterator as _, NonEmptySlice, NonEmptyVec},
    core::{
        devices::{self, DeviceSpec, GpuSpec},
        ensure_minimum_phoneme_length,
        infer::{
            self,
            domains::{
                experimental_talk, talk, DecodeInput, DecodeOutput, ExperimentalTalkDomain,
                ExperimentalTalkOperation, FrameDecodeDomain, FrameDecodeOperation,
                GenerateFullIntermediateInput, GenerateFullIntermediateOutput, InferenceDomainMap,
                PredictSingConsonantLengthInput, PredictSingConsonantLengthOutput,
                PredictSingF0Input, PredictSingF0Output, PredictSingVolumeInput,
                PredictSingVolumeOutput, RenderAudioSegmentInput, RenderAudioSegmentOutput,
                SfDecodeInput, SfDecodeOutput, SingingTeacherDomain, SingingTeacherOperation,
                TalkDomain, TalkOperation,
            },
            InferenceRuntime, InferenceSessionOptions,
        },
        pad_decoder_feature,
        status::Status,
<<<<<<< HEAD
        voice_model, Array2Ext as _,
=======
        voice_model, ArrayExt as _,
>>>>>>> e8c3099b
    },
    engine::{
        song::{
            self, ScoreFeature, SfDecoderFeature, ValidatedNote, ValidatedNoteSeq, ValidatedScore,
        },
        talk::{
            create_kana, initial_process, parse_kana, split_mora, DecoderFeature, LengthedPhoneme,
            ValidatedAccentPhrase, ValidatedAudioQuery, ValidatedMora,
        },
        to_s16le_pcm, wav_from_s16le, ArrayBase1Ext as _, PhonemeCode, DEFAULT_SAMPLING_RATE,
    },
    error::ErrorRepr,
    future::FutureExt as _,
    AccentPhrase, AudioQuery, FrameAudioQuery, FramePhoneme, Note, Result, Score, StyleId,
    VoiceModelId, VoiceModelMeta,
};

pub const DEFAULT_CPU_NUM_THREADS: u16 = 0;
pub const DEFAULT_ENABLE_INTERROGATIVE_UPSPEAK: bool = true;
pub const DEFAULT_HEAVY_INFERENCE_CANCELLABLE: bool =
    <BlockingThreadPool as infer::AsyncExt>::DEFAULT_HEAVY_INFERENCE_CANCELLABLE;

#[derive(derive_more::Debug)]
#[debug(bound(A::Cancellable: Debug))]
struct SynthesisOptions<A: infer::AsyncExt> {
    enable_interrogative_upspeak: bool,
    cancellable: A::Cancellable,
}

impl<A: infer::AsyncExt> Default for SynthesisOptions<A> {
    fn default() -> Self {
        Self {
            enable_interrogative_upspeak: DEFAULT_ENABLE_INTERROGATIVE_UPSPEAK,
            cancellable: A::DEFAULT_HEAVY_INFERENCE_CANCELLABLE,
        }
    }
}

// FIXME: this is dead code
impl<A: infer::AsyncExt> AsRef<SynthesisOptions<A>> for SynthesisOptions<A> {
    fn as_ref(&self) -> &SynthesisOptions<A> {
        self
    }
}

#[derive(Educe, derive_more::Debug)]
#[educe(Default(bound = "A: infer::AsyncExt"))]
#[debug(bound(A::Cancellable: Debug))]
struct TtsOptions<A: infer::AsyncExt> {
    synthesis: SynthesisOptions<A>,
}

impl<A: infer::AsyncExt> AsRef<SynthesisOptions<A>> for TtsOptions<A> {
    fn as_ref(&self) -> &SynthesisOptions<A> {
        &self.synthesis
    }
}

#[derive(derive_more::Debug)]
#[debug(bound(A::Cancellable: Debug))]
struct FrameSysnthesisOptions<A: infer::AsyncExt> {
    cancellable: A::Cancellable,
}

impl<A: infer::AsyncExt> Default for FrameSysnthesisOptions<A> {
    fn default() -> Self {
        Self {
            cancellable: A::DEFAULT_HEAVY_INFERENCE_CANCELLABLE,
        }
    }
}

/// ハードウェアアクセラレーションモードを設定する設定値。
#[cfg_attr(doc, doc(alias = "VoicevoxAccelerationMode"))]
#[expect(
    clippy::manual_non_exhaustive,
    reason = "バインディングを作るときはexhaustiveとして扱いたい"
)]
#[derive(Default, Clone, Copy, Debug, PartialEq, Eq, PartialOrd, Ord, Hash)]
pub enum AccelerationMode {
    /// 実行環境に合った適切なハードウェアアクセラレーションモードを選択する。
    #[default]
    Auto,
    /// ハードウェアアクセラレーションモードを"CPU"に設定する。
    Cpu,
    /// ハードウェアアクセラレーションモードを"GPU"に設定する。
    Gpu,
    #[doc(hidden)]
    __NonExhaustive,
}

#[derive(Debug)]
struct InitializeOptions {
    acceleration_mode: AccelerationMode,
    cpu_num_threads: u16,
}

impl Default for InitializeOptions {
    fn default() -> Self {
        Self {
            acceleration_mode: Default::default(),
            cpu_num_threads: DEFAULT_CPU_NUM_THREADS,
        }
    }
}

trait AsyncExt: infer::AsyncExt {
    async fn unblock<T, F>(f: F) -> T
    where
        F: FnOnce() -> T + Send + 'static,
        T: Send + 'static;
}

impl AsyncExt for SingleTasked {
    async fn unblock<T, F>(f: F) -> T
    where
        F: FnOnce() -> T + Send + 'static,
        T: Send + 'static,
    {
        f()
    }
}

impl AsyncExt for BlockingThreadPool {
    async fn unblock<T, F>(f: F) -> T
    where
        F: FnOnce() -> T + Send + 'static,
        T: Send + 'static,
    {
        ::blocking::unblock(f).await
    }
}

/// 音が途切れてしまうのを避けるworkaround処理のためのパディング幅（フレーム数）
// TODO: Rust 1.90であれば`{float}::round`がそのまま使える
const PADDING_FRAME_LENGTH: usize = 38; // (0.4秒 * 24000Hz / 256.0).round()
/// 音声生成の際、音声特徴量の前後に確保すべきマージン幅（フレーム数）
/// モデルの受容野から計算される
pub const MARGIN: usize = 14;
/// 指定した音声区間に対応する特徴量を両端にマージンを追加した上で切り出す
fn crop_with_margin(audio: &AudioFeature, range: Range<usize>) -> ndarray::ArrayView2<'_, f32> {
    if range.start > audio.frame_length || range.end > audio.frame_length {
        panic!(
            "{range:?} is out of range for audio feature of length {frame_length}",
            frame_length = audio.frame_length,
        );
    }
    if range.start > range.end {
        panic!("{range:?} is invalid because start > end",);
    }
    let range = range.start..range.end + 2 * MARGIN;
    audio.internal_state.slice(ndarray::s![range, ..])
}
/// 追加した安全マージンを生成音声から取り除く
fn trim_margin_from_wave(wave_with_margin: ndarray::Array1<f32>) -> ndarray::Array1<f32> {
    let len = wave_with_margin.len();
    wave_with_margin.slice_move(ndarray::s![MARGIN * 256..len - MARGIN * 256])
}

/// 音声の中間表現。
// TODO: 後で復活させる
// https://github.com/VOICEVOX/voicevox_core/issues/970
#[doc(hidden)]
#[derive(Clone, PartialEq, derive_more::Debug)]
pub struct AudioFeature {
    /// (フレーム数, 特徴数)の形を持つ音声特徴量。
    #[debug("_")]
    internal_state: ndarray::Array2<f32>,
    /// 生成時に指定したスタイル番号。
    style_id: crate::StyleId,
    /// workaround paddingを除いた音声特徴量のフレーム数。
    pub frame_length: usize,
    /// フレームレート。全体の秒数は`frame_length / frame_rate`で表せる。
    pub frame_rate: f64,
    /// 生成時に利用したクエリ。
    audio_query: ValidatedAudioQuery<'static>,
}

#[derive(derive_more::Debug)]
struct Inner<T, A: Async> {
    status: Arc<Status<crate::blocking::Onnxruntime>>,
    text_analyzer: T,
    use_gpu: bool,
    #[debug(ignore)]
    _marker: PhantomData<fn(A) -> A>,
}

#[derive(derive_more::Debug)]
struct InnerRefWithoutTextAnalyzer<'a, A: Async> {
    status: &'a Arc<Status<crate::blocking::Onnxruntime>>,
    use_gpu: bool,
    #[debug(ignore)]
    _marker: PhantomData<fn(A) -> A>,
}

impl<T> From<Inner<T, BlockingThreadPool>>
    for Inner<AssumeSingleTasked<AssumeBlockable<T>>, SingleTasked>
{
    fn from(from: Inner<T, BlockingThreadPool>) -> Self {
        Self {
            status: from.status,
            text_analyzer: AssumeSingleTasked(AssumeBlockable(from.text_analyzer)),
            use_gpu: from.use_gpu,
            _marker: PhantomData,
        }
    }
}

#[derive(derive_more::Debug)]
#[debug("{_0:?}")]
struct AssumeSingleTasked<T>(T);

impl<T: crate::blocking::TextAnalyzer> crate::nonblocking::TextAnalyzer for AssumeSingleTasked<T> {
    async fn analyze(&self, text: &str) -> anyhow::Result<Vec<AccentPhrase>> {
        self.0.analyze(text)
    }
}

pub struct AssumeBlockable<T>(T);

impl<T: crate::nonblocking::TextAnalyzer> crate::blocking::TextAnalyzer for AssumeBlockable<T> {
    fn analyze(&self, text: &str) -> anyhow::Result<Vec<AccentPhrase>> {
        self.0.analyze(text).block_on()
    }
}

impl<T, A: AsyncExt> Inner<T, A> {
    fn new(
        onnxruntime: &'static crate::blocking::Onnxruntime,
        text_analyzer: T,
        options: &InitializeOptions,
    ) -> Result<Self> {
        #[cfg(windows)]
        list_windows_video_cards();

        let test_gpus = || {
            info!("GPUをテストします:");
            let availabilities = devices::test_gpus(
                GpuSpec::defaults(),
                crate::blocking::Onnxruntime::DISPLAY_NAME,
                onnxruntime.supported_devices()?,
                |gpu| onnxruntime.test_gpu(gpu),
            );
            for line in availabilities.to_string().lines() {
                info!("  {line}");
            }
            crate::Result::Ok(availabilities)
        };

        let device_for_heavy = match options.acceleration_mode {
            AccelerationMode::Auto => match *test_gpus()?.oks() {
                [] => DeviceSpec::Cpu,
                [gpu, ..] => DeviceSpec::Gpu(gpu),
            },
            AccelerationMode::Cpu => DeviceSpec::Cpu,
            AccelerationMode::Gpu => {
                let availabilities = test_gpus()?;
                match *availabilities.oks() {
                    [] => return Err(ErrorRepr::GpuSupport(availabilities).into()),
                    [gpu, ..] => DeviceSpec::Gpu(gpu),
                }
            }
            AccelerationMode::__NonExhaustive => unreachable!(),
        };

        info!("{device_for_heavy}を利用します");

        // 軽いモデルはこちらを使う
        let light_session_options =
            InferenceSessionOptions::new(options.cpu_num_threads, DeviceSpec::Cpu);

        // 重いモデルはこちらを使う
        let heavy_session_options =
            InferenceSessionOptions::new(options.cpu_num_threads, device_for_heavy);

        let status = Status::new(
            onnxruntime,
            InferenceDomainMap {
                talk: enum_map! {
                    TalkOperation::PredictDuration | TalkOperation::PredictIntonation => {
                        light_session_options
                    }
                    TalkOperation::Decode => heavy_session_options,
                },
                experimental_talk: enum_map! {
                    ExperimentalTalkOperation::PredictDuration
                    | ExperimentalTalkOperation::PredictIntonation
                    | ExperimentalTalkOperation::GenerateFullIntermediate => light_session_options,
                    ExperimentalTalkOperation::RenderAudioSegment => heavy_session_options,
                },
                singing_teacher: enum_map! {
                    SingingTeacherOperation::PredictSingConsonantLength
                    | SingingTeacherOperation::PredictSingF0
                    | SingingTeacherOperation::PredictSingVolume => light_session_options,
                },
                frame_decode: enum_map! {
                    FrameDecodeOperation::SfDecode => heavy_session_options,
                },
            },
        )
        .into();

        let use_gpu = matches!(device_for_heavy, DeviceSpec::Gpu(_));

        Ok(Self {
            status,
            text_analyzer,
            use_gpu,
            _marker: PhantomData,
        })
    }

    fn without_text_analyzer(&self) -> InnerRefWithoutTextAnalyzer<'_, A> {
        InnerRefWithoutTextAnalyzer {
            status: &self.status,
            use_gpu: self.use_gpu,
            _marker: PhantomData,
        }
    }

    fn fill_debug_struct_body(&self, mut fmt: fmt::DebugStruct<'_, '_>) -> fmt::Result
    where
        T: Debug,
    {
        let Self {
            status,
            text_analyzer,
            use_gpu,
            _marker: _,
        } = self;

        fmt.field("status", status)
            .field("text_analyzer", text_analyzer)
            .field("use_gpu", use_gpu)
            .finish_non_exhaustive()
    }
}

trait AsInner {
    type TextAnalyzer;
    type Async: AsyncExt;
    fn status(&self) -> &Arc<Status<crate::blocking::Onnxruntime>>;
    fn text_analyzer(&self) -> &Self::TextAnalyzer;
    fn use_gpu(&self) -> bool;

    fn onnxruntime(&self) -> &'static crate::blocking::Onnxruntime {
        self.status().rt
    }

    fn is_gpu_mode(&self) -> bool {
        self.use_gpu()
    }

    async fn load_voice_model(&self, model: &voice_model::Inner<Self::Async>) -> crate::Result<()> {
        let model_bytes = model.read_inference_models().await?;

        let status = self.status().clone();
        let header = model.header().clone();
        Self::Async::unblock(move || status.insert_model(&header, &model_bytes)).await
    }

    fn unload_voice_model(&self, voice_model_id: VoiceModelId) -> Result<()> {
        self.status().unload_model(voice_model_id)
    }

    fn is_loaded_voice_model(&self, voice_model_id: VoiceModelId) -> bool {
        self.status().is_loaded_model(voice_model_id)
    }

    fn is_loaded_model_by_style_id(&self, style_id: StyleId) -> bool {
        self.status().is_loaded_model_by_style_id(style_id)
    }

    fn metas(&self) -> VoiceModelMeta {
        self.status().metas()
    }

    async fn precompute_render(
        &self,
        audio_query: &AudioQuery,
        style_id: StyleId,
        options: &SynthesisOptions<Self::Async>,
    ) -> Result<AudioFeature> {
        let audio_query = audio_query.to_validated()?.into_owned();

        let DecoderFeature { f0, phoneme } =
            audio_query.decoder_feature(options.enable_interrogative_upspeak);

        let spec = self
            .generate_full_intermediate(
                f0.len(),
                PhonemeCode::num_phoneme(),
                &f0,
                phoneme.as_flattened(),
                style_id,
            )
            .await?;
        Ok(AudioFeature {
            internal_state: spec,
            style_id,
            frame_length: f0.len(),
            frame_rate: (DEFAULT_SAMPLING_RATE as f64) / 256.0,
            audio_query,
        })
    }

    async fn render(&self, audio: &AudioFeature, range: Range<usize>) -> Result<Vec<u8>> {
        // TODO: 44.1kHzなどの対応
        if range.is_empty() {
            // FIXME: `start>end`に対してパニックせずに正常に空を返してしまうのでは？
            // 指定区間が空のときは早期リターン
            return Ok(vec![]);
        }
        let spec_segment = crop_with_margin(audio, range);
        let wave_with_margin = self
            .render_audio_segment(spec_segment.to_owned(), audio.style_id)
            .await?;
        let wave = trim_margin_from_wave(wave_with_margin);
        Ok(to_s16le_pcm(
            wave.as_slice()
                .expect("`trim_margin_from_wave` should just trim an array"),
            &audio.audio_query,
        ))
    }

    async fn synthesis(
        &self,
        audio_query: &AudioQuery,
        style_id: StyleId,
        options: &SynthesisOptions<Self::Async>,
    ) -> Result<Vec<u8>> {
        if self.status().contains_domain::<TalkDomain>(style_id) {
            let audio_query = audio_query.to_validated()?;
            let DecoderFeature { f0, phoneme } =
                audio_query.decoder_feature(options.enable_interrogative_upspeak);
            let wave = &self
                .decode(
                    f0.len(),
                    PhonemeCode::num_phoneme(),
                    &f0,
                    phoneme.as_flattened(),
                    style_id,
                    options.cancellable,
                )
                .await?;
            return Ok(wav_from_s16le(
                &to_s16le_pcm(wave, &audio_query),
                audio_query.output_sampling_rate.get(),
                audio_query.output_stereo,
            ));
        }
        let audio = self
            .precompute_render(audio_query, style_id, options)
            .await?;
        let pcm = self.render(&audio, 0..audio.frame_length).await?;
        Ok(wav_from_s16le(
            &pcm,
            audio_query.output_sampling_rate,
            audio_query.output_stereo,
        ))
    }

    async fn create_accent_phrases_from_kana(
        &self,
        kana: &str,
        style_id: StyleId,
    ) -> Result<Vec<AccentPhrase>> {
        let accent_phrases = parse_kana(kana)?;
        self.replace_mora_data(&accent_phrases, style_id).await
    }

    async fn replace_mora_data(
        &self,
        accent_phrases: &[AccentPhrase],
        style_id: StyleId,
    ) -> Result<Vec<AccentPhrase>> {
        let accent_phrases = self
            .replace_phoneme_length(accent_phrases, style_id)
            .await?;
        self.replace_mora_pitch(&accent_phrases, style_id).await
    }

    async fn replace_phoneme_length(
        &self,
        accent_phrases: &[AccentPhrase],
        style_id: StyleId,
    ) -> Result<Vec<AccentPhrase>> {
        let accent_phrases = &accent_phrases
            .iter()
            .map(AccentPhrase::to_validated)
            .collect::<std::result::Result<Vec<_>, _>>()?;

        let (_, phoneme_data_list) = initial_process(accent_phrases);

        let (_, _, vowel_indexes_data) = split_mora(&phoneme_data_list);

        let phoneme_list_s = bytemuck::must_cast_slice(&phoneme_data_list);
        let phoneme_length = self.predict_duration(phoneme_list_s, style_id).await?;

        let mut index = 0;
        let new_accent_phrases = accent_phrases
            .iter()
            .map(|accent_phrase| ValidatedAccentPhrase {
                moras: accent_phrase
                    .moras
                    .iter()
                    .map(|mora| {
                        let new_mora = ValidatedMora {
                            consonant: mora.consonant.as_ref().map(|consonant| {
                                consonant.with_length(
                                    phoneme_length[vowel_indexes_data[index + 1] as usize - 1],
                                )
                            }),
                            vowel: mora.vowel.with_length(
                                phoneme_length[vowel_indexes_data[index + 1] as usize],
                            ),
                            ..mora.clone()
                        };
                        index += 1;
                        new_mora
                    })
                    .collect(),
                pause_mora: accent_phrase.pause_mora.as_ref().map(|pause_mora| {
                    let new_pause_mora = ValidatedMora {
                        vowel: pause_mora
                            .vowel
                            .with_length(phoneme_length[vowel_indexes_data[index + 1] as usize]),
                        ..pause_mora.clone()
                    };
                    index += 1;
                    new_pause_mora
                }),
                ..accent_phrase.clone()
            })
            .map(Into::into)
            .collect();

        return Ok(new_accent_phrases);

        #[ext]
        impl LengthedPhoneme {
            fn with_length(&self, length: f32) -> LengthedPhoneme {
                LengthedPhoneme {
                    phoneme: self.phoneme.clone(),
                    length,
                }
            }
        }
    }

    async fn replace_mora_pitch(
        &self,
        accent_phrases: &[AccentPhrase],
        style_id: StyleId,
    ) -> Result<Vec<AccentPhrase>> {
        let accent_phrases = &accent_phrases
            .iter()
            .map(AccentPhrase::to_validated)
            .collect::<std::result::Result<Vec<_>, _>>()?;

        let (_, phoneme_data_list) = initial_process(accent_phrases);

        let mut base_start_accent_list = vec![0];
        let mut base_end_accent_list = vec![0];
        let mut base_start_accent_phrase_list = vec![0];
        let mut base_end_accent_phrase_list = vec![0];
        for accent_phrase in accent_phrases {
            let mut accent = usize::from(accent_phrase.accent.get() != 1);
            create_one_accent_list(&mut base_start_accent_list, accent_phrase, accent as i32);

            accent = accent_phrase.accent.get() - 1;
            create_one_accent_list(&mut base_end_accent_list, accent_phrase, accent as i32);
            create_one_accent_list(&mut base_start_accent_phrase_list, accent_phrase, 0);
            create_one_accent_list(&mut base_end_accent_phrase_list, accent_phrase, -1);
        }
        base_start_accent_list.push(0);
        base_end_accent_list.push(0);
        base_start_accent_phrase_list.push(0);
        base_end_accent_phrase_list.push(0);

        let (consonant_phoneme_data_list, vowel_phoneme_data_list, vowel_indexes) =
            split_mora(&phoneme_data_list);

        let consonant_phoneme_list = bytemuck::must_cast_slice(&consonant_phoneme_data_list);
        let vowel_phoneme_list = bytemuck::must_cast_slice(&vowel_phoneme_data_list);

        let mut start_accent_list = Vec::with_capacity(vowel_indexes.len());
        let mut end_accent_list = Vec::with_capacity(vowel_indexes.len());
        let mut start_accent_phrase_list = Vec::with_capacity(vowel_indexes.len());
        let mut end_accent_phrase_list = Vec::with_capacity(vowel_indexes.len());

        for vowel_index in vowel_indexes {
            start_accent_list.push(base_start_accent_list[vowel_index as usize]);
            end_accent_list.push(base_end_accent_list[vowel_index as usize]);
            start_accent_phrase_list.push(base_start_accent_phrase_list[vowel_index as usize]);
            end_accent_phrase_list.push(base_end_accent_phrase_list[vowel_index as usize]);
        }

        let mut f0_list = self
            .predict_intonation(
                vowel_phoneme_list.len(),
                vowel_phoneme_list,
                consonant_phoneme_list,
                &start_accent_list,
                &end_accent_list,
                &start_accent_phrase_list,
                &end_accent_phrase_list,
                style_id,
            )
            .await?;

        for i in 0..vowel_phoneme_data_list.len() {
            if vowel_phoneme_data_list[i].is_unvoiced() {
                f0_list[i] = 0.;
            }
        }

        let mut index = 0;
        let new_accent_phrases = accent_phrases
            .iter()
            .map(|accent_phrase| ValidatedAccentPhrase {
                moras: accent_phrase
                    .moras
                    .iter()
                    .map(|mora| {
                        let new_mora = ValidatedMora {
                            pitch: f0_list[index + 1],
                            ..mora.clone()
                        };
                        index += 1;
                        new_mora
                    })
                    .collect(),
                pause_mora: accent_phrase.pause_mora.as_ref().map(|pause_mora| {
                    let new_pause_mora = ValidatedMora {
                        pitch: f0_list[index + 1],
                        ..pause_mora.clone()
                    };
                    index += 1;
                    new_pause_mora
                }),
                ..accent_phrase.clone()
            })
            .map(Into::into)
            .collect();

        return Ok(new_accent_phrases);

        fn create_one_accent_list(
            accent_list: &mut Vec<i64>,
            accent_phrase: &ValidatedAccentPhrase<'_>,
            point: i32,
        ) {
            let mut one_accent_list: Vec<i64> = Vec::new();

            for (i, mora) in accent_phrase.moras.iter().enumerate() {
                let value = (i as i32 == point
                    || (point < 0 && i == (accent_phrase.moras.len() as i32 + point) as usize))
                    .into();
                one_accent_list.push(value);
                if mora.consonant.is_some() {
                    one_accent_list.push(value);
                }
            }
            if accent_phrase.pause_mora.is_some() {
                one_accent_list.push(0);
            }
            accent_list.extend(one_accent_list)
        }
    }

    async fn create_audio_query_from_kana(
        &self,
        kana: &str,
        style_id: StyleId,
    ) -> Result<AudioQuery> {
        let accent_phrases = self.create_accent_phrases_from_kana(kana, style_id).await?;
        Ok(AudioQuery::from_accent_phrases(accent_phrases).with_kana(Some(kana.to_owned())))
    }

    async fn tts_from_kana(
        &self,
        kana: &str,
        style_id: StyleId,
        options: &TtsOptions<Self::Async>,
    ) -> Result<Vec<u8>> {
        let audio_query = &self.create_audio_query_from_kana(kana, style_id).await?;
        self.synthesis(audio_query, style_id, options.as_ref())
            .await
    }

    async fn create_accent_phrases(
        &self,
        text: &str,
        style_id: StyleId,
    ) -> Result<Vec<AccentPhrase>>
    where
        Self::TextAnalyzer: crate::nonblocking::TextAnalyzer,
    {
        let accent_phrases = self.text_analyzer().analyze_(text).await?;
        self.replace_mora_data(&accent_phrases, style_id).await
    }

    async fn create_audio_query(&self, text: &str, style_id: StyleId) -> Result<AudioQuery>
    where
        Self::TextAnalyzer: crate::nonblocking::TextAnalyzer,
    {
        let accent_phrases = self.create_accent_phrases(text, style_id).await?;
        Ok(accent_phrases.into())
    }

    async fn tts(
        &self,
        text: &str,
        style_id: StyleId,
        options: &TtsOptions<Self::Async>,
    ) -> Result<Vec<u8>>
    where
        Self::TextAnalyzer: crate::nonblocking::TextAnalyzer,
    {
        let audio_query = &self.create_audio_query(text, style_id).await?;
        self.synthesis(audio_query, style_id, options.as_ref())
            .await
    }

    async fn create_sing_frame_audio_query(
        &self,
        notes: &[Note],
        style_id: StyleId,
    ) -> Result<FrameAudioQuery> {
        let notes = &ValidatedNoteSeq::new(notes)?;

        let ScoreFeature {
            note_lengths,
            note_constants,
            note_vowels,
            phonemes,
            phoneme_keys,
            phoneme_note_ids,
        } = notes.into();

        let consonant_lengths = self
            .status()
            .predict_sing_consonant_length::<Self::Async>(
                note_constants,
                note_vowels,
                note_lengths,
                style_id,
            )
            .await?;
        let n = consonant_lengths.len();
        let consonant_lengths = consonant_lengths
            .into_shape_with_order(n)
            .unwrap_or_else(|e| todo!("{e}"));
        let consonant_lengths = consonant_lengths.as_standard_layout();
        let consonant_lengths = consonant_lengths
            .as_slice()
            .expect("this should be a standard-layout array");

        if consonant_lengths[0] != 0 {
            todo!("consonant for a pau note?");
        }
        let consonant_lengths = NonEmptySlice::new(consonant_lengths).expect("empty?");

        let phoneme_lengths = song::phoneme_lengths(
            consonant_lengths,
            &notes
                .iter()
                .map(|&ValidatedNote { frame_length, .. }| frame_length)
                .collect::<NonEmptyVec<_>>(),
        );

        let (frame_phonemes, frame_keys) = {
            let phoneme_lengths = phoneme_lengths
                .iter()
                .copied()
                .map(typeshare::usize_from_u53_saturated)
                .collect::<Vec<_>>();
            (
                ArrayView::from(bytemuck::must_cast_slice::<_, i64>(&phonemes))
                    .repeat(phoneme_lengths.iter().copied()),
                phoneme_keys.repeat(phoneme_lengths),
            )
        };

        let f0s = self
            .status()
            .predict_sing_f0::<Self::Async>(frame_phonemes.clone(), frame_keys.clone(), style_id)
            .await?
            .into_shape_with_order([frame_keys.len()])
            .unwrap_or_else(|e| todo!("{e}"));

        let volumes = self
            .status()
            .predict_sing_volume::<Self::Async>(frame_phonemes, frame_keys, f0s.clone(), style_id)
            .await?;

        let f0s = f0s
            .into_iter()
            .map(|v| v.try_into().unwrap_or_else(|e| todo!("{e}: {v}")))
            .collect();

        let volumes = volumes
            .into_iter()
            .map(|v| v.try_into().unwrap_or_else(|e| todo!("{e}: {v}")))
            .collect();

        Ok(FrameAudioQuery {
            f0: f0s,
            volume: volumes,
            phonemes: itertools::zip_eq(
                phonemes,
                itertools::zip_eq(phoneme_lengths, phoneme_note_ids),
            )
            .map(|(phoneme, (frame_length, note_id))| FramePhoneme {
                phoneme: phoneme.into(),
                frame_length,
                note_id: note_id.cloned(),
            })
            .collect(),
            volume_scale: (1.).try_into().unwrap(),
            output_sampling_rate: Default::default(),
            output_stereo: true,
        })
    }

    async fn create_sing_frame_f0(
        &self,
        score: &Score,
        frame_audio_query: &FrameAudioQuery,
        style_id: StyleId,
    ) -> Result<ndarray::Array1<f32>> {
        let ValidatedScore { notes } = score.to_validated()?;

        let (phonemes_by_frame, keys_by_frame) =
            song::join_frame_phonemes_with_notes(&frame_audio_query.phonemes, notes.as_ref())?
                .flat_map(|(p, n)| song::repeat_phoneme_code_and_key(p, n))
                .unzip::<_, _, Vec<_>, Vec<_>>();
        let phonemes_by_frame = phonemes_by_frame.into();
        let keys_by_frame = keys_by_frame.into();

        self.status()
            .predict_sing_f0::<Self::Async>(phonemes_by_frame, keys_by_frame, style_id)
            .await
    }

    async fn create_sing_frame_volume(
        &self,
        score: &Score,
        frame_audio_query: &FrameAudioQuery,
        style_id: StyleId,
    ) -> Result<ndarray::Array1<f32>> {
        let ValidatedScore { notes } = score.to_validated()?;

        let (phonemes_by_frame, keys_by_frame) =
            song::join_frame_phonemes_with_notes(&frame_audio_query.phonemes, notes.as_ref())?
                .flat_map(|(p, n)| song::repeat_phoneme_code_and_key(p, n))
                .unzip::<_, _, Vec<_>, Vec<_>>();
        let phonemes_by_frame = phonemes_by_frame.into();
        let keys_by_frame = keys_by_frame.into();

        let f0s = frame_audio_query
            .f0
            .iter()
            .copied()
            .map(Into::into)
            .collect();

        self.status()
            .predict_sing_volume::<Self::Async>(phonemes_by_frame, keys_by_frame, f0s, style_id)
            .await
    }

    async fn frame_synthesis(
        &self,
        frame_audio_query: &FrameAudioQuery,
        style_id: StyleId,
        options: &SynthesisOptions<Self::Async>,
    ) -> Result<Vec<u8>> {
        let SfDecoderFeature {
            frame_phonemes,
            f0s,
            volumes,
        } = frame_audio_query.sf_decoder_feature();

        let raw_wave = self
            .status()
            .sf_decode::<Self::Async>(frame_phonemes, f0s, volumes, style_id, options.cancellable)
            .await?;

        let raw_wave = raw_wave.as_standard_layout();
        let raw_wave = raw_wave.as_slice().expect("");

        Ok(wav_from_s16le(
            &to_s16le_pcm(raw_wave, frame_audio_query),
            frame_audio_query.output_sampling_rate.get(),
            frame_audio_query.output_stereo,
        ))
    }

    // TODO: この層を破壊する
    async fn predict_duration(
        &self,
        phoneme_vector: &[i64],
        style_id: StyleId,
    ) -> Result<Vec<f32>> {
        let status = self.status().clone();
        let phoneme_vector = ndarray::arr1(phoneme_vector);
        status
            .predict_duration::<Self::Async>(phoneme_vector, style_id)
            .await
    }

    #[expect(
        clippy::too_many_arguments,
        reason = "compatible_engineでの`predict_intonation`の形を考えると、ここの引数を構造体に\
                  まとめたりしても可読性に寄与しない"
    )]
    async fn predict_intonation(
        &self,
        length: usize,
        vowel_phoneme_vector: &[i64],
        consonant_phoneme_vector: &[i64],
        start_accent_vector: &[i64],
        end_accent_vector: &[i64],
        start_accent_phrase_vector: &[i64],
        end_accent_phrase_vector: &[i64],
        style_id: StyleId,
    ) -> Result<Vec<f32>> {
        let status = self.status().clone();
        let vowel_phoneme_vector = ndarray::arr1(vowel_phoneme_vector);
        let consonant_phoneme_vector = ndarray::arr1(consonant_phoneme_vector);
        let start_accent_vector = ndarray::arr1(start_accent_vector);
        let end_accent_vector = ndarray::arr1(end_accent_vector);
        let start_accent_phrase_vector = ndarray::arr1(start_accent_phrase_vector);
        let end_accent_phrase_vector = ndarray::arr1(end_accent_phrase_vector);
        status
            .predict_intonation::<Self::Async>(
                length,
                vowel_phoneme_vector,
                consonant_phoneme_vector,
                start_accent_vector,
                end_accent_vector,
                start_accent_phrase_vector,
                end_accent_phrase_vector,
                style_id,
            )
            .await
    }

    async fn generate_full_intermediate(
        &self,
        length: usize,
        phoneme_size: usize,
        f0: &[f32],
        phoneme_vector: &[f32],
        style_id: StyleId,
    ) -> Result<ndarray::Array2<f32>> {
        let status = self.status().clone();
        let f0 = ndarray::arr1(f0);
        let phoneme_vector = ndarray::arr1(phoneme_vector);
        status
            .generate_full_intermediate::<Self::Async>(
                length,
                phoneme_size,
                f0,
                phoneme_vector,
                style_id,
            )
            .await
    }

    async fn render_audio_segment(
        &self,
        spec: ndarray::Array2<f32>,
        style_id: StyleId,
    ) -> Result<ndarray::Array1<f32>> {
        let status = self.status().clone();
        status
            .render_audio_segment::<Self::Async>(spec, style_id)
            .await
    }

    async fn decode(
        &self,
        length: usize,
        phoneme_size: usize,
        f0: &[f32],
        phoneme_vector: &[f32],
        style_id: StyleId,
        cancellable: <Self::Async as infer::AsyncExt>::Cancellable,
    ) -> Result<Vec<f32>> {
        let status = self.status().clone();
        let f0 = ndarray::arr1(f0);
        let phoneme_vector = ndarray::arr1(phoneme_vector);
        status
            .decode::<Self::Async>(
                length,
                phoneme_size,
                f0,
                phoneme_vector,
                style_id,
                cancellable,
            )
            .await
    }
}

impl<T, A: AsyncExt> AsInner for Inner<T, A> {
    type TextAnalyzer = T;
    type Async = A;

    fn status(&self) -> &Arc<Status<crate::blocking::Onnxruntime>> {
        &self.status
    }

    fn text_analyzer(&self) -> &Self::TextAnalyzer {
        &self.text_analyzer
    }

    fn use_gpu(&self) -> bool {
        self.use_gpu
    }
}

impl<A: AsyncExt> AsInner for InnerRefWithoutTextAnalyzer<'_, A> {
    type TextAnalyzer = ();
    type Async = A;

    fn status(&self) -> &Arc<Status<crate::blocking::Onnxruntime>> {
        self.status
    }

    fn text_analyzer(&self) -> &Self::TextAnalyzer {
        &()
    }

    fn use_gpu(&self) -> bool {
        self.use_gpu
    }
}

impl<R: InferenceRuntime> Status<R> {
    async fn predict_duration<A: infer::AsyncExt>(
        &self,
        phoneme_vector: ndarray::Array1<i64>,
        style_id: StyleId,
    ) -> Result<Vec<f32>> {
        // `TalkDomain`と`ExperimentalTalkDomain`の両方がある場合、`TalkDomain`を優先
        if self.contains_domain::<TalkDomain>(style_id) {
            let (model_id, inner_voice_id) = self.ids_for::<TalkDomain>(style_id)?;
            let talk::PredictDurationOutput {
                phoneme_length: output,
            } = self
                .run_session::<A, _>(
                    model_id,
                    talk::PredictDurationInput {
                        phoneme_list: phoneme_vector,
                        speaker_id: ndarray::arr1(&[inner_voice_id.raw_id().into()]),
                    },
                    A::LIGHT_INFERENCE_CANCELLABLE,
                )
                .await?;
            return Ok(ensure_minimum_phoneme_length(output.into_vec()));
        }
        let (model_id, inner_voice_id) = self.ids_for::<ExperimentalTalkDomain>(style_id)?;

        let experimental_talk::PredictDurationOutput {
            phoneme_length: output,
        } = self
            .run_session::<A, _>(
                model_id,
                experimental_talk::PredictDurationInput {
                    phoneme_list: phoneme_vector,
                    speaker_id: ndarray::arr1(&[inner_voice_id.raw_id().into()]),
                },
                A::LIGHT_INFERENCE_CANCELLABLE,
            )
            .await?;
        Ok(ensure_minimum_phoneme_length(output.into_vec()))
    }

    #[expect(
        clippy::too_many_arguments,
        reason = "compatible_engineでの`predict_intonation`の形を考えると、ここの引数を構造体に\
                  まとめたりしても可読性に寄与しない"
    )]
    async fn predict_intonation<A: infer::AsyncExt>(
        &self,
        length: usize,
        vowel_phoneme_vector: ndarray::Array1<i64>,
        consonant_phoneme_vector: ndarray::Array1<i64>,
        start_accent_vector: ndarray::Array1<i64>,
        end_accent_vector: ndarray::Array1<i64>,
        start_accent_phrase_vector: ndarray::Array1<i64>,
        end_accent_phrase_vector: ndarray::Array1<i64>,
        style_id: StyleId,
    ) -> Result<Vec<f32>> {
        // `TalkDomain`と`ExperimentalTalkDomain`の両方がある場合、`TalkDomain`を優先
        if self.contains_domain::<TalkDomain>(style_id) {
            let (model_id, inner_voice_id) = self.ids_for::<TalkDomain>(style_id)?;
            let talk::PredictIntonationOutput { f0_list: output } = self
                .run_session::<A, _>(
                    model_id,
                    talk::PredictIntonationInput {
                        length: ndarray::arr0(length as i64),
                        vowel_phoneme_list: vowel_phoneme_vector,
                        consonant_phoneme_list: consonant_phoneme_vector,
                        start_accent_list: start_accent_vector,
                        end_accent_list: end_accent_vector,
                        start_accent_phrase_list: start_accent_phrase_vector,
                        end_accent_phrase_list: end_accent_phrase_vector,
                        speaker_id: ndarray::arr1(&[inner_voice_id.raw_id().into()]),
                    },
                    A::LIGHT_INFERENCE_CANCELLABLE,
                )
                .await?;
            return Ok(output.into_vec());
        }
        let (model_id, inner_voice_id) = self.ids_for::<ExperimentalTalkDomain>(style_id)?;

        let experimental_talk::PredictIntonationOutput { f0_list: output } = self
            .run_session::<A, _>(
                model_id,
                experimental_talk::PredictIntonationInput {
                    length: ndarray::arr0(length as i64),
                    vowel_phoneme_list: vowel_phoneme_vector,
                    consonant_phoneme_list: consonant_phoneme_vector,
                    start_accent_list: start_accent_vector,
                    end_accent_list: end_accent_vector,
                    start_accent_phrase_list: start_accent_phrase_vector,
                    end_accent_phrase_list: end_accent_phrase_vector,
                    speaker_id: ndarray::arr1(&[inner_voice_id.raw_id().into()]),
                },
                A::LIGHT_INFERENCE_CANCELLABLE,
            )
            .await?;

        Ok(output.into_vec())
    }

    /// モデル`generate_full_intermediate`の実行と、その前後の処理を行う。
    ///
    /// 無音パディングを付加して音声特徴量を計算し、マージン込みの音声特徴量を返す。
    async fn generate_full_intermediate<A: infer::AsyncExt>(
        &self,
        length: usize,
        phoneme_size: usize,
        f0: ndarray::Array1<f32>,
        phoneme_vector: ndarray::Array1<f32>,
        style_id: StyleId,
    ) -> Result<ndarray::Array2<f32>> {
        let (model_id, inner_voice_id) = self.ids_for::<ExperimentalTalkDomain>(style_id)?;

        let (length_with_padding, f0_with_padding, phoneme_with_padding) =
            pad_decoder_feature::<PADDING_FRAME_LENGTH>(
                f0,
                phoneme_vector
                    .into_shape_with_order([length, phoneme_size])
                    .unwrap(),
            );

        let GenerateFullIntermediateOutput {
            spec: spec_with_padding,
        } = self
            .run_session::<A, _>(
                model_id,
                GenerateFullIntermediateInput {
                    f0: f0_with_padding
                        .into_shape_with_order([length_with_padding, 1])
                        .unwrap(),
                    phoneme: phoneme_with_padding,
                    speaker_id: ndarray::arr1(&[inner_voice_id.raw_id().into()]),
                },
                A::LIGHT_INFERENCE_CANCELLABLE,
            )
            .await?;

        // マージンがデータからはみ出さないことを保証
        // cf. https://github.com/VOICEVOX/voicevox_core/pull/854#discussion_r1803691291
        if MARGIN > PADDING_FRAME_LENGTH {
            unreachable!(
                "Validation error: Too short padding for input, please report this issue on GitHub."
            );
        }
        // マージン分を両端に残して音声特徴量を返す
        Ok(spec_with_padding
            .slice(ndarray::s![
                PADDING_FRAME_LENGTH - MARGIN
                    ..spec_with_padding.nrows() - PADDING_FRAME_LENGTH + MARGIN,
                ..
            ])
            .to_owned())
    }

    /// 与えられた音声特徴量で音声生成。
    async fn render_audio_segment<A: infer::AsyncExt>(
        &self,
        spec: ndarray::Array2<f32>,
        style_id: StyleId,
    ) -> Result<ndarray::Array1<f32>> {
        let (model_id, _inner_voice_id) = self.ids_for::<ExperimentalTalkDomain>(style_id)?;
        let RenderAudioSegmentOutput { wave } = self
            .run_session::<A, _>(
                model_id,
                RenderAudioSegmentInput { spec },
                A::DEFAULT_HEAVY_INFERENCE_CANCELLABLE, // TODO: 外部から指定可能にする
            )
            .await?;
        Ok(wave)
    }

    async fn decode<A: infer::AsyncExt>(
        &self,
        length: usize,
        phoneme_size: usize,
        f0: ndarray::Array1<f32>,
        phoneme_vector: ndarray::Array1<f32>,
        style_id: StyleId,
        cancellable: A::Cancellable,
    ) -> Result<Vec<f32>> {
        // `TalkDomain`と`ExperimentalTalkDomain`の両方がある場合、`TalkDomain`を優先
        if self.contains_domain::<TalkDomain>(style_id) {
            let (model_id, inner_voice_id) = self.ids_for::<TalkDomain>(style_id)?;
            let (length_with_padding, f0_with_padding, phoneme_with_padding) =
                pad_decoder_feature::<PADDING_FRAME_LENGTH>(
                    f0,
                    phoneme_vector
                        .into_shape_with_order([length, phoneme_size])
                        .unwrap(),
                );
            let DecodeOutput { wave: output } = self
                .run_session::<A, _>(
                    model_id,
                    DecodeInput {
                        f0: f0_with_padding
                            .into_shape_with_order([length_with_padding, 1])
                            .unwrap(),
                        phoneme: phoneme_with_padding,
                        speaker_id: ndarray::arr1(&[inner_voice_id.raw_id().into()]),
                    },
                    cancellable,
                )
                .await?;
            let len = output.len();
            return Ok(output
                .slice_move(ndarray::s![
                    PADDING_FRAME_LENGTH * 256..len - PADDING_FRAME_LENGTH * 256,
                ])
                .as_standard_layout()
                .into_owned()
                .into_vec());
        }
        let intermediate = self
            .generate_full_intermediate::<A>(length, phoneme_size, f0, phoneme_vector, style_id)
            .await?;
        let output_with_margin = self
            .render_audio_segment::<A>(intermediate, style_id)
            .await?;
        let output = trim_margin_from_wave(output_with_margin);
        Ok(output.to_vec())
    }

    async fn predict_sing_consonant_length<A: infer::AsyncExt>(
        &self,
        consonant: ndarray::Array1<i64>,
        vowel: ndarray::Array1<i64>,
        note_duration: ndarray::Array1<i64>,
        style_id: StyleId,
    ) -> Result<ndarray::Array1<i64>> {
        let (model_id, inner_voice_id) = self.ids_for::<SingingTeacherDomain>(style_id)?;

        let PredictSingConsonantLengthOutput { consonant_lengths } = self
            .run_session::<A, _>(
                model_id,
                PredictSingConsonantLengthInput {
                    consonants: consonant.into_one_row(),
                    vowels: vowel.into_one_row(),
                    note_durations: note_duration.into_one_row(),
                    speaker_id: ndarray::array![inner_voice_id.raw_id().into()],
                },
                A::LIGHT_INFERENCE_CANCELLABLE,
            )
            .await?;

        consonant_lengths.squeeze_into_1d()
    }

    async fn predict_sing_f0<A: infer::AsyncExt>(
        &self,
        phoneme: ndarray::Array1<i64>,
        note: ndarray::Array1<i64>,
        style_id: StyleId,
    ) -> Result<ndarray::Array1<f32>> {
        let (model_id, inner_voice_id) = self.ids_for::<SingingTeacherDomain>(style_id)?;

        let PredictSingF0Output { f0s } = self
            .run_session::<A, _>(
                model_id,
                PredictSingF0Input {
                    phonemes: phoneme.into_one_row(),
                    notes: note.into_one_row(),
                    speaker_id: ndarray::array![inner_voice_id.raw_id().into()],
                },
                A::LIGHT_INFERENCE_CANCELLABLE,
            )
            .await?;

        f0s.squeeze_into_1d()
    }

    async fn predict_sing_volume<A: infer::AsyncExt>(
        &self,
        phoneme: ndarray::Array1<i64>,
        note: ndarray::Array1<i64>,
        f0: ndarray::Array1<f32>,
        style_id: StyleId,
    ) -> Result<ndarray::Array1<f32>> {
        let (model_id, inner_voice_id) = self.ids_for::<SingingTeacherDomain>(style_id)?;

        let PredictSingVolumeOutput { volumes } = self
            .run_session::<A, _>(
                model_id,
                PredictSingVolumeInput {
                    phonemes: phoneme.into_one_row(),
                    notes: note.into_one_row(),
                    frame_f0s: f0.into_one_row(),
                    speaker_id: ndarray::array![inner_voice_id.raw_id().into()],
                },
                A::LIGHT_INFERENCE_CANCELLABLE,
            )
            .await?;

        volumes.squeeze_into_1d()
    }

    async fn sf_decode<A: infer::AsyncExt>(
        &self,
        phoneme: ndarray::Array1<i64>,
        f0: ndarray::Array1<f32>,
        volume: ndarray::Array1<f32>,
        style_id: StyleId,
        cancellable: A::Cancellable,
    ) -> Result<ndarray::Array1<f32>> {
        let (model_id, inner_voice_id) = self.ids_for::<FrameDecodeDomain>(style_id)?;

        let SfDecodeOutput { wav } = self
            .run_session::<A, _>(
                model_id,
                SfDecodeInput {
                    frame_phonemes: phoneme.into_one_row(),
                    frame_f0s: f0.into_one_row(),
                    frame_volumes: volume.into_one_row(),
                    speaker_id: ndarray::array![inner_voice_id.raw_id().into()],
                },
                cancellable,
            )
            .await?;

        wav.squeeze_into_1d()
    }
}

#[ext]
impl<T> ndarray::Array1<T> {
    fn into_one_row(self) -> ndarray::Array2<T> {
        let n = self.len();
        self.into_shape_with_order([1, n]).expect("should be ok")
    }

    fn into_vec(self) -> Vec<T> {
        let (vec, offset) = self.into_raw_vec_and_offset();
        // TODO: Rust 2024にしたらlet chainにする
        if let Some(offset) = offset {
            if offset != 0 {
                unimplemented!("offset = {offset}");
            }
        }
        vec
    }
}

#[cfg(windows)]
fn list_windows_video_cards() {
    use std::{ffi::OsString, os::windows::ffi::OsStringExt as _};

    use humansize::BINARY;
    use tracing::{error, info};
    use windows::Win32::Graphics::Dxgi::{
        CreateDXGIFactory, IDXGIFactory, DXGI_ADAPTER_DESC, DXGI_ERROR_NOT_FOUND,
    };

    info!("検出されたGPU (DirectMLにはGPU 0が使われます):");
    match list_windows_video_cards() {
        Ok(descs) => {
            for (device_id, desc) in descs.into_iter().enumerate() {
                let description = OsString::from_wide(trim_nul(&desc.Description));
                let vram = humansize::format_size(desc.DedicatedVideoMemory, BINARY);
                info!("  GPU {device_id}: {description:?} ({vram})");
            }
        }
        Err(err) => error!("{err}"),
    }

    fn list_windows_video_cards() -> windows::core::Result<Vec<DXGI_ADAPTER_DESC>> {
        unsafe {
            let factory = CreateDXGIFactory::<IDXGIFactory>()?;
            (0..)
                .map(|i| factory.EnumAdapters(i)?.GetDesc())
                .take_while(|r| !matches!(r, Err(e) if e.code() == DXGI_ERROR_NOT_FOUND))
                .collect()
        }
    }

    fn trim_nul(s: &[u16]) -> &[u16] {
        &s[..s.iter().position(|&c| c == 0x0000).unwrap_or(s.len())]
    }
}

impl AudioQuery {
    /// アクセント句の配列からAudioQueryを作る。
    #[cfg_attr(doc, doc(alias = "voicevox_audio_query_create_from_accent_phrases"))]
    pub fn from_accent_phrases(accent_phrases: Vec<AccentPhrase>) -> Self {
        let kana = create_kana(&accent_phrases);
        Self {
            accent_phrases,
            kana: Some(kana),
            ..Default::default()
        }
    }
}

#[ext(BlockingTextAnalyzerExt)]
impl<T: crate::blocking::TextAnalyzer> T {
    pub fn analyze_(&self, text: &str) -> crate::Result<Vec<AccentPhrase>> {
        self.analyze(text).map_err(|source| {
            ErrorRepr::AnalyzeText {
                text: text.to_owned(),
                source,
            }
            .into()
        })
    }
}

#[ext(NonblockingTextAnalyzerExt)]
impl<T: crate::nonblocking::TextAnalyzer> T {
    pub fn analyze_(
        &self,
        text: &str,
    ) -> impl Future<Output = crate::Result<Vec<AccentPhrase>>> + Send {
        self.analyze(text).map_err(|source| {
            ErrorRepr::AnalyzeText {
                text: text.to_owned(),
                source,
            }
            .into()
        })
    }
}

impl Default for AudioQuery {
    fn default() -> Self {
        Self {
            accent_phrases: vec![],
            speed_scale: 1.,
            pitch_scale: 0.,
            intonation_scale: 1.,
            volume_scale: 1.,
            pre_phoneme_length: 0.1,
            post_phoneme_length: 0.1,
            output_sampling_rate: DEFAULT_SAMPLING_RATE,
            output_stereo: false,
            kana: None,
        }
    }
}

impl From<Vec<AccentPhrase>> for AudioQuery {
    fn from(accent_phrases: Vec<AccentPhrase>) -> Self {
        Self::from_accent_phrases(accent_phrases)
    }
}

#[expect(
    clippy::too_many_arguments,
    reason = "`PerformInference::predict_intonation`用。compatible_engineでの`predict_intonation`の\
              形を考えると、ここの引数を構造体にまとめたりしても可読性に寄与しない"
)]
pub(crate) mod blocking {
    use std::{
        fmt::{self, Debug},
        ops::Range,
    };

    use easy_ext::ext;

    use crate::{
        asyncs::SingleTasked, future::FutureExt as _, AccentPhrase, AudioQuery, FrameAudioQuery,
        Note, Score, StyleId, VoiceModelId, VoiceModelMeta,
    };

    use super::{
        AccelerationMode, AsInner as _, AssumeSingleTasked, InitializeOptions, Inner,
        InnerRefWithoutTextAnalyzer, SynthesisOptions, TtsOptions,
    };

    pub use super::AudioFeature;

    /// 音声シンセサイザ。
    #[cfg_attr(doc, doc(alias = "VoicevoxSynthesizer"))]
    pub struct Synthesizer<T>(pub(super) Inner<AssumeSingleTasked<T>, SingleTasked>);

    impl self::Synthesizer<()> {
        /// `Synthesizer`のビルダーをコンストラクトする。
        ///
        /// # Example
        ///
        #[cfg_attr(feature = "load-onnxruntime", doc = "```")]
        #[cfg_attr(not(feature = "load-onnxruntime"), doc = "```compile_fail")]
        /// # fn main() -> anyhow::Result<()> {
        /// # use test_util::OPEN_JTALK_DIC_DIR;
        /// #
        /// # const ACCELERATION_MODE: AccelerationMode = AccelerationMode::Cpu;
        /// #
        /// use std::sync::Arc;
        ///
        /// use voicevox_core::{
        ///     blocking::{Onnxruntime, OpenJtalk, Synthesizer},
        ///     AccelerationMode,
        /// };
        ///
        /// # voicevox_core::blocking::Onnxruntime::load_once()
        /// #     .filename(test_util::ONNXRUNTIME_DYLIB_PATH)
        /// #     .perform()?;
        /// #
        /// let syntesizer = Synthesizer::builder(Onnxruntime::load_once().perform()?)
        ///     .text_analyzer(OpenJtalk::new(OPEN_JTALK_DIC_DIR).unwrap())
        ///     .acceleration_mode(ACCELERATION_MODE)
        ///     .build()?;
        /// #
        /// # Ok(())
        /// # }
        /// ```
        #[cfg_attr(doc, doc(alias = "voicevox_synthesizer_new"))]
        pub fn builder(onnxruntime: &'static crate::blocking::Onnxruntime) -> Builder<()> {
            Builder {
                onnxruntime,
                text_analyzer: (),
                options: Default::default(),
            }
        }
    }

    impl<T> self::Synthesizer<T> {
        #[cfg_attr(doc, doc(alias = "voicevox_synthesizer_get_onnxruntime"))]
        pub fn onnxruntime(&self) -> &'static crate::blocking::Onnxruntime {
            self.0.onnxruntime()
        }

        /// テキスト解析器。
        pub fn text_analyzer(&self) -> &T {
            &self.0.text_analyzer().0
        }

        /// ハードウェアアクセラレーションがGPUモードか判定する。
        #[cfg_attr(doc, doc(alias = "voicevox_synthesizer_is_gpu_mode"))]
        pub fn is_gpu_mode(&self) -> bool {
            self.0.is_gpu_mode()
        }

        /// 音声モデルを読み込む。
        #[cfg_attr(doc, doc(alias = "voicevox_synthesizer_load_voice_model"))]
        pub fn load_voice_model(
            &self,
            model: &crate::blocking::VoiceModelFile,
        ) -> crate::Result<()> {
            self.0.load_voice_model(model.inner()).block_on()
        }

        /// 音声モデルの読み込みを解除する。
        #[cfg_attr(doc, doc(alias = "voicevox_synthesizer_unload_voice_model"))]
        pub fn unload_voice_model(&self, voice_model_id: VoiceModelId) -> crate::Result<()> {
            self.0.unload_voice_model(voice_model_id)
        }

        /// 指定したIDの音声モデルが読み込まれているか判定する。
        #[cfg_attr(doc, doc(alias = "voicevox_synthesizer_is_loaded_voice_model"))]
        pub fn is_loaded_voice_model(&self, voice_model_id: VoiceModelId) -> bool {
            self.0.is_loaded_voice_model(voice_model_id)
        }

        #[doc(hidden)]
        pub fn is_loaded_model_by_style_id(&self, style_id: StyleId) -> bool {
            self.0.is_loaded_model_by_style_id(style_id)
        }

        /// 今読み込んでいる音声モデルのメタ情報を返す。
        #[cfg_attr(doc, doc(alias = "voicevox_synthesizer_create_metas_json"))]
        pub fn metas(&self) -> VoiceModelMeta {
            self.0.metas()
        }

        /// AudioQueryから音声合成用の中間表現を生成する。
        // TODO: 後で復活させる
        // https://github.com/VOICEVOX/voicevox_core/issues/970
        #[doc(hidden)]
        pub fn __precompute_render<'a>(
            &'a self,
            audio_query: &'a AudioQuery,
            style_id: StyleId,
        ) -> PrecomputeRender<'a> {
            PrecomputeRender {
                synthesizer: self.0.without_text_analyzer(),
                audio_query,
                style_id,
                options: Default::default(),
            }
        }

        /// 中間表現から16bit PCMで音声波形を生成する。
        // TODO: 後で復活させる
        // https://github.com/VOICEVOX/voicevox_core/issues/970
        #[doc(hidden)]
        pub fn __render(
            &self,
            audio: &AudioFeature,
            range: Range<usize>,
        ) -> crate::Result<Vec<u8>> {
            self.0.render(audio, range).block_on()
        }

        /// AudioQueryから直接WAVフォーマットで音声波形を生成する。
        #[cfg_attr(doc, doc(alias = "voicevox_synthesizer_synthesis"))]
        pub fn synthesis<'a>(
            &'a self,
            audio_query: &'a AudioQuery,
            style_id: StyleId,
        ) -> Synthesis<'a> {
            Synthesis {
                synthesizer: self.0.without_text_analyzer(),
                audio_query,
                style_id,
                options: Default::default(),
            }
        }

        /// AquesTalk風記法からAccentPhrase (アクセント句)の配列を生成する。
        ///
        /// # Example
        ///
        /// ```
        /// # fn main() -> anyhow::Result<()> {
        /// # use pollster::FutureExt as _;
        /// # use voicevox_core::__internal::doctest_fixtures::IntoBlocking as _;
        /// #
        /// # let synthesizer =
        /// #     voicevox_core::__internal::doctest_fixtures::synthesizer_with_sample_voice_model(
        /// #         test_util::SAMPLE_VOICE_MODEL_FILE_PATH,
        /// #         test_util::ONNXRUNTIME_DYLIB_PATH,
        /// #         test_util::OPEN_JTALK_DIC_DIR,
        /// #     )
        /// #     .block_on()?
        /// #     .into_blocking();
        /// #
        /// use voicevox_core::StyleId;
        ///
        /// let accent_phrases = synthesizer
        ///     .create_accent_phrases_from_kana("コンニチワ'", StyleId::new(302))?;
        /// #
        /// # Ok(())
        /// # }
        /// ```
        #[cfg_attr(
            doc,
            doc(alias = "voicevox_synthesizer_create_accent_phrases_from_kana")
        )]
        pub fn create_accent_phrases_from_kana(
            &self,
            kana: &str,
            style_id: StyleId,
        ) -> crate::Result<Vec<AccentPhrase>> {
            self.0
                .create_accent_phrases_from_kana(kana, style_id)
                .block_on()
        }

        /// AccentPhraseの配列の音高・音素長を、特定の声で生成しなおす。
        ///
        /// [`replace_phoneme_length`]と[`replace_mora_pitch`]が一体になったショートハンド。詳細は[音声の調整]の節。
        ///
        /// [`replace_phoneme_length`]: Self::replace_phoneme_length
        /// [`replace_mora_pitch`]: Self::replace_mora_pitch
        /// [音声の調整]: ../index.html#音声の調整
        #[cfg_attr(doc, doc(alias = "voicevox_synthesizer_replace_mora_data"))]
        pub fn replace_mora_data(
            &self,
            accent_phrases: &[AccentPhrase],
            style_id: StyleId,
        ) -> crate::Result<Vec<AccentPhrase>> {
            self.0
                .replace_mora_data(accent_phrases, style_id)
                .block_on()
        }

        /// AccentPhraseの配列の音素長を、特定の声で生成しなおす。
        #[cfg_attr(doc, doc(alias = "voicevox_synthesizer_replace_phoneme_length"))]
        pub fn replace_phoneme_length(
            &self,
            accent_phrases: &[AccentPhrase],
            style_id: StyleId,
        ) -> crate::Result<Vec<AccentPhrase>> {
            self.0
                .replace_phoneme_length(accent_phrases, style_id)
                .block_on()
        }

        /// AccentPhraseの配列の音高を、特定の声で生成しなおす。
        #[cfg_attr(doc, doc(alias = "voicevox_synthesizer_replace_mora_pitch"))]
        pub fn replace_mora_pitch(
            &self,
            accent_phrases: &[AccentPhrase],
            style_id: StyleId,
        ) -> crate::Result<Vec<AccentPhrase>> {
            self.0
                .replace_mora_pitch(accent_phrases, style_id)
                .block_on()
        }

        /// AquesTalk風記法から[AudioQuery]を生成する。
        ///
        /// # Example
        ///
        /// ```
        /// # fn main() -> anyhow::Result<()> {
        /// # use pollster::FutureExt as _;
        /// # use voicevox_core::__internal::doctest_fixtures::IntoBlocking as _;
        /// #
        /// # let synthesizer =
        /// #     voicevox_core::__internal::doctest_fixtures::synthesizer_with_sample_voice_model(
        /// #         test_util::SAMPLE_VOICE_MODEL_FILE_PATH,
        /// #         test_util::ONNXRUNTIME_DYLIB_PATH,
        /// #         test_util::OPEN_JTALK_DIC_DIR,
        /// #     )
        /// #     .block_on()?
        /// #     .into_blocking();
        /// #
        /// use voicevox_core::StyleId;
        ///
        /// let audio_query = synthesizer.create_audio_query_from_kana("コンニチワ'", StyleId::new(302))?;
        /// #
        /// # Ok(())
        /// # }
        /// ```
        ///
        /// [AudioQuery]: crate::AudioQuery
        #[cfg_attr(doc, doc(alias = "voicevox_synthesizer_create_audio_query_from_kana"))]
        pub fn create_audio_query_from_kana(
            &self,
            kana: &str,
            style_id: StyleId,
        ) -> crate::Result<AudioQuery> {
            self.0
                .create_audio_query_from_kana(kana, style_id)
                .block_on()
        }

        /// AquesTalk風記法から音声合成を行う。
        #[cfg_attr(doc, doc(alias = "voicevox_synthesizer_tts_from_kana"))]
        pub fn tts_from_kana<'a>(&'a self, kana: &'a str, style_id: StyleId) -> TtsFromKana<'a> {
            TtsFromKana {
                synthesizer: self.0.without_text_analyzer(),
                kana,
                style_id,
                options: TtsOptions::default(),
            }
        }

        pub fn create_sing_frame_audio_query(
            &self,
            notes: &[Note],
            style_id: StyleId,
        ) -> crate::Result<FrameAudioQuery> {
            self.0
                .create_sing_frame_audio_query(notes, style_id)
                .block_on()
        }

        pub fn create_sing_frame_f0(
            &self,
            score: &Score,
            frame_audio_query: &FrameAudioQuery,
            style_id: StyleId,
        ) -> crate::Result<ndarray::Array1<f32>> {
            self.0
                .create_sing_frame_f0(score, frame_audio_query, style_id)
                .block_on()
        }

        pub fn create_sing_frame_volume(
            &self,
            score: &Score,
            frame_audio_query: &FrameAudioQuery,
            style_id: StyleId,
        ) -> crate::Result<ndarray::Array1<f32>> {
            self.0
                .create_sing_frame_volume(score, frame_audio_query, style_id)
                .block_on()
        }

        pub fn frame_synthesis<'a>(
            &'a self,
            frame_audio_query: &'a FrameAudioQuery,
            style_id: StyleId,
        ) -> FrameSysnthesis<'a> {
            FrameSysnthesis {
                synthesizer: self.0.without_text_analyzer(),
                frame_audio_query,
                style_id,
            }
        }
    }

    impl<T: crate::blocking::TextAnalyzer> self::Synthesizer<T> {
        /// 日本語のテキストからAccentPhrase (アクセント句)の配列を生成する。
        ///
        /// [`TextAnalyzer::analyze`]と[`replace_mora_data`]が一体になったショートハンド。詳細は[音声の調整]の節。
        ///
        /// # Example
        ///
        /// ```
        /// # fn main() -> anyhow::Result<()> {
        /// # use pollster::FutureExt as _;
        /// # use voicevox_core::__internal::doctest_fixtures::IntoBlocking as _;
        /// #
        /// # let synthesizer =
        /// #     voicevox_core::__internal::doctest_fixtures::synthesizer_with_sample_voice_model(
        /// #         test_util::SAMPLE_VOICE_MODEL_FILE_PATH,
        /// #         test_util::ONNXRUNTIME_DYLIB_PATH,
        /// #         test_util::OPEN_JTALK_DIC_DIR,
        /// #     )
        /// #     .block_on()?
        /// #     .into_blocking();
        /// #
        /// use voicevox_core::StyleId;
        ///
        /// let accent_phrases = synthesizer.create_accent_phrases("こんにちは", StyleId::new(302))?;
        /// #
        /// # Ok(())
        /// # }
        /// ```
        ///
        /// [`TextAnalyzer::analyze`]: crate::blocking::TextAnalyzer::analyze
        /// [`replace_mora_data`]: Self::replace_mora_data
        /// [音声の調整]: ../index.html#音声の調整
        #[cfg_attr(doc, doc(alias = "voicevox_synthesizer_create_accent_phrases"))]
        pub fn create_accent_phrases(
            &self,
            text: &str,
            style_id: StyleId,
        ) -> crate::Result<Vec<AccentPhrase>> {
            self.0.create_accent_phrases(text, style_id).block_on()
        }

        /// 日本語のテキストから[AudioQuery]を生成する。
        ///
        /// [`create_accent_phrases`]と[`AudioQuery::from_accent_phrases`]が一体になったショートハンド。詳細は[音声の調整]の節。
        ///
        /// # Examples
        ///
        /// ```
        /// # fn main() -> anyhow::Result<()> {
        /// # use pollster::FutureExt as _;
        /// # use voicevox_core::__internal::doctest_fixtures::IntoBlocking as _;
        /// #
        /// # let synthesizer =
        /// #     voicevox_core::__internal::doctest_fixtures::synthesizer_with_sample_voice_model(
        /// #         test_util::SAMPLE_VOICE_MODEL_FILE_PATH,
        /// #         test_util::ONNXRUNTIME_DYLIB_PATH,
        /// #         test_util::OPEN_JTALK_DIC_DIR,
        /// #     )
        /// #     .block_on()?
        /// #     .into_blocking();
        /// #
        /// use voicevox_core::StyleId;
        ///
        /// let audio_query = synthesizer.create_audio_query("こんにちは", StyleId::new(302))?;
        /// #
        /// # Ok(())
        /// # }
        /// ```
        ///
        /// [AudioQuery]: crate::AudioQuery
        /// [`create_accent_phrases`]: Self::create_accent_phrases
        /// [音声の調整]: ../index.html#音声の調整
        #[cfg_attr(doc, doc(alias = "voicevox_synthesizer_create_audio_query"))]
        pub fn create_audio_query(
            &self,
            text: &str,
            style_id: StyleId,
        ) -> crate::Result<AudioQuery> {
            self.0.create_audio_query(text, style_id).block_on()
        }

        /// 日本語のテキストから音声合成を行う。
        ///
        /// [`create_audio_query`]と[`synthesis`]が一体になったショートハンド。詳細は[音声の調整]の節。
        ///
        /// [`create_audio_query`]: Self::create_audio_query
        /// [`synthesis`]: Self::synthesis
        /// [音声の調整]: ../index.html#音声の調整
        #[cfg_attr(doc, doc(alias = "voicevox_synthesizer_tts"))]
        pub fn tts<'a>(&'a self, text: &'a str, style_id: StyleId) -> Tts<'a, T> {
            Tts {
                synthesizer: &self.0,
                text,
                style_id,
                options: TtsOptions::default(),
            }
        }
    }

    impl<T: Debug> Debug for self::Synthesizer<T> {
        fn fmt(&self, fmt: &mut fmt::Formatter<'_>) -> fmt::Result {
            let fmt = fmt.debug_struct("Synthesizer");
            self.0.fill_debug_struct_body(fmt)
        }
    }

    #[ext(PerformInference)]
    impl self::Synthesizer<()> {
        pub fn predict_duration(
            &self,
            phoneme_vector: &[i64],
            style_id: StyleId,
        ) -> crate::Result<Vec<f32>> {
            self.0.predict_duration(phoneme_vector, style_id).block_on()
        }

        pub fn predict_intonation(
            &self,
            length: usize,
            vowel_phoneme_vector: &[i64],
            consonant_phoneme_vector: &[i64],
            start_accent_vector: &[i64],
            end_accent_vector: &[i64],
            start_accent_phrase_vector: &[i64],
            end_accent_phrase_vector: &[i64],
            style_id: StyleId,
        ) -> crate::Result<Vec<f32>> {
            self.0
                .predict_intonation(
                    length,
                    vowel_phoneme_vector,
                    consonant_phoneme_vector,
                    start_accent_vector,
                    end_accent_vector,
                    start_accent_phrase_vector,
                    end_accent_phrase_vector,
                    style_id,
                )
                .block_on()
        }

        pub fn generate_full_intermediate(
            &self,
            length: usize,
            phoneme_size: usize,
            f0: &[f32],
            phoneme_vector: &[f32],
            style_id: StyleId,
        ) -> crate::Result<ndarray::Array2<f32>> {
            self.0
                .generate_full_intermediate(length, phoneme_size, f0, phoneme_vector, style_id)
                .block_on()
        }

        pub fn render_audio_segment(
            &self,
            spec: ndarray::Array2<f32>,
            style_id: StyleId,
        ) -> crate::Result<ndarray::Array1<f32>> {
            self.0.render_audio_segment(spec, style_id).block_on()
        }

        pub fn decode(
            &self,
            length: usize,
            phoneme_size: usize,
            f0: &[f32],
            phoneme_vector: &[f32],
            style_id: StyleId,
        ) -> crate::Result<Vec<f32>> {
            self.0
                .decode(length, phoneme_size, f0, phoneme_vector, style_id, ())
                .block_on()
        }

        pub fn predict_sing_consonant_length(
            &self,
            consonant: ndarray::Array1<i64>,
            vowel: ndarray::Array1<i64>,
            note_duration: ndarray::Array1<i64>,
            style_id: StyleId,
        ) -> crate::Result<ndarray::Array1<i64>> {
            self.0
                .status
                .predict_sing_consonant_length::<SingleTasked>(
                    consonant,
                    vowel,
                    note_duration,
                    style_id,
                )
                .block_on()
        }

        pub fn predict_sing_f0(
            &self,
            phoneme: ndarray::Array1<i64>,
            note: ndarray::Array1<i64>,
            style_id: StyleId,
        ) -> crate::Result<ndarray::Array1<f32>> {
            self.0
                .status
                .predict_sing_f0::<SingleTasked>(phoneme, note, style_id)
                .block_on()
        }

        pub fn predict_sing_volume(
            &self,
            phoneme: ndarray::Array1<i64>,
            note: ndarray::Array1<i64>,
            f0: ndarray::Array1<f32>,
            style_id: StyleId,
        ) -> crate::Result<ndarray::Array1<f32>> {
            self.0
                .status
                .predict_sing_volume::<SingleTasked>(phoneme, note, f0, style_id)
                .block_on()
        }

        pub fn sf_decode(
            &self,
            phoneme: ndarray::Array1<i64>,
            f0: ndarray::Array1<f32>,
            volume: ndarray::Array1<f32>,
            style_id: StyleId,
        ) -> crate::Result<ndarray::Array1<f32>> {
            self.0
                .status
                .sf_decode::<SingleTasked>(phoneme, f0, volume, style_id, ())
                .block_on()
        }
    }

    #[must_use]
    #[derive(Debug)]
    pub struct Builder<T> {
        onnxruntime: &'static crate::blocking::Onnxruntime,
        text_analyzer: T,
        options: InitializeOptions,
    }

    impl<T> Builder<T> {
        /// テキスト解析器。
        pub fn text_analyzer<T2>(self, text_analyzer: T2) -> Builder<T2> {
            Builder {
                text_analyzer,
                onnxruntime: self.onnxruntime,
                options: self.options,
            }
        }

        pub fn acceleration_mode(mut self, acceleration_mode: AccelerationMode) -> Self {
            self.options.acceleration_mode = acceleration_mode;
            self
        }

        /// CPU利用数を指定。0を指定すると環境に合わせたCPUが利用される。
        pub fn cpu_num_threads(mut self, cpu_num_threads: u16) -> Self {
            self.options.cpu_num_threads = cpu_num_threads;
            self
        }

        /// [`Synthesizer`]をコンストラクトする。
        pub fn build(self) -> crate::Result<Synthesizer<T>> {
            Inner::new(
                self.onnxruntime,
                AssumeSingleTasked(self.text_analyzer),
                &self.options,
            )
            .map(Synthesizer)
        }
    }

    #[must_use = "this is a builder. it does nothing until `perform`ed"]
    #[derive(Debug)]
    pub struct PrecomputeRender<'a> {
        synthesizer: InnerRefWithoutTextAnalyzer<'a, SingleTasked>,
        audio_query: &'a AudioQuery,
        style_id: StyleId,
        options: SynthesisOptions<SingleTasked>,
    }

    impl PrecomputeRender<'_> {
        pub fn enable_interrogative_upspeak(mut self, enable_interrogative_upspeak: bool) -> Self {
            self.options.enable_interrogative_upspeak = enable_interrogative_upspeak;
            self
        }

        /// 実行する。
        pub fn perform(self) -> crate::Result<AudioFeature> {
            self.synthesizer
                .precompute_render(self.audio_query, self.style_id, &self.options)
                .block_on()
        }
    }

    #[must_use = "this is a builder. it does nothing until `perform`ed"]
    #[derive(Debug)]
    pub struct Synthesis<'a> {
        synthesizer: InnerRefWithoutTextAnalyzer<'a, SingleTasked>,
        audio_query: &'a AudioQuery,
        style_id: StyleId,
        options: SynthesisOptions<SingleTasked>,
    }

    impl Synthesis<'_> {
        pub fn enable_interrogative_upspeak(mut self, enable_interrogative_upspeak: bool) -> Self {
            self.options.enable_interrogative_upspeak = enable_interrogative_upspeak;
            self
        }

        /// 実行する。
        pub fn perform(self) -> crate::Result<Vec<u8>> {
            self.synthesizer
                .synthesis(self.audio_query, self.style_id, &self.options)
                .block_on()
        }
    }

    #[must_use = "this is a builder. it does nothing until `perform`ed"]
    #[derive(Debug)]
    pub struct TtsFromKana<'a> {
        synthesizer: InnerRefWithoutTextAnalyzer<'a, SingleTasked>,
        kana: &'a str,
        style_id: StyleId,
        options: TtsOptions<SingleTasked>,
    }

    impl TtsFromKana<'_> {
        pub fn enable_interrogative_upspeak(mut self, enable_interrogative_upspeak: bool) -> Self {
            self.options.synthesis.enable_interrogative_upspeak = enable_interrogative_upspeak;
            self
        }

        /// 実行する。
        pub fn perform(self) -> crate::Result<Vec<u8>> {
            self.synthesizer
                .tts_from_kana(self.kana, self.style_id, &self.options)
                .block_on()
        }
    }

    #[must_use = "this is a builder. it does nothing until `perform`ed"]
    #[derive(Debug)]
    pub struct FrameSysnthesis<'a> {
        synthesizer: InnerRefWithoutTextAnalyzer<'a, SingleTasked>,
        frame_audio_query: &'a FrameAudioQuery,
        style_id: StyleId,
    }

    impl FrameSysnthesis<'_> {
        /// 実行する。
        pub fn perform(self) -> crate::Result<Vec<u8>> {
            self.synthesizer
                .frame_synthesis(self.frame_audio_query, self.style_id, &Default::default())
                .block_on()
        }
    }

    #[must_use = "this is a builder. it does nothing until `perform`ed"]
    #[derive(Debug)]
    pub struct Tts<'a, T> {
        synthesizer: &'a Inner<AssumeSingleTasked<T>, SingleTasked>,
        text: &'a str,
        style_id: StyleId,
        options: TtsOptions<SingleTasked>,
    }

    impl<T: crate::blocking::TextAnalyzer> Tts<'_, T> {
        pub fn enable_interrogative_upspeak(mut self, enable_interrogative_upspeak: bool) -> Self {
            self.options.synthesis.enable_interrogative_upspeak = enable_interrogative_upspeak;
            self
        }

        /// 実行する。
        pub fn perform(self) -> crate::Result<Vec<u8>> {
            self.synthesizer
                .tts(self.text, self.style_id, &self.options)
                .block_on()
        }
    }
}

pub(crate) mod nonblocking {
    use std::fmt::{self, Debug};

    use easy_ext::ext;

    use crate::{
        asyncs::BlockingThreadPool, AccentPhrase, AudioQuery, FrameAudioQuery, Note, Result, Score,
        StyleId, VoiceModelId, VoiceModelMeta,
    };

    use super::{
        AccelerationMode, AsInner as _, AssumeBlockable, FrameSysnthesisOptions, InitializeOptions,
        Inner, InnerRefWithoutTextAnalyzer, SynthesisOptions, TtsOptions,
    };

    /// 音声シンセサイザ。
    ///
    /// # Performance
    ///
    /// [blocking]クレートにより動いている。詳しくは[`nonblocking`モジュールのドキュメント]を参照。
    ///
    /// [blocking]: https://docs.rs/crate/blocking
    /// [`nonblocking`モジュールのドキュメント]: crate::nonblocking
    pub struct Synthesizer<T>(pub(super) Inner<T, BlockingThreadPool>);

    impl self::Synthesizer<()> {
        /// `Synthesizer`のビルダーをコンストラクトする。
        ///
        /// # Example
        ///
        #[cfg_attr(feature = "load-onnxruntime", doc = "```")]
        #[cfg_attr(not(feature = "load-onnxruntime"), doc = "```compile_fail")]
        /// # #[pollster::main]
        /// # async fn main() -> anyhow::Result<()> {
        /// # use test_util::OPEN_JTALK_DIC_DIR;
        /// #
        /// # const ACCELERATION_MODE: AccelerationMode = AccelerationMode::Cpu;
        /// #
        /// use std::sync::Arc;
        ///
        /// use voicevox_core::{
        ///     nonblocking::{Onnxruntime, OpenJtalk, Synthesizer},
        ///     AccelerationMode,
        /// };
        ///
        /// # voicevox_core::blocking::Onnxruntime::load_once()
        /// #     .filename(test_util::ONNXRUNTIME_DYLIB_PATH)
        /// #     .perform()?;
        /// #
        /// let syntesizer = Synthesizer::builder(Onnxruntime::load_once().perform().await?)
        ///     .text_analyzer(OpenJtalk::new(OPEN_JTALK_DIC_DIR).await.unwrap())
        ///     .acceleration_mode(ACCELERATION_MODE)
        ///     .build()?;
        /// #
        /// # Ok(())
        /// # }
        /// ```
        pub fn builder(onnxruntime: &'static crate::nonblocking::Onnxruntime) -> Builder<()> {
            Builder {
                onnxruntime,
                text_analyzer: (),
                options: Default::default(),
            }
        }
    }

    impl<T: Send + Sync + 'static> self::Synthesizer<T> {
        pub fn onnxruntime(&self) -> &'static crate::nonblocking::Onnxruntime {
            crate::nonblocking::Onnxruntime::from_blocking(self.0.onnxruntime())
        }

        /// テキスト解析器。
        pub fn text_analyzer(&self) -> &T {
            self.0.text_analyzer()
        }

        /// ハードウェアアクセラレーションがGPUモードか判定する。
        pub fn is_gpu_mode(&self) -> bool {
            self.0.is_gpu_mode()
        }

        /// 音声モデルを読み込む。
        pub async fn load_voice_model(
            &self,
            model: &crate::nonblocking::VoiceModelFile,
        ) -> Result<()> {
            self.0.load_voice_model(model.inner()).await
        }

        /// 音声モデルの読み込みを解除する。
        pub fn unload_voice_model(&self, voice_model_id: VoiceModelId) -> Result<()> {
            self.0.unload_voice_model(voice_model_id)
        }

        /// 指定したIDの音声モデルが読み込まれているか判定する。
        pub fn is_loaded_voice_model(&self, voice_model_id: VoiceModelId) -> bool {
            self.0.is_loaded_voice_model(voice_model_id)
        }

        #[doc(hidden)]
        pub fn is_loaded_model_by_style_id(&self, style_id: StyleId) -> bool {
            self.0.is_loaded_model_by_style_id(style_id)
        }

        /// 今読み込んでいる音声モデルのメタ情報を返す。
        pub fn metas(&self) -> VoiceModelMeta {
            self.0.metas()
        }

        /// AudioQueryから音声合成を行う。
        ///
        /// # Caveats
        ///
        /// [`cancellable`]を有効化しない限り、非同期タスクとしてキャンセルしても終わるまで停止しない。
        ///
        /// [`cancellable`]: Synthesis::cancellable
        pub fn synthesis<'a>(
            &'a self,
            audio_query: &'a AudioQuery,
            style_id: StyleId,
        ) -> Synthesis<'a> {
            Synthesis {
                synthesizer: self.0.without_text_analyzer(),
                audio_query,
                style_id,
                options: Default::default(),
            }
        }

        /// AquesTalk風記法からAccentPhrase (アクセント句)の配列を生成する。
        ///
        /// # Example
        ///
        /// ```
        /// # #[pollster::main]
        /// # async fn main() -> anyhow::Result<()> {
        /// # let synthesizer =
        /// #     voicevox_core::__internal::doctest_fixtures::synthesizer_with_sample_voice_model(
        /// #         test_util::SAMPLE_VOICE_MODEL_FILE_PATH,
        /// #         test_util::ONNXRUNTIME_DYLIB_PATH,
        /// #         test_util::OPEN_JTALK_DIC_DIR,
        /// #     )
        /// #     .await?;
        /// #
        /// use voicevox_core::StyleId;
        ///
        /// let accent_phrases = synthesizer
        ///     .create_accent_phrases_from_kana("コンニチワ'", StyleId::new(302))
        ///     .await?;
        /// #
        /// # Ok(())
        /// # }
        /// ```
        pub async fn create_accent_phrases_from_kana(
            &self,
            kana: &str,
            style_id: StyleId,
        ) -> Result<Vec<AccentPhrase>> {
            self.0.create_accent_phrases_from_kana(kana, style_id).await
        }

        /// AccentPhraseの配列の音高・音素長を、特定の声で生成しなおす。
        ///
        /// [`replace_phoneme_length`]と[`replace_mora_pitch`]が一体になったショートハンド。詳細は[音声の調整]の節。
        ///
        /// [`replace_phoneme_length`]: Self::replace_phoneme_length
        /// [`replace_mora_pitch`]: Self::replace_mora_pitch
        /// [音声の調整]: ../index.html#音声の調整
        pub async fn replace_mora_data(
            &self,
            accent_phrases: &[AccentPhrase],
            style_id: StyleId,
        ) -> Result<Vec<AccentPhrase>> {
            self.0.replace_mora_data(accent_phrases, style_id).await
        }

        /// AccentPhraseの配列の音素長を、特定の声で生成しなおす。
        pub async fn replace_phoneme_length(
            &self,
            accent_phrases: &[AccentPhrase],
            style_id: StyleId,
        ) -> Result<Vec<AccentPhrase>> {
            self.0
                .replace_phoneme_length(accent_phrases, style_id)
                .await
        }

        /// AccentPhraseの配列の音高を、特定の声で生成しなおす。
        pub async fn replace_mora_pitch(
            &self,
            accent_phrases: &[AccentPhrase],
            style_id: StyleId,
        ) -> Result<Vec<AccentPhrase>> {
            self.0.replace_mora_pitch(accent_phrases, style_id).await
        }

        /// AquesTalk風記法から[AudioQuery]を生成する。
        ///
        /// # Example
        ///
        /// ```
        /// # #[pollster::main]
        /// # async fn main() -> anyhow::Result<()> {
        /// # let synthesizer =
        /// #     voicevox_core::__internal::doctest_fixtures::synthesizer_with_sample_voice_model(
        /// #         test_util::SAMPLE_VOICE_MODEL_FILE_PATH,
        /// #         test_util::ONNXRUNTIME_DYLIB_PATH,
        /// #         test_util::OPEN_JTALK_DIC_DIR,
        /// #     )
        /// #     .await?;
        /// #
        /// use voicevox_core::StyleId;
        ///
        /// let audio_query = synthesizer
        ///     .create_audio_query_from_kana("コンニチワ'", StyleId::new(302))
        ///     .await?;
        /// #
        /// # Ok(())
        /// # }
        /// ```
        ///
        /// [AudioQuery]: crate::AudioQuery
        pub async fn create_audio_query_from_kana(
            &self,
            kana: &str,
            style_id: StyleId,
        ) -> Result<AudioQuery> {
            self.0.create_audio_query_from_kana(kana, style_id).await
        }

        /// AquesTalk風記法から音声合成を行う。
        ///
        /// # Caveats
        ///
        /// [`cancellable`]を有効化しない限り、非同期タスクとしてキャンセルしても終わるまで停止しない。
        ///
        /// [`cancellable`]: TtsFromKana::cancellable
        pub fn tts_from_kana<'a>(&'a self, kana: &'a str, style_id: StyleId) -> TtsFromKana<'a> {
            TtsFromKana {
                synthesizer: self.0.without_text_analyzer(),
                kana,
                style_id,
                options: Default::default(),
            }
        }

        pub async fn create_sing_frame_audio_query(
            &self,
            notes: &[Note],
            style_id: StyleId,
        ) -> Result<FrameAudioQuery> {
            self.0.create_sing_frame_audio_query(notes, style_id).await
        }

        pub async fn create_sing_frame_f0(
            &self,
            score: &Score,
            frame_audio_query: &FrameAudioQuery,
            style_id: StyleId,
        ) -> Result<ndarray::Array1<f32>> {
            self.0
                .create_sing_frame_f0(score, frame_audio_query, style_id)
                .await
        }

        pub async fn create_sing_frame_volume(
            &self,
            score: &Score,
            frame_audio_query: &FrameAudioQuery,
            style_id: StyleId,
        ) -> Result<ndarray::Array1<f32>> {
            self.0
                .create_sing_frame_volume(score, frame_audio_query, style_id)
                .await
        }

        pub fn frame_synthesis<'a>(
            &'a self,
            frame_audio_query: &'a FrameAudioQuery,
            style_id: StyleId,
        ) -> FrameSysnthesis<'a> {
            FrameSysnthesis {
                synthesizer: self.0.without_text_analyzer(),
                frame_audio_query,
                style_id,
                options: Default::default(),
            }
        }
    }

    impl<T: crate::nonblocking::TextAnalyzer> self::Synthesizer<T> {
        /// 日本語のテキストからAccentPhrase (アクセント句)の配列を生成する。
        ///
        /// [`TextAnalyzer::analyze`]と[`replace_mora_data`]が一体になったショートハンド。詳細は[音声の調整]の節。
        ///
        /// # Example
        ///
        /// ```
        /// # #[pollster::main]
        /// # async fn main() -> anyhow::Result<()> {
        /// # let synthesizer =
        /// #     voicevox_core::__internal::doctest_fixtures::synthesizer_with_sample_voice_model(
        /// #         test_util::SAMPLE_VOICE_MODEL_FILE_PATH,
        /// #         test_util::ONNXRUNTIME_DYLIB_PATH,
        /// #         test_util::OPEN_JTALK_DIC_DIR,
        /// #     )
        /// #     .await?;
        /// #
        /// use voicevox_core::StyleId;
        ///
        /// let accent_phrases = synthesizer
        ///     .create_accent_phrases("こんにちは", StyleId::new(302))
        ///     .await?;
        /// #
        /// # Ok(())
        /// # }
        /// ```
        ///
        /// [`TextAnalyzer::analyze`]: crate::nonblocking::TextAnalyzer::analyze
        /// [`replace_mora_data`]: Self::replace_mora_data
        /// [音声の調整]: ../index.html#音声の調整
        pub async fn create_accent_phrases(
            &self,
            text: &str,
            style_id: StyleId,
        ) -> Result<Vec<AccentPhrase>> {
            self.0.create_accent_phrases(text, style_id).await
        }

        /// 日本語のテキストから[AudioQuery]を生成する。
        ///
        /// [`create_accent_phrases`]と[`AudioQuery::from_accent_phrases`]が一体になったショートハンド。詳細は[音声の調整]の節。
        ///
        /// # Examples
        ///
        /// ```
        /// # #[pollster::main]
        /// # async fn main() -> anyhow::Result<()> {
        /// # let synthesizer =
        /// #     voicevox_core::__internal::doctest_fixtures::synthesizer_with_sample_voice_model(
        /// #         test_util::SAMPLE_VOICE_MODEL_FILE_PATH,
        /// #         test_util::ONNXRUNTIME_DYLIB_PATH,
        /// #         test_util::OPEN_JTALK_DIC_DIR,
        /// #     )
        /// #     .await?;
        /// #
        /// use voicevox_core::StyleId;
        ///
        /// let audio_query = synthesizer
        ///     .create_audio_query("こんにちは", StyleId::new(302))
        ///     .await?;
        /// #
        /// # Ok(())
        /// # }
        /// ```
        ///
        /// [AudioQuery]: crate::AudioQuery
        /// [`create_accent_phrases`]: Self::create_accent_phrases
        /// [音声の調整]: ../index.html#音声の調整
        pub async fn create_audio_query(
            &self,
            text: &str,
            style_id: StyleId,
        ) -> Result<AudioQuery> {
            self.0.create_audio_query(text, style_id).await
        }

        /// 日本語のテキストから音声合成を行う。
        ///
        /// [`create_audio_query`]と[`synthesis`]が一体になったショートハンド。詳細は[音声の調整]の節。
        ///
        /// # Caveats
        ///
        /// [`cancellable`]を有効化しない限り、非同期タスクとしてキャンセルしても終わるまで停止しない。
        ///
        /// [`create_audio_query`]: Self::create_audio_query
        /// [`synthesis`]: Self::synthesis
        /// [音声の調整]: ../index.html#音声の調整
        /// [`cancellable`]: Tts::cancellable
        pub fn tts<'a>(&'a self, text: &'a str, style_id: StyleId) -> Tts<'a, T> {
            Tts {
                synthesizer: &self.0,
                text,
                style_id,
                options: Default::default(),
            }
        }
    }

    impl<T: Debug> Debug for self::Synthesizer<T> {
        fn fmt(&self, fmt: &mut fmt::Formatter<'_>) -> fmt::Result {
            let fmt = fmt.debug_struct("Synthesizer");
            self.0.fill_debug_struct_body(fmt)
        }
    }

    #[ext(IntoBlocking)]
    impl<T> self::Synthesizer<T> {
        pub fn into_blocking(self) -> super::blocking::Synthesizer<AssumeBlockable<T>> {
            let x = self.0;
            super::blocking::Synthesizer(x.into())
        }
    }

    #[must_use]
    #[derive(Debug)]
    pub struct Builder<T> {
        onnxruntime: &'static crate::nonblocking::Onnxruntime,
        text_analyzer: T,
        options: InitializeOptions,
    }

    impl<T> Builder<T> {
        /// テキスト解析器。
        pub fn text_analyzer<T2>(self, text_analyzer: T2) -> Builder<T2> {
            Builder {
                text_analyzer,
                onnxruntime: self.onnxruntime,
                options: self.options,
            }
        }

        pub fn acceleration_mode(mut self, acceleration_mode: AccelerationMode) -> Self {
            self.options.acceleration_mode = acceleration_mode;
            self
        }

        /// CPU利用数を指定。0を指定すると環境に合わせたCPUが利用される。
        ///
        /// # Performance
        ///
        /// 未調査ではあるが、物理コアの数+1とするのが適切な可能性がある
        /// ([VOICEVOX/voicevox_core#902])。
        ///
        /// [VOICEVOX/voicevox_core#902]: https://github.com/VOICEVOX/voicevox_core/issues/902
        pub fn cpu_num_threads(mut self, cpu_num_threads: u16) -> Self {
            self.options.cpu_num_threads = cpu_num_threads;
            self
        }

        /// [`Synthesizer`]をコンストラクトする。
        pub fn build(self) -> crate::Result<Synthesizer<T>> {
            Inner::new(&self.onnxruntime.0, self.text_analyzer, &self.options).map(Synthesizer)
        }
    }

    #[must_use = "this is a builder. it does nothing until `perform`ed"]
    #[derive(Debug)]
    pub struct Synthesis<'a> {
        synthesizer: InnerRefWithoutTextAnalyzer<'a, BlockingThreadPool>,
        audio_query: &'a AudioQuery,
        style_id: StyleId,
        options: SynthesisOptions<BlockingThreadPool>,
    }

    impl Synthesis<'_> {
        pub fn enable_interrogative_upspeak(mut self, enable_interrogative_upspeak: bool) -> Self {
            self.options.enable_interrogative_upspeak = enable_interrogative_upspeak;
            self
        }

        /// 音声モデルの実行をキャンセル可能にするかどうか。
        ///
        /// このオプションを有効にすると、負荷がかかっている状況下でハングする可能性がある。そのためデフォルトでは無効化されている。[VOICEVOX/voicevox_core#968]を参照。
        ///
        /// [VOICEVOX/voicevox_core#968]: https://github.com/VOICEVOX/voicevox_core/issues/968
        pub fn cancellable(mut self, cancellable: bool) -> Self {
            self.options.cancellable = cancellable;
            self
        }

        /// 実行する。
        pub async fn perform(self) -> crate::Result<Vec<u8>> {
            self.synthesizer
                .synthesis(self.audio_query, self.style_id, &self.options)
                .await
        }
    }

    #[must_use = "this is a builder. it does nothing until `perform`ed"]
    #[derive(Debug)]
    pub struct TtsFromKana<'a> {
        synthesizer: InnerRefWithoutTextAnalyzer<'a, BlockingThreadPool>,
        kana: &'a str,
        style_id: StyleId,
        options: TtsOptions<BlockingThreadPool>,
    }

    impl TtsFromKana<'_> {
        pub fn enable_interrogative_upspeak(mut self, enable_interrogative_upspeak: bool) -> Self {
            self.options.synthesis.enable_interrogative_upspeak = enable_interrogative_upspeak;
            self
        }

        /// 音声モデルの実行をキャンセル可能にするかどうか。
        ///
        /// このオプションを有効にすると、負荷がかかっている状況下でハングする可能性がある。そのためデフォルトでは無効化されている。[VOICEVOX/voicevox_core#968]を参照。
        ///
        /// [VOICEVOX/voicevox_core#968]: https://github.com/VOICEVOX/voicevox_core/issues/968
        pub fn cancellable(mut self, cancellable: bool) -> Self {
            self.options.synthesis.cancellable = cancellable;
            self
        }

        /// 実行する。
        pub async fn perform(self) -> crate::Result<Vec<u8>> {
            self.synthesizer
                .tts_from_kana(self.kana, self.style_id, &self.options)
                .await
        }
    }

    #[must_use = "this is a builder. it does nothing until `perform`ed"]
    #[derive(Debug)]
    pub struct FrameSysnthesis<'a> {
        synthesizer: InnerRefWithoutTextAnalyzer<'a, BlockingThreadPool>,
        frame_audio_query: &'a FrameAudioQuery,
        style_id: StyleId,
        options: FrameSysnthesisOptions<BlockingThreadPool>,
    }

    impl FrameSysnthesis<'_> {
        /// 音声モデルの実行をキャンセル可能にするかどうか。
        ///
        /// このオプションを有効にすると、負荷がかかっている状況下でハングする可能性がある。そのためデフォルトでは無効化されている。[VOICEVOX/voicevox_core#968]を参照。
        ///
        /// [VOICEVOX/voicevox_core#968]: https://github.com/VOICEVOX/voicevox_core/issues/968
        pub fn cancellable(mut self, cancellable: bool) -> Self {
            self.options.cancellable = cancellable;
            self
        }

        /// 実行する。
        pub async fn perform(self) -> crate::Result<Vec<u8>> {
            self.synthesizer
                .frame_synthesis(self.frame_audio_query, self.style_id, &Default::default())
                .await
        }
    }

    #[must_use = "this is a builder. it does nothing until `perform`ed"]
    #[derive(Debug)]
    pub struct Tts<'a, T> {
        synthesizer: &'a Inner<T, BlockingThreadPool>,
        text: &'a str,
        style_id: StyleId,
        options: TtsOptions<BlockingThreadPool>,
    }

    impl<T: crate::nonblocking::TextAnalyzer> Tts<'_, T> {
        pub fn enable_interrogative_upspeak(mut self, enable_interrogative_upspeak: bool) -> Self {
            self.options.synthesis.enable_interrogative_upspeak = enable_interrogative_upspeak;
            self
        }

        /// 音声モデルの実行をキャンセル可能にするかどうか。
        ///
        /// このオプションを有効にすると、負荷がかかっている状況下でハングする可能性がある。そのためデフォルトでは無効化されている。[VOICEVOX/voicevox_core#968]を参照。
        ///
        /// [VOICEVOX/voicevox_core#968]: https://github.com/VOICEVOX/voicevox_core/issues/968
        pub fn cancellable(mut self, cancellable: bool) -> Self {
            self.options.synthesis.cancellable = cancellable;
            self
        }

        /// 実行する。
        pub async fn perform(self) -> crate::Result<Vec<u8>> {
            self.synthesizer
                .tts(self.text, self.style_id, &self.options)
                .await
        }
    }
}

#[cfg(test)]
mod tests {
    use super::{AccelerationMode, AsInner as _, DEFAULT_HEAVY_INFERENCE_CANCELLABLE};
    use crate::{
        asyncs::BlockingThreadPool, engine::talk::Mora, macros::tests::assert_debug_fmt_eq,
        AccentPhrase, Result, StyleId,
    };
    use ::test_util::OPEN_JTALK_DIC_DIR;
    use rstest::rstest;

    #[rstest]
    #[case(Ok(()))]
    #[tokio::test]
    async fn load_model_works(#[case] expected_result_at_initialized: Result<()>) {
        let syntesizer = super::nonblocking::Synthesizer::builder(
            crate::nonblocking::Onnxruntime::from_test_util_data()
                .await
                .unwrap(),
        )
        .acceleration_mode(AccelerationMode::Cpu)
        .build()
        .unwrap();

        let result = syntesizer
            .load_voice_model(&crate::nonblocking::VoiceModelFile::sample().await.unwrap())
            .await;

        assert_debug_fmt_eq!(
            expected_result_at_initialized,
            result,
            "got load_model result",
        );
    }

    #[rstest]
    #[tokio::test]
    async fn is_use_gpu_works() {
        let syntesizer = super::nonblocking::Synthesizer::builder(
            crate::nonblocking::Onnxruntime::from_test_util_data()
                .await
                .unwrap(),
        )
        .acceleration_mode(AccelerationMode::Cpu)
        .build()
        .unwrap();
        assert!(!syntesizer.is_gpu_mode());
    }

    #[rstest]
    #[case(1, true)]
    #[tokio::test]
    async fn is_loaded_model_by_style_id_works(#[case] style_id: u32, #[case] expected: bool) {
        let style_id = StyleId::new(style_id);
        let syntesizer = super::nonblocking::Synthesizer::builder(
            crate::nonblocking::Onnxruntime::from_test_util_data()
                .await
                .unwrap(),
        )
        .acceleration_mode(AccelerationMode::Cpu)
        .build()
        .unwrap();
        assert!(
            !syntesizer.is_loaded_model_by_style_id(style_id),
            "expected is_model_loaded to return false, but got true",
        );
        syntesizer
            .load_voice_model(&crate::nonblocking::VoiceModelFile::sample().await.unwrap())
            .await
            .unwrap();

        assert_eq!(
            syntesizer.is_loaded_model_by_style_id(style_id),
            expected,
            "expected is_model_loaded return value against style_id `{style_id}` is `{expected}`, but got `{}`",
            !expected
        );
    }

    #[rstest]
    #[tokio::test]
    async fn predict_duration_works() {
        let syntesizer = super::nonblocking::Synthesizer::builder(
            crate::nonblocking::Onnxruntime::from_test_util_data()
                .await
                .unwrap(),
        )
        .acceleration_mode(AccelerationMode::Cpu)
        .build()
        .unwrap();

        syntesizer
            .load_voice_model(&crate::nonblocking::VoiceModelFile::sample().await.unwrap())
            .await
            .unwrap();

        // 「こんにちは、音声合成の世界へようこそ」という文章を変換して得た phoneme_vector
        let phoneme_vector = [
            0, 23, 30, 4, 28, 21, 10, 21, 42, 7, 0, 30, 4, 35, 14, 14, 16, 30, 30, 35, 14, 14, 28,
            30, 35, 14, 23, 7, 21, 14, 43, 30, 30, 23, 30, 35, 30, 0,
        ];

        let result = syntesizer
            .0
            .predict_duration(&phoneme_vector, StyleId::new(1))
            .await;

        assert!(result.is_ok(), "{result:?}");
        assert_eq!(result.unwrap().len(), phoneme_vector.len());
    }

    #[rstest]
    #[tokio::test]
    async fn predict_intonation_works() {
        let syntesizer = super::nonblocking::Synthesizer::builder(
            crate::nonblocking::Onnxruntime::from_test_util_data()
                .await
                .unwrap(),
        )
        .acceleration_mode(AccelerationMode::Cpu)
        .build()
        .unwrap();
        syntesizer
            .load_voice_model(&crate::nonblocking::VoiceModelFile::sample().await.unwrap())
            .await
            .unwrap();

        // 「テスト」という文章に対応する入力
        let vowel_phoneme_vector = [0, 14, 6, 30, 0];
        let consonant_phoneme_vector = [-1, 37, 35, 37, -1];
        let start_accent_vector = [0, 1, 0, 0, 0];
        let end_accent_vector = [0, 1, 0, 0, 0];
        let start_accent_phrase_vector = [0, 1, 0, 0, 0];
        let end_accent_phrase_vector = [0, 0, 0, 1, 0];

        let result = syntesizer
            .0
            .predict_intonation(
                vowel_phoneme_vector.len(),
                &vowel_phoneme_vector,
                &consonant_phoneme_vector,
                &start_accent_vector,
                &end_accent_vector,
                &start_accent_phrase_vector,
                &end_accent_phrase_vector,
                StyleId::new(1),
            )
            .await;

        assert!(result.is_ok(), "{result:?}");
        assert_eq!(result.unwrap().len(), vowel_phoneme_vector.len());
    }

    #[rstest]
    #[tokio::test]
    async fn decode_works() {
        let syntesizer = super::nonblocking::Synthesizer::builder(
            crate::nonblocking::Onnxruntime::from_test_util_data()
                .await
                .unwrap(),
        )
        .acceleration_mode(AccelerationMode::Cpu)
        .build()
        .unwrap();
        syntesizer
            .load_voice_model(&crate::nonblocking::VoiceModelFile::sample().await.unwrap())
            .await
            .unwrap();

        // 「テスト」という文章に対応する入力
        const F0_LENGTH: usize = 69;
        let mut f0 = [0.; F0_LENGTH];
        f0[9..24].fill(5.905218);
        f0[37..60].fill(5.565851);

        const PHONEME_SIZE: usize = 45;
        let mut phoneme = [0.; PHONEME_SIZE * F0_LENGTH];
        let mut set_one = |index, range| {
            for i in range {
                phoneme[i * PHONEME_SIZE + index] = 1.;
            }
        };
        set_one(0, 0..9);
        set_one(37, 9..13);
        set_one(14, 13..24);
        set_one(35, 24..30);
        set_one(6, 30..37);
        set_one(37, 37..45);
        set_one(30, 45..60);
        set_one(0, 60..69);

        let result = syntesizer
            .0
            .decode(
                F0_LENGTH,
                PHONEME_SIZE,
                &f0,
                &phoneme,
                StyleId::new(1),
                DEFAULT_HEAVY_INFERENCE_CANCELLABLE,
            )
            .await;

        assert!(result.is_ok(), "{result:?}");
        assert_eq!(result.unwrap().len(), F0_LENGTH * 256);
    }

    #[rstest]
    #[tokio::test]
    async fn predict_sing_f0_works() {
        let syntesizer = super::nonblocking::Synthesizer::builder(
            crate::nonblocking::Onnxruntime::from_test_util_data()
                .await
                .unwrap(),
        )
        .acceleration_mode(AccelerationMode::Cpu)
        .build()
        .unwrap();
        syntesizer
            .load_voice_model(&crate::nonblocking::VoiceModelFile::sample().await.unwrap())
            .await
            .unwrap();

        // 「テスト」という文章に対応する入力
        let phoneme_vector = ndarray::array![0, 37, 14, 35, 6, 37, 30, 0];
        let note_vector = ndarray::array![0, 30, 30, 40, 40, 50, 50, 0];

        let sing_teacher_style_id = StyleId::new(6000);
        let result = syntesizer
            .0
            .status
            .predict_sing_f0::<BlockingThreadPool>(
                phoneme_vector.clone(),
                note_vector,
                sing_teacher_style_id,
            )
            .await;

        assert!(result.is_ok(), "{result:?}");
        assert_eq!(result.unwrap().len(), phoneme_vector.len());
    }

    #[rstest]
    #[tokio::test]
    async fn predict_sing_volume_works() {
        let syntesizer = super::nonblocking::Synthesizer::builder(
            crate::nonblocking::Onnxruntime::from_test_util_data()
                .await
                .unwrap(),
        )
        .acceleration_mode(AccelerationMode::Cpu)
        .build()
        .unwrap();
        syntesizer
            .load_voice_model(&crate::nonblocking::VoiceModelFile::sample().await.unwrap())
            .await
            .unwrap();

        // 「テスト」という文章に対応する入力
        let phoneme_vector = ndarray::array![0, 37, 14, 35, 6, 37, 30, 0];
        let note_vector = ndarray::array![0, 30, 30, 40, 40, 50, 50, 0];
        let f0_vector = ndarray::array![0., 5.905218, 5.905218, 0., 0., 5.565851, 5.565851, 0.];

        let sing_teacher_style_id = StyleId::new(6000);
        let result = syntesizer
            .0
            .status
            .predict_sing_volume::<BlockingThreadPool>(
                phoneme_vector.clone(),
                note_vector,
                f0_vector,
                sing_teacher_style_id,
            )
            .await;

        assert!(result.is_ok(), "{result:?}");
        assert_eq!(result.unwrap().len(), phoneme_vector.len());
    }

    #[rstest]
    #[tokio::test]
    async fn sf_decode_works() {
        let syntesizer = super::nonblocking::Synthesizer::builder(
            crate::nonblocking::Onnxruntime::from_test_util_data()
                .await
                .unwrap(),
        )
        .acceleration_mode(AccelerationMode::Cpu)
        .build()
        .unwrap();
        syntesizer
            .load_voice_model(&crate::nonblocking::VoiceModelFile::sample().await.unwrap())
            .await
            .unwrap();

        // 「テスト」という文章に対応する入力
        const F0_LENGTH: usize = 69;
        let mut f0 = [0.; F0_LENGTH];
        f0[9..24].fill(5.905218);
        f0[37..60].fill(5.565851);

        let mut volume = [0.; F0_LENGTH];
        volume[9..24].fill(0.5);
        volume[24..37].fill(0.2);
        volume[37..60].fill(1.0);

        let mut phoneme = [0; F0_LENGTH];
        let mut set_one = |index, range| {
            for i in range {
                phoneme[i] = index;
            }
        };
        set_one(0, 0..9);
        set_one(37, 9..13);
        set_one(14, 13..24);
        set_one(35, 24..30);
        set_one(6, 30..37);
        set_one(37, 37..45);
        set_one(30, 45..60);
        set_one(0, 60..69);

        let sf_decode_style_id = StyleId::new(3000);
        let result = syntesizer
            .0
            .status
            .sf_decode::<BlockingThreadPool>(
                ndarray::arr1(&phoneme),
                ndarray::arr1(&f0),
                ndarray::arr1(&volume),
                sf_decode_style_id,
                DEFAULT_HEAVY_INFERENCE_CANCELLABLE,
            )
            .await;

        assert!(result.is_ok(), "{result:?}");
        assert_eq!(result.unwrap().len(), F0_LENGTH * 256);
    }

    type TextConsonantVowelData =
        [(&'static [(&'static str, &'static str, &'static str)], usize)];

    // [([(テキスト, 母音, 子音), ...], アクセントの位置), ...] の形式
    const TEXT_CONSONANT_VOWEL_DATA1: &TextConsonantVowelData = &[
        (&[("コ", "k", "o"), ("レ", "r", "e"), ("ワ", "w", "a")], 3),
        (
            &[
                ("テ", "t", "e"),
                ("ス", "s", "U"),
                ("ト", "t", "o"),
                ("デ", "d", "e"),
                ("ス", "s", "U"),
            ],
            1,
        ),
    ];

    const TEXT_CONSONANT_VOWEL_DATA2: &TextConsonantVowelData = &[
        (&[("コ", "k", "o"), ("レ", "r", "e"), ("ワ", "w", "a")], 1),
        (
            &[
                ("テ", "t", "e"),
                ("ス", "s", "U"),
                ("ト", "t", "o"),
                ("デ", "d", "e"),
                ("ス", "s", "U"),
            ],
            3,
        ),
    ];

    #[rstest]
    #[case(
        Input::Japanese("これはテストです"),
        TEXT_CONSONANT_VOWEL_DATA1,
        "コレワ'/テ'_ストデ_ス"
    )]
    #[case(
        Input::Kana("コ'レワ/テ_スト'デ_ス"),
        TEXT_CONSONANT_VOWEL_DATA2,
        "コ'レワ/テ_スト'デ_ス"
    )]
    #[tokio::test]
    async fn create_audio_query_works(
        #[case] input: Input,
        #[case] expected_text_consonant_vowel_data: &TextConsonantVowelData,
        #[case] expected_kana_text: &str,
    ) {
        let syntesizer = super::nonblocking::Synthesizer::builder(
            crate::nonblocking::Onnxruntime::from_test_util_data()
                .await
                .unwrap(),
        )
        .text_analyzer(
            crate::nonblocking::OpenJtalk::new(OPEN_JTALK_DIC_DIR)
                .await
                .unwrap(),
        )
        .acceleration_mode(AccelerationMode::Cpu)
        .build()
        .unwrap();

        let model = &crate::nonblocking::VoiceModelFile::sample().await.unwrap();
        syntesizer.load_voice_model(model).await.unwrap();

        let query = match input {
            Input::Kana(input) => {
                syntesizer
                    .create_audio_query_from_kana(input, StyleId::new(0))
                    .await
            }
            Input::Japanese(input) => syntesizer.create_audio_query(input, StyleId::new(0)).await,
        }
        .unwrap();

        assert_eq!(
            query.accent_phrases.len(),
            expected_text_consonant_vowel_data.len()
        );

        for (accent_phrase, (text_consonant_vowel_slice, accent_pos)) in std::iter::zip(
            query.accent_phrases,
            expected_text_consonant_vowel_data.iter().copied(),
        ) {
            assert_eq!(accent_phrase.moras.len(), text_consonant_vowel_slice.len());
            assert_eq!(accent_phrase.accent, accent_pos);

            for (mora, (text, consonant, vowel)) in std::iter::zip(
                accent_phrase.moras,
                text_consonant_vowel_slice.iter().copied(),
            ) {
                assert_eq!(mora.text, text);
                // NOTE: 子音の長さが必ず非ゼロになるテストケースを想定している
                assert_ne!(
                    mora.consonant_length,
                    Some(0.),
                    "expected mora.consonant_length is not Some(0.0), but got Some(0.0)."
                );
                assert_eq!(mora.consonant, Some(consonant.to_string()));
                assert_eq!(mora.vowel, vowel);
                // NOTE: 母音の長さが必ず非ゼロになるテストケースを想定している
                assert_ne!(
                    mora.vowel_length, 0.,
                    "expected mora.vowel_length is not 0.0, but got 0.0."
                );
            }
        }

        assert_eq!(query.kana.as_deref(), Some(expected_kana_text));
    }

    #[rstest]
    #[case(Input::Japanese("これはテストです"), TEXT_CONSONANT_VOWEL_DATA1)]
    #[case(Input::Kana("コ'レワ/テ_スト'デ_ス"), TEXT_CONSONANT_VOWEL_DATA2)]
    #[tokio::test]
    async fn crate_accent_phrases_works(
        #[case] input: Input,
        #[case] expected_text_consonant_vowel_data: &TextConsonantVowelData,
    ) {
        let syntesizer = super::nonblocking::Synthesizer::builder(
            crate::nonblocking::Onnxruntime::from_test_util_data()
                .await
                .unwrap(),
        )
        .text_analyzer(
            crate::nonblocking::OpenJtalk::new(OPEN_JTALK_DIC_DIR)
                .await
                .unwrap(),
        )
        .acceleration_mode(AccelerationMode::Cpu)
        .build()
        .unwrap();

        let model = &crate::nonblocking::VoiceModelFile::sample().await.unwrap();
        syntesizer.load_voice_model(model).await.unwrap();

        let accent_phrases = match input {
            Input::Kana(input) => {
                syntesizer
                    .create_accent_phrases_from_kana(input, StyleId::new(0))
                    .await
            }
            Input::Japanese(input) => {
                syntesizer
                    .create_accent_phrases(input, StyleId::new(0))
                    .await
            }
        }
        .unwrap();

        assert_eq!(
            accent_phrases.len(),
            expected_text_consonant_vowel_data.len()
        );

        for (accent_phrase, (text_consonant_vowel_slice, accent_pos)) in std::iter::zip(
            accent_phrases,
            expected_text_consonant_vowel_data.iter().copied(),
        ) {
            assert_eq!(accent_phrase.moras.len(), text_consonant_vowel_slice.len());
            assert_eq!(accent_phrase.accent, accent_pos);

            for (mora, (text, consonant, vowel)) in std::iter::zip(
                accent_phrase.moras,
                text_consonant_vowel_slice.iter().copied(),
            ) {
                assert_eq!(mora.text, text);
                // NOTE: 子音の長さが必ず非ゼロになるテストケースを想定している
                assert_ne!(
                    mora.consonant_length,
                    Some(0.),
                    "expected mora.consonant_length is not Some(0.0), but got Some(0.0)."
                );
                assert_eq!(mora.consonant, Some(consonant.to_string()));
                assert_eq!(mora.vowel, vowel);
                // NOTE: 母音の長さが必ず非ゼロになるテストケースを想定している
                assert_ne!(
                    mora.vowel_length, 0.,
                    "expected mora.vowel_length is not 0.0, but got 0.0."
                );
            }
        }
    }

    #[rstest]
    #[tokio::test]
    async fn create_accent_phrases_works_for_japanese_commas_and_periods() {
        let syntesizer = super::nonblocking::Synthesizer::builder(
            crate::nonblocking::Onnxruntime::from_test_util_data()
                .await
                .unwrap(),
        )
        .text_analyzer(
            crate::nonblocking::OpenJtalk::new(OPEN_JTALK_DIC_DIR)
                .await
                .unwrap(),
        )
        .acceleration_mode(AccelerationMode::Cpu)
        .build()
        .unwrap();

        let model = &crate::nonblocking::VoiceModelFile::sample().await.unwrap();
        syntesizer.load_voice_model(model).await.unwrap();

        let accent_phrases = syntesizer
            .create_accent_phrases("同じ、文章、です。完全に、同一です。", StyleId::new(1))
            .await
            .unwrap();
        assert_eq!(accent_phrases.len(), 5);

        // 入力テキストに「、」や「。」などの句読点が含まれていたときに
        // AccentPhraseの pause_mora に期待する値をテスト

        assert!(
            accent_phrases[0].pause_mora.is_some(),
            "accent_phrases[0].pause_mora is None"
        );
        assert!(
            accent_phrases[1].pause_mora.is_some(),
            "accent_phrases[1].pause_mora is None"
        );
        assert!(
            accent_phrases[2].pause_mora.is_some(),
            "accent_phrases[2].pause_mora is None"
        );
        assert!(
            accent_phrases[3].pause_mora.is_some(),
            "accent_phrases[3].pause_mora is None"
        );
        assert!(
            accent_phrases[4].pause_mora.is_none(), // 文末の句読点は削除される
            "accent_phrases[4].pause_mora is not None"
        );

        for accent_phrase in accent_phrases.iter().take(4) {
            let pause_mora = accent_phrase.pause_mora.clone().unwrap();
            assert_eq!(pause_mora.text, "、");
            assert_eq!(pause_mora.consonant, None);
            assert_eq!(pause_mora.consonant_length, None);
            assert_eq!(pause_mora.vowel, "pau");
            assert_ne!(
                pause_mora.vowel_length, 0.0,
                "pause_mora.vowel_length should not be 0.0",
            );
        }
    }

    #[rstest]
    #[tokio::test]
    async fn mora_length_works() {
        let syntesizer = super::nonblocking::Synthesizer::builder(
            crate::nonblocking::Onnxruntime::from_test_util_data()
                .await
                .unwrap(),
        )
        .text_analyzer(
            crate::nonblocking::OpenJtalk::new(OPEN_JTALK_DIC_DIR)
                .await
                .unwrap(),
        )
        .acceleration_mode(AccelerationMode::Cpu)
        .build()
        .unwrap();

        let model = &crate::nonblocking::VoiceModelFile::sample().await.unwrap();
        syntesizer.load_voice_model(model).await.unwrap();

        let accent_phrases = syntesizer
            .create_accent_phrases("これはテストです", StyleId::new(0))
            .await
            .unwrap();

        let modified_accent_phrases = syntesizer
            .replace_phoneme_length(&accent_phrases, StyleId::new(1))
            .await
            .unwrap();

        // NOTE: 一つでも母音の長さが変わっていれば、動作しているとみなす
        assert!(
            any_mora_param_changed(
                &accent_phrases,
                &modified_accent_phrases,
                |Mora { vowel_length, .. }| vowel_length,
            ),
            "mora_length() does not work: mora.vowel_length is not changed.",
        );
    }

    #[rstest]
    #[tokio::test]
    async fn mora_pitch_works() {
        let syntesizer = super::nonblocking::Synthesizer::builder(
            crate::nonblocking::Onnxruntime::from_test_util_data()
                .await
                .unwrap(),
        )
        .text_analyzer(
            crate::nonblocking::OpenJtalk::new(OPEN_JTALK_DIC_DIR)
                .await
                .unwrap(),
        )
        .acceleration_mode(AccelerationMode::Cpu)
        .build()
        .unwrap();

        let model = &crate::nonblocking::VoiceModelFile::sample().await.unwrap();
        syntesizer.load_voice_model(model).await.unwrap();

        let accent_phrases = syntesizer
            .create_accent_phrases("これはテストです", StyleId::new(0))
            .await
            .unwrap();

        let modified_accent_phrases = syntesizer
            .replace_mora_pitch(&accent_phrases, StyleId::new(1))
            .await
            .unwrap();

        // NOTE: 一つでも音高が変わっていれば、動作しているとみなす
        assert!(
            any_mora_param_changed(
                &accent_phrases,
                &modified_accent_phrases,
                |Mora { pitch, .. }| pitch
            ),
            "mora_pitch() does not work: mora.pitch is not changed.",
        );
    }

    #[rstest]
    #[tokio::test]
    async fn mora_data_works() {
        let syntesizer = super::nonblocking::Synthesizer::builder(
            crate::nonblocking::Onnxruntime::from_test_util_data()
                .await
                .unwrap(),
        )
        .text_analyzer(
            crate::nonblocking::OpenJtalk::new(OPEN_JTALK_DIC_DIR)
                .await
                .unwrap(),
        )
        .acceleration_mode(AccelerationMode::Cpu)
        .build()
        .unwrap();

        let model = &crate::nonblocking::VoiceModelFile::sample().await.unwrap();
        syntesizer.load_voice_model(model).await.unwrap();

        let accent_phrases = syntesizer
            .create_accent_phrases("これはテストです", StyleId::new(0))
            .await
            .unwrap();

        let modified_accent_phrases = syntesizer
            .replace_mora_data(&accent_phrases, StyleId::new(1))
            .await
            .unwrap();

        // NOTE: 一つでも音高が変わっていれば、動作しているとみなす
        assert!(
            any_mora_param_changed(
                &accent_phrases,
                &modified_accent_phrases,
                |Mora { pitch, .. }| pitch,
            ),
            "mora_data() does not work: mora.pitch is not changed.",
        );
        // NOTE: 一つでも母音の長さが変わっていれば、動作しているとみなす
        assert!(
            any_mora_param_changed(
                &accent_phrases,
                &modified_accent_phrases,
                |Mora { vowel_length, .. }| vowel_length,
            ),
            "mora_data() does not work: mora.vowel_length is not changed.",
        );
    }

    fn any_mora_param_changed<T: PartialEq>(
        before: &[AccentPhrase],
        after: &[AccentPhrase],
        param: fn(&Mora) -> &T,
    ) -> bool {
        std::iter::zip(before, after)
            .flat_map(|(before, after)| std::iter::zip(&before.moras, &after.moras))
            .any(|(before, after)| param(before) != param(after))
    }

    enum Input {
        Japanese(&'static str),
        Kana(&'static str),
    }
}<|MERGE_RESOLUTION|>--- conflicted
+++ resolved
@@ -38,11 +38,7 @@
         },
         pad_decoder_feature,
         status::Status,
-<<<<<<< HEAD
-        voice_model, Array2Ext as _,
-=======
         voice_model, ArrayExt as _,
->>>>>>> e8c3099b
     },
     engine::{
         song::{
