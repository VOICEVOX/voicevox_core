/// 処理結果を示す結果コード
#[repr(i32)]
#[derive(Debug, PartialEq, Eq)]
#[allow(non_camel_case_types)]
pub enum VoicevoxResultCode {
    // C でのenum定義に合わせて大文字で定義している
    // 出力フォーマットを変更すればRustでよく使われているUpperCamelにできるが、実際に出力されるコードとの差異をできるだけ少なくするため
    /// 成功
    VOICEVOX_RESULT_OK = 0,
    /// open_jtalk辞書ファイルが読み込まれていない
    VOICEVOX_RESULT_NOT_LOADED_OPENJTALK_DICT_ERROR = 1,
    /// modelの読み込みに失敗した
    VOICEVOX_RESULT_LOAD_MODEL_ERROR = 2,
    /// サポートされているデバイス情報取得に失敗した
    VOICEVOX_RESULT_GET_SUPPORTED_DEVICES_ERROR = 3,
    /// GPUモードがサポートされていない
    VOICEVOX_RESULT_GPU_SUPPORT_ERROR = 4,
    /// メタ情報読み込みに失敗した
    VOICEVOX_RESULT_LOAD_METAS_ERROR = 5,
    /// 無効なstyle_idが指定された
    VOICEVOX_RESULT_INVALID_STYLE_ID_ERROR = 6,
    /// 無効なmodel_indexが指定された
    VOICEVOX_RESULT_INVALID_MODEL_INDEX_ERROR = 7,
    /// 推論に失敗した
    VOICEVOX_RESULT_INFERENCE_ERROR = 8,
    /// コンテキストラベル出力に失敗した
    VOICEVOX_RESULT_EXTRACT_FULL_CONTEXT_LABEL_ERROR = 11,
    /// 無効なutf8文字列が入力された
    VOICEVOX_RESULT_INVALID_UTF8_INPUT_ERROR = 12,
    /// aquestalk形式のテキストの解析に失敗した
    VOICEVOX_RESULT_PARSE_KANA_ERROR = 13,
    /// 無効なAudioQuery
<<<<<<< HEAD
    VOICEVOX_RESULT_INVALID_AUDIO_QUERY_ERROR = 14,
    /// ファイルオープンエラー
    VOICEVOX_OPEN_FILE_ERROR = 15,
    /// Modelを読み込めなかった
    VOICEVOX_VVM_MODEL_READ_ERROR = 16,
    /// すでに読み込まれているModelを読み込もうとした
    VOICEVOX_ALREADY_LOADED_MODEL_ERROR = 17,
    /// Modelが読み込まれていない
    VOICEVOX_UNLOADED_MODEL_ERROR = 18,
}

pub const fn error_result_to_message(result_code: VoicevoxResultCode) -> &'static str {
    // C APIのため、messageには必ず末尾にNULL文字を追加する
    use VoicevoxResultCode::*;
    match result_code {
        VOICEVOX_RESULT_NOT_LOADED_OPENJTALK_DICT_ERROR => {
            "OpenJTalkの辞書が読み込まれていません\0"
        }
        VOICEVOX_RESULT_LOAD_MODEL_ERROR => "modelデータ読み込みに失敗しました\0",
        VOICEVOX_RESULT_LOAD_METAS_ERROR => "メタデータ読み込みに失敗しました\0",

        VOICEVOX_RESULT_GPU_SUPPORT_ERROR => "GPU機能をサポートすることができません\0",
        VOICEVOX_RESULT_GET_SUPPORTED_DEVICES_ERROR => {
            "サポートされているデバイス情報取得中にエラーが発生しました\0"
        }

        VOICEVOX_RESULT_OK => "エラーが発生しませんでした\0",
        VOICEVOX_RESULT_INVALID_STYLE_ID_ERROR => "無効なspeaker_idです\0",
        VOICEVOX_RESULT_INVALID_MODEL_INDEX_ERROR => "無効なmodel_indexです\0",
        VOICEVOX_RESULT_INFERENCE_ERROR => "推論に失敗しました\0",
        VOICEVOX_RESULT_EXTRACT_FULL_CONTEXT_LABEL_ERROR => {
            "入力テキストからのフルコンテキストラベル抽出に失敗しました\0"
        }
        VOICEVOX_RESULT_INVALID_UTF8_INPUT_ERROR => "入力テキストが無効なUTF-8データでした\0",
        VOICEVOX_RESULT_PARSE_KANA_ERROR => {
            "入力テキストをAquesTalkライクな読み仮名としてパースすることに失敗しました\0"
        }
        VOICEVOX_RESULT_INVALID_AUDIO_QUERY_ERROR => "無効なaudio_queryです\0",
        VOICEVOX_OPEN_FILE_ERROR => "ファイルオープンに失敗しました\0",
        VOICEVOX_VVM_MODEL_READ_ERROR => "Modelを読み込めませんでした\0",
        VOICEVOX_ALREADY_LOADED_MODEL_ERROR => {
            "すでに読み込まれているModelを読み込もうとしました\0"
        }
        VOICEVOX_UNLOADED_MODEL_ERROR => "Modelが読み込まれていません\0",
    }
=======
    VOICEVOX_RESULT_INVALID_AUDIO_QUERY_ERROR = 13,
    /// 無効なAccentPhrase
    VOICEVOX_RESULT_INVALID_ACCENT_PHRASE_ERROR = 14,
>>>>>>> f5d02947
}<|MERGE_RESOLUTION|>--- conflicted
+++ resolved
@@ -30,16 +30,17 @@
     /// aquestalk形式のテキストの解析に失敗した
     VOICEVOX_RESULT_PARSE_KANA_ERROR = 13,
     /// 無効なAudioQuery
-<<<<<<< HEAD
     VOICEVOX_RESULT_INVALID_AUDIO_QUERY_ERROR = 14,
+    /// 無効なAccentPhrase
+    VOICEVOX_RESULT_INVALID_ACCENT_PHRASE_ERROR = 15,
     /// ファイルオープンエラー
-    VOICEVOX_OPEN_FILE_ERROR = 15,
+    VOICEVOX_OPEN_FILE_ERROR = 16,
     /// Modelを読み込めなかった
-    VOICEVOX_VVM_MODEL_READ_ERROR = 16,
+    VOICEVOX_VVM_MODEL_READ_ERROR = 17,
     /// すでに読み込まれているModelを読み込もうとした
-    VOICEVOX_ALREADY_LOADED_MODEL_ERROR = 17,
+    VOICEVOX_ALREADY_LOADED_MODEL_ERROR = 18,
     /// Modelが読み込まれていない
-    VOICEVOX_UNLOADED_MODEL_ERROR = 18,
+    VOICEVOX_UNLOADED_MODEL_ERROR = 19,
 }
 
 pub const fn error_result_to_message(result_code: VoicevoxResultCode) -> &'static str {
@@ -69,6 +70,7 @@
             "入力テキストをAquesTalkライクな読み仮名としてパースすることに失敗しました\0"
         }
         VOICEVOX_RESULT_INVALID_AUDIO_QUERY_ERROR => "無効なaudio_queryです\0",
+        VOICEVOX_RESULT_INVALID_ACCENT_PHRASE_ERROR => "無効なaccent_phraseです\0",
         VOICEVOX_OPEN_FILE_ERROR => "ファイルオープンに失敗しました\0",
         VOICEVOX_VVM_MODEL_READ_ERROR => "Modelを読み込めませんでした\0",
         VOICEVOX_ALREADY_LOADED_MODEL_ERROR => {
@@ -76,9 +78,4 @@
         }
         VOICEVOX_UNLOADED_MODEL_ERROR => "Modelが読み込まれていません\0",
     }
-=======
-    VOICEVOX_RESULT_INVALID_AUDIO_QUERY_ERROR = 13,
-    /// 無効なAccentPhrase
-    VOICEVOX_RESULT_INVALID_ACCENT_PHRASE_ERROR = 14,
->>>>>>> f5d02947
 }