//! 音声モデル（ VVM ファイル）。
//!
//! VVM ファイルの定義と形式は[ドキュメント](../../../docs/vvm.md)を参照。

use std::{
    marker::PhantomData,
    path::{Path, PathBuf},
    sync::Arc,
};

use anyhow::{anyhow, Context as _};
use derive_more::From;
use easy_ext::ext;
use enum_map::{enum_map, EnumMap};
use futures_io::{AsyncBufRead, AsyncSeek};
use futures_util::future::{OptionFuture, TryFutureExt as _};
use itertools::Itertools as _;
use ouroboros::self_referencing;
use serde::Deserialize;
use uuid::Uuid;

use crate::{
    asyncs::Async,
    error::{LoadModelError, LoadModelErrorKind, LoadModelResult},
    infer::{
        domains::{InferenceDomainMap, TalkDomain, TalkOperation},
        InferenceDomain,
    },
    manifest::{Manifest, ManifestDomains, StyleIdToInnerVoiceId, TalkManifest},
    SpeakerMeta, StyleMeta, StyleType, VoiceModelMeta,
};

/// [`VoiceModelId`]の実体。
///
/// [`VoiceModelId`]: VoiceModelId
pub type RawVoiceModelId = Uuid;

pub(crate) type ModelBytesWithInnerVoiceIdsByDomain =
    (Option<(StyleIdToInnerVoiceId, EnumMap<TalkOperation, ModelBytes>)>,);

/// 音声モデルID。
#[derive(
    PartialEq,
    Eq,
    Clone,
    Copy,
    Ord,
    Hash,
    PartialOrd,
    Deserialize,
    derive_more::Display,
    Debug,
    From,
)]
pub struct VoiceModelId(RawVoiceModelId);

impl VoiceModelId {
    pub fn raw_voice_model_id(self) -> RawVoiceModelId {
        self.0
    }
}

#[self_referencing]
struct Inner<A> {
    header: VoiceModelHeader,

    #[borrows(header)]
    #[not_covariant]
    inference_model_entries: InferenceDomainMap<InferenceModelEntries<'this>>,

    // `_marker`とすると、`borrow__marker`のような名前のメソッドが生成されて`non_snake_case`が
    // 起動してしまう
    marker: PhantomData<fn(A) -> A>,
}

impl<A: Async> Inner<A> {
    async fn from_path(path: impl AsRef<Path>) -> crate::Result<Self> {
        const MANIFEST_FILENAME: &str = "manifest.json";

        let path = path.as_ref();

        let error = |context, source| LoadModelError {
            path: path.to_owned(),
            context,
            source: Some(source),
        };

        let mut zip = A::open_zip(path)
            .await
            .map_err(|source| error(LoadModelErrorKind::OpenZipFile, source))?;

        let manifest = &async {
            let idx = zip.find_entry_index(MANIFEST_FILENAME)?;
            zip.read_file(idx).await
        }
        .await
        .map_err(|source| {
            error(
                LoadModelErrorKind::ReadZipEntry {
                    filename: MANIFEST_FILENAME.to_owned(),
                },
                source,
            )
        })?;
        let manifest = serde_json::from_slice::<Manifest>(manifest)
            .map_err(|source| error(LoadModelErrorKind::InvalidModelFormat, source.into()))?;

        let metas = &async {
            let idx = zip.find_entry_index(manifest.metas_filename())?;
            zip.read_file(idx).await
        }
        .await
        .map_err(|source| {
            error(
                LoadModelErrorKind::ReadZipEntry {
                    filename: manifest.metas_filename().clone(),
                },
                source,
            )
        })?;

        let header = VoiceModelHeader::new(manifest, metas, path)?;

        InnerTryBuilder {
            header,
            inference_model_entries_builder: |VoiceModelHeader { manifest, .. }| {
                manifest
                    .domains()
                    .each_ref()
                    .map(InferenceDomainMap {
                        talk: |talk| {
                            talk.as_ref()
                                .map(|manifest| {
                                    let indices = enum_map! {
                                        TalkOperation::PredictDuration => {
                                            zip.find_entry_index(&manifest.predict_duration_filename)?
                                        }
                                        TalkOperation::PredictIntonation => zip.find_entry_index(
                                            &manifest.predict_intonation_filename,
                                        )?,
                                        TalkOperation::Decode => {
                                            zip.find_entry_index(&manifest.decode_filename)?
                                        }
                                    };

                                    Ok(InferenceModelEntry { indices, manifest })
                                })
                                .transpose()
                                .map_err(move |source| {
                                    error(
                                        LoadModelErrorKind::ReadZipEntry {
                                            filename: MANIFEST_FILENAME.to_owned(),
                                        },
                                        source,
                                    )
                                })
                        },
                    })
                    .collect()
                    .map_err(crate::Error::from)
            },
            marker: PhantomData,
        }
        .try_build()
    }

    fn id(&self) -> VoiceModelId {
        self.borrow_header().manifest.id
    }

    fn metas(&self) -> &VoiceModelMeta {
        &self.borrow_header().metas
    }

    fn header(&self) -> &VoiceModelHeader {
        self.borrow_header()
    }

    async fn read_inference_models(
        &self,
    ) -> LoadModelResult<InferenceDomainMap<ModelBytesWithInnerVoiceIdsByDomain>> {
        let path = &self.borrow_header().path;

        let error = |context, source| LoadModelError {
            path: path.to_owned(),
            context,
            source: Some(source),
        };

        let mut zip = A::open_zip(path)
            .await
            .map_err(|source| error(LoadModelErrorKind::OpenZipFile, source))?;

        macro_rules! read_file {
            ($entry:expr $(,)?) => {{
                let (index, filename): (usize, Arc<str>) = $entry;
                zip.read_file(index)
                    .map_err(move |source| {
                        error(
                            LoadModelErrorKind::ReadZipEntry {
                                filename: (*filename).to_owned(),
                            },
                            source,
                        )
                    })
                    .await?
            }};
        }

        let InferenceDomainMap { talk } =
            self.with_inference_model_entries(|inference_model_entries| {
                inference_model_entries.each_ref().map(InferenceDomainMap {
                    talk: |talk| {
                        talk.as_ref()
                            .map(|InferenceModelEntry { indices, manifest }| {
                                (
                                    indices.map(|op, i| (i, manifest[op].clone())),
                                    manifest.style_id_to_inner_voice_id.clone(),
                                )
                            })
                    },
                })
            });

        let talk = OptionFuture::from(talk.map(
            |(entries, style_id_to_inner_voice_id)| async move {
                let [predict_duration, predict_intonation, decode] = entries.into_array();

                let predict_duration = read_file!(predict_duration);
                let predict_intonation = read_file!(predict_intonation);
                let decode = read_file!(decode);

                let model_bytes =
                    EnumMap::from_array([predict_duration, predict_intonation, decode]);

                Ok((style_id_to_inner_voice_id, model_bytes))
            },
        ))
        .await
        .transpose()?;

        Ok(InferenceDomainMap { talk })
    }
}

type InferenceModelEntries<'manifest> =
    (Option<InferenceModelEntry<TalkDomain, &'manifest TalkManifest>>,);

struct InferenceModelEntry<D: InferenceDomain, M> {
    indices: EnumMap<D::Operation, usize>,
    manifest: M,
}

#[ext]
impl<A: Async> A {
    async fn open_zip(
        path: &Path,
    ) -> anyhow::Result<async_zip::base::read::seek::ZipFileReader<impl AsyncBufRead + AsyncSeek>>
    {
        let zip = Self::open_file(path).await.with_context(|| {
            // fs-errのと同じにする
            format!("failed to open file `{}`", path.display())
        })?;
        let zip = futures_util::io::BufReader::new(zip); // async_zip v0.0.16では不要、v0.0.17では必要
        let zip = async_zip::base::read::seek::ZipFileReader::new(zip).await?;
        Ok(zip)
    }
}

#[ext]
impl<R: AsyncBufRead + AsyncSeek + Unpin> async_zip::base::read::seek::ZipFileReader<R> {
    fn find_entry_index(&self, filename: &str) -> anyhow::Result<usize> {
        let (idx, _) = self
            .file()
            .entries()
            .iter()
            .enumerate()
            .find(|(_, e)| e.filename().as_str().ok() == Some(filename))
            .with_context(|| "could not find `{filename}`")?;
        Ok(idx)
    }

    async fn read_file(&mut self, index: usize) -> anyhow::Result<Vec<u8>> {
        let mut rdr = self.reader_with_entry(index).await?;
        let mut buf = Vec::with_capacity(rdr.entry().uncompressed_size() as usize);
        rdr.read_to_end_checked(&mut buf).await?;
        Ok(buf)
    }
}

// FIXME: "header"といいつつ、VVMのファイルパスを持っている状態になっている。
/// 音声モデルが持つ、各モデルファイルの実体を除く情報。
///
/// モデルの`[u8]`と分けて`Status`に渡す。
pub(crate) struct VoiceModelHeader {
    pub(crate) manifest: Manifest,
    /// メタ情報。
    ///
    /// `manifest`が対応していない`StyleType`のスタイルは含まれるべきではない。
    pub(crate) metas: VoiceModelMeta,
    pub(crate) path: PathBuf,
}

impl VoiceModelHeader {
    fn new(manifest: Manifest, metas: &[u8], path: &Path) -> LoadModelResult<Self> {
        let error = |context, source| LoadModelError {
            path: path.to_owned(),
            context,
            source: Some(source),
        };

        let metas = serde_json::from_slice::<VoiceModelMeta>(metas).map_err(|source| {
            error(
                LoadModelErrorKind::InvalidModelFormat,
                anyhow::Error::from(source)
                    .context(format!("{}が不正です", manifest.metas_filename())),
            )
        })?;

        manifest
            .domains()
            .check_acceptable(&metas)
            .map_err(|style_type| {
                error(
                    LoadModelErrorKind::InvalidModelFormat,
                    anyhow!(
                        "{metas_filename}には`{style_type}`のスタイルが存在しますが、manifest.json\
                         での対応がありません",
                        metas_filename = manifest.metas_filename(),
                    ),
                )
            })?;

        Ok(Self {
            manifest,
            metas,
            path: path.to_owned(),
        })
    }
}

<<<<<<< HEAD
pub(crate) enum ModelBytes {
    Onnx(Vec<u8>),
    VvBin(Vec<u8>),
}

impl ManifestDomains {
=======
impl InferenceDomainMap<ManifestDomains> {
>>>>>>> e07c7958
    /// manifestとして対応していない`StyleType`に対してエラーを発する。
    ///
    /// `Status`はこのバリデーションを信頼し、`InferenceDomain`の不足時にパニックする。
    fn check_acceptable(&self, metas: &[SpeakerMeta]) -> std::result::Result<(), StyleType> {
        let err = metas
            .iter()
            .flat_map(|SpeakerMeta { styles, .. }| styles)
            .map(|StyleMeta { r#type, .. }| *r#type)
            .unique()
            .find(|&style_type| !self.accepts(style_type));

        match err {
            Some(err) => Err(err),
            None => Ok(()),
        }
    }

    /// メタ情報にタイプが`style_type`のスタイルが含まれることを許容するかどうか。
    ///
    /// 例えば`self.talk`が`None`のとき、`StyleType::Talk`に対して`false`を返す。
    fn accepts(&self, style_type: StyleType) -> bool {
        let Self { talk } = self;

        return TalkDomain::contains(style_type).implies(|| talk.is_some());

        #[ext]
        impl<D: InferenceDomain> D {
            fn contains(style_type: StyleType) -> bool {
                Self::style_types().contains(&style_type)
            }
        }

        #[ext]
        impl bool {
            fn implies(self, other: impl FnOnce() -> Self) -> Self {
                !self || other()
            }
        }
    }
}

pub(crate) mod blocking {
    use std::path::Path;

    use easy_ext::ext;
    use uuid::Uuid;

    use crate::{
<<<<<<< HEAD
        error::{LoadModelError, LoadModelErrorKind, LoadModelResult},
        infer::domains::InferenceDomainMap,
        manifest::{Manifest, ModelFile, TalkManifest},
        VoiceModelMeta,
    };

    use super::{ModelBytes, ModelBytesWithInnerVoiceIdsByDomain, VoiceModelHeader, VoiceModelId};
=======
        asyncs::SingleTasked, error::LoadModelResult, future::FutureExt as _,
        infer::domains::InferenceDomainMap, VoiceModelMeta,
    };

    use super::{Inner, ModelBytesWithInnerVoiceIdsByDomain, VoiceModelHeader, VoiceModelId};
>>>>>>> e07c7958

    /// 音声モデル。
    ///
    /// VVMファイルと対応する。
    pub struct VoiceModel(Inner<SingleTasked>);

    impl self::VoiceModel {
        pub(crate) fn read_inference_models(
            &self,
        ) -> LoadModelResult<InferenceDomainMap<ModelBytesWithInnerVoiceIdsByDomain>> {
<<<<<<< HEAD
            let reader = BlockingVvmEntryReader::open(&self.header.path)?;

            let talk = self
                .header
                .manifest
                .domains()
                .talk
                .as_ref()
                .map(
                    |TalkManifest {
                         predict_duration,
                         predict_intonation,
                         decode,
                         style_id_to_inner_voice_id,
                     }| {
                        let model_bytes = [predict_duration, predict_intonation, decode]
                            .into_par_iter()
                            .map(|entry| reader.read_model_bytes(entry))
                            .collect::<std::result::Result<Vec<_>, _>>()?
                            .try_into()
                            .unwrap_or_else(|_| panic!("should be same length"));

                        let model_bytes = EnumMap::from_array(model_bytes);

                        Ok((style_id_to_inner_voice_id.clone(), model_bytes))
                    },
                )
                .transpose()?;

            Ok(InferenceDomainMap { talk })
=======
            self.0.read_inference_models().block_on()
>>>>>>> e07c7958
        }

        /// VVMファイルから`VoiceModel`をコンストラクトする。
        pub fn from_path(path: impl AsRef<Path>) -> crate::Result<Self> {
            Inner::from_path(path).block_on().map(Self)
        }

        /// ID。
        pub fn id(&self) -> VoiceModelId {
            self.0.id()
        }

        /// メタ情報。
        pub fn metas(&self) -> &VoiceModelMeta {
            self.0.metas()
        }

        pub(crate) fn header(&self) -> &VoiceModelHeader {
<<<<<<< HEAD
            &self.header
        }
    }

    #[self_referencing]
    struct BlockingVvmEntryReader {
        path: std::path::PathBuf,
        zip: Vec<u8>,
        #[covariant]
        #[borrows(zip)]
        reader: zip::ZipArchive<Cursor<&'this [u8]>>,
    }

    impl BlockingVvmEntryReader {
        fn open(path: &Path) -> LoadModelResult<Self> {
            (|| {
                let zip = std::fs::read(path)?;
                Self::try_new(path.to_owned(), zip, |zip| {
                    zip::ZipArchive::new(Cursor::new(zip))
                })
            })()
            .map_err(|source| LoadModelError {
                path: path.to_owned(),
                context: LoadModelErrorKind::OpenZipFile,
                source: Some(source.into()),
            })
        }

        // FIXME: manifest.json専用になっているので、そういう関数名にする
        fn read_vvm_json<T: DeserializeOwned>(&self, filename: &str) -> LoadModelResult<T> {
            let bytes = &self.read_vvm_entry(filename)?;
            serde_json::from_slice(bytes).map_err(|source| LoadModelError {
                path: self.borrow_path().clone(),
                context: LoadModelErrorKind::InvalidModelFormat,
                source: Some(anyhow::Error::from(source).context(format!("{filename}が不正です"))),
            })
        }

        fn read_model_bytes(&self, entry: &ModelFile) -> LoadModelResult<ModelBytes> {
            match entry {
                ModelFile::Onnx { filename } => self.read_vvm_entry(filename).map(ModelBytes::Onnx),
                ModelFile::VvBin { filename } => {
                    self.read_vvm_entry(filename).map(ModelBytes::VvBin)
                }
            }
        }

        fn read_vvm_entry(&self, filename: &str) -> LoadModelResult<Vec<u8>> {
            (|| {
                let mut reader = self.borrow_reader().clone();
                let mut entry = reader.by_name(filename)?;
                let mut buf = Vec::with_capacity(entry.size() as _);
                io::copy(&mut entry, &mut buf)?;
                Ok(buf)
            })()
            .map_err(|source| LoadModelError {
                path: self.borrow_path().clone(),
                context: LoadModelErrorKind::OpenZipFile,
                source: Some(source),
            })
=======
            self.0.header()
>>>>>>> e07c7958
        }
    }

    #[ext(IdRef)]
    pub impl VoiceModel {
        fn id_ref(&self) -> &Uuid {
            &self.header().manifest.id.0
        }
    }
}

pub(crate) mod tokio {
    use std::path::Path;

    use crate::{
<<<<<<< HEAD
        error::{LoadModelError, LoadModelErrorKind, LoadModelResult},
        infer::domains::InferenceDomainMap,
        manifest::{Manifest, ModelFile, TalkManifest},
        Result, VoiceModelMeta,
    };

    use super::{ModelBytes, ModelBytesWithInnerVoiceIdsByDomain, VoiceModelHeader, VoiceModelId};
=======
        asyncs::BlockingThreadPool, error::LoadModelResult, infer::domains::InferenceDomainMap,
        Result, VoiceModelMeta,
    };

    use super::{Inner, ModelBytesWithInnerVoiceIdsByDomain, VoiceModelHeader, VoiceModelId};
>>>>>>> e07c7958

    /// 音声モデル。
    ///
    /// VVMファイルと対応する。
    pub struct VoiceModel(Inner<BlockingThreadPool>);

    impl self::VoiceModel {
        pub(crate) async fn read_inference_models(
            &self,
        ) -> LoadModelResult<InferenceDomainMap<ModelBytesWithInnerVoiceIdsByDomain>> {
<<<<<<< HEAD
            let reader = AsyncVvmEntryReader::open(&self.header.path).await?;

            let talk = OptionFuture::from(self.header.manifest.domains().talk.as_ref().map(
                |TalkManifest {
                     predict_duration,
                     predict_intonation,
                     decode,
                     style_id_to_inner_voice_id,
                 }| async {
                    let (
                        decode_model_result,
                        predict_duration_model_result,
                        predict_intonation_model_result,
                    ) = join3(
                        reader.read_model_bytes(decode),
                        reader.read_model_bytes(predict_duration),
                        reader.read_model_bytes(predict_intonation),
                    )
                    .await;

                    let model_bytes = EnumMap::from_array([
                        predict_duration_model_result?,
                        predict_intonation_model_result?,
                        decode_model_result?,
                    ]);

                    Ok((style_id_to_inner_voice_id.clone(), model_bytes))
                },
            ))
            .await
            .transpose()?;

            Ok(InferenceDomainMap { talk })
=======
            self.0.read_inference_models().await
>>>>>>> e07c7958
        }
        /// VVMファイルから`VoiceModel`をコンストラクトする。
        pub async fn from_path(path: impl AsRef<Path>) -> Result<Self> {
            Inner::from_path(path).await.map(Self)
        }

        /// ID。
        pub fn id(&self) -> VoiceModelId {
            self.0.id()
        }

        /// メタ情報。
        pub fn metas(&self) -> &VoiceModelMeta {
            self.0.metas()
        }

        pub(crate) fn header(&self) -> &VoiceModelHeader {
<<<<<<< HEAD
            &self.header
        }
    }

    struct AsyncVvmEntry {
        index: usize,
        entry: async_zip::ZipEntry,
    }

    #[derive(new)]
    struct AsyncVvmEntryReader<'a> {
        path: &'a Path,
        reader: async_zip::base::read::mem::ZipFileReader,
        entry_map: HashMap<String, AsyncVvmEntry>,
    }

    impl<'a> AsyncVvmEntryReader<'a> {
        async fn open(path: &'a Path) -> LoadModelResult<Self> {
            let reader = async {
                let file = fs_err::tokio::read(path).await?;
                async_zip::base::read::mem::ZipFileReader::new(file).await
            }
            .await
            .map_err(|source| LoadModelError {
                path: path.to_owned(),
                context: LoadModelErrorKind::OpenZipFile,
                source: Some(source.into()),
            })?;
            let entry_map: HashMap<_, _> = reader
                .file()
                .entries()
                .iter()
                .flat_map(|e| {
                    // 非UTF-8のファイルを利用することはないため、無視する
                    let filename = e.filename().as_str().ok()?;
                    (!e.dir().ok()?).then_some(())?;
                    Some((filename.to_owned(), (**e).clone()))
                })
                .enumerate()
                .map(|(i, (filename, entry))| (filename, AsyncVvmEntry { index: i, entry }))
                .collect();
            Ok(AsyncVvmEntryReader::new(path, reader, entry_map))
        }
        // FIXME: manifest.json専用になっているので、そういう関数名にする
        async fn read_vvm_json<T: DeserializeOwned>(&self, filename: &str) -> LoadModelResult<T> {
            let bytes = self.read_vvm_entry(filename).await?;
            serde_json::from_slice(&bytes).map_err(|source| LoadModelError {
                path: self.path.to_owned(),
                context: LoadModelErrorKind::InvalidModelFormat,
                source: Some(anyhow::Error::from(source).context(format!("{filename}が不正です"))),
            })
        }

        async fn read_model_bytes(&self, entry: &ModelFile) -> LoadModelResult<ModelBytes> {
            match entry {
                ModelFile::Onnx { filename } => {
                    self.read_vvm_entry(filename).await.map(ModelBytes::Onnx)
                }
                ModelFile::VvBin { filename } => {
                    self.read_vvm_entry(filename).await.map(ModelBytes::VvBin)
                }
            }
        }

        async fn read_vvm_entry(&self, filename: &str) -> LoadModelResult<Vec<u8>> {
            async {
                let me = self
                    .entry_map
                    .get(filename)
                    .ok_or_else(|| io::Error::from(io::ErrorKind::NotFound))?;
                let mut manifest_reader = self.reader.reader_with_entry(me.index).await?;
                let mut buf = Vec::with_capacity(me.entry.uncompressed_size() as usize);
                manifest_reader.read_to_end_checked(&mut buf).await?;
                Ok::<_, anyhow::Error>(buf)
            }
            .await
            .map_err(|source| LoadModelError {
                path: self.path.to_owned(),
                context: LoadModelErrorKind::ReadZipEntry {
                    filename: filename.to_owned(),
                },
                source: Some(source),
            })
=======
            self.0.header()
>>>>>>> e07c7958
        }
    }
}

#[cfg(test)]
mod tests {
    use rstest::{fixture, rstest};
    use serde_json::json;

    use crate::{
<<<<<<< HEAD
        manifest::{ManifestDomains, ModelFile, TalkManifest},
=======
        infer::domains::InferenceDomainMap,
        manifest::{ManifestDomains, TalkManifest},
>>>>>>> e07c7958
        SpeakerMeta, StyleType,
    };

    #[rstest]
    #[case(
        &InferenceDomainMap {
            talk: None,
        },
        &[],
        Ok(())
    )]
    #[case(
        &InferenceDomainMap {
            talk: Some(TalkManifest::default()),
        },
        &[speaker(&[StyleType::Talk])],
        Ok(())
    )]
    #[case(
        &InferenceDomainMap {
            talk: Some(TalkManifest::default()),
        },
        &[speaker(&[StyleType::Talk, StyleType::Sing])],
        Ok(())
    )]
    #[case(
        &InferenceDomainMap {
            talk: None,
        },
        &[speaker(&[StyleType::Talk])],
        Err(())
    )]
    fn check_acceptable_works(
        #[case] manifest: &InferenceDomainMap<ManifestDomains>,
        #[case] metas: &[SpeakerMeta],
        #[case] expected: std::result::Result<(), ()>,
    ) {
        let actual = manifest.check_acceptable(metas).map_err(|_| ());
        assert_eq!(expected, actual);
    }

<<<<<<< HEAD
    static TALK_MANIFEST: LazyLock<TalkManifest> = LazyLock::new(|| TalkManifest {
        predict_duration: ModelFile::Onnx {
            filename: "".to_owned(),
        },
        predict_intonation: ModelFile::Onnx {
            filename: "".to_owned(),
        },
        decode: ModelFile::Onnx {
            filename: "".to_owned(),
        },
        style_id_to_inner_voice_id: Default::default(),
    });

=======
    // FIXME: これ使ってないのでは？
>>>>>>> e07c7958
    #[fixture]
    fn talk_speaker() -> SpeakerMeta {
        serde_json::from_value(json!({
            "name": "dummy",
            "styles": [
                {
                    "id": 0,
                    "name": "style1",
                    "type": "talk",
                    "order": 0
                }
            ],
            "version": "0.0.1",
            "speaker_uuid": "574bc678-8370-44be-b941-08e46e7b47d7",
            "order": 0
        }))
        .unwrap()
    }

    fn speaker(style_types: &'static [StyleType]) -> SpeakerMeta {
        let styles = style_types
            .iter()
            .map(|style_type| {
                json!({
                    "id": 0,
                    "name": "style1",
                    "type": style_type,
                    "order": null
                })
            })
            .collect::<Vec<_>>();

        serde_json::from_value(json!({
            "name": "dummy",
            "styles": styles,
            "version": "0.0.1",
            "speaker_uuid": "574bc678-8370-44be-b941-08e46e7b47d7",
            "order": null
        }))
        .unwrap()
    }
}<|MERGE_RESOLUTION|>--- conflicted
+++ resolved
@@ -5,7 +5,6 @@
 use std::{
     marker::PhantomData,
     path::{Path, PathBuf},
-    sync::Arc,
 };
 
 use anyhow::{anyhow, Context as _};
@@ -26,7 +25,9 @@
         domains::{InferenceDomainMap, TalkDomain, TalkOperation},
         InferenceDomain,
     },
-    manifest::{Manifest, ManifestDomains, StyleIdToInnerVoiceId, TalkManifest},
+    manifest::{
+        Manifest, ManifestDomains, ModelFile, ModelFileType, StyleIdToInnerVoiceId, TalkManifest,
+    },
     SpeakerMeta, StyleMeta, StyleType, VoiceModelMeta,
 };
 
@@ -133,13 +134,13 @@
                                 .map(|manifest| {
                                     let indices = enum_map! {
                                         TalkOperation::PredictDuration => {
-                                            zip.find_entry_index(&manifest.predict_duration_filename)?
+                                            zip.find_entry_index(&manifest.predict_duration.filename)?
                                         }
                                         TalkOperation::PredictIntonation => zip.find_entry_index(
-                                            &manifest.predict_intonation_filename,
+                                            &manifest.predict_intonation.filename,
                                         )?,
                                         TalkOperation::Decode => {
-                                            zip.find_entry_index(&manifest.decode_filename)?
+                                            zip.find_entry_index(&manifest.decode.filename)?
                                         }
                                     };
 
@@ -193,8 +194,9 @@
 
         macro_rules! read_file {
             ($entry:expr $(,)?) => {{
-                let (index, filename): (usize, Arc<str>) = $entry;
-                zip.read_file(index)
+                let (index, ModelFile { r#type, filename }): (usize, ModelFile) = $entry;
+                let bytes = zip
+                    .read_file(index)
                     .map_err(move |source| {
                         error(
                             LoadModelErrorKind::ReadZipEntry {
@@ -203,7 +205,8 @@
                             source,
                         )
                     })
-                    .await?
+                    .await?;
+                ModelBytes::new(r#type, bytes)
             }};
         }
 
@@ -339,16 +342,21 @@
     }
 }
 
-<<<<<<< HEAD
 pub(crate) enum ModelBytes {
     Onnx(Vec<u8>),
     VvBin(Vec<u8>),
 }
 
-impl ManifestDomains {
-=======
+impl ModelBytes {
+    fn new(kind: ModelFileType, bytes: Vec<u8>) -> Self {
+        (match kind {
+            ModelFileType::Onnx => Self::Onnx,
+            ModelFileType::VvBin => Self::VvBin,
+        })(bytes)
+    }
+}
+
 impl InferenceDomainMap<ManifestDomains> {
->>>>>>> e07c7958
     /// manifestとして対応していない`StyleType`に対してエラーを発する。
     ///
     /// `Status`はこのバリデーションを信頼し、`InferenceDomain`の不足時にパニックする。
@@ -397,21 +405,11 @@
     use uuid::Uuid;
 
     use crate::{
-<<<<<<< HEAD
-        error::{LoadModelError, LoadModelErrorKind, LoadModelResult},
-        infer::domains::InferenceDomainMap,
-        manifest::{Manifest, ModelFile, TalkManifest},
-        VoiceModelMeta,
-    };
-
-    use super::{ModelBytes, ModelBytesWithInnerVoiceIdsByDomain, VoiceModelHeader, VoiceModelId};
-=======
         asyncs::SingleTasked, error::LoadModelResult, future::FutureExt as _,
         infer::domains::InferenceDomainMap, VoiceModelMeta,
     };
 
     use super::{Inner, ModelBytesWithInnerVoiceIdsByDomain, VoiceModelHeader, VoiceModelId};
->>>>>>> e07c7958
 
     /// 音声モデル。
     ///
@@ -422,40 +420,7 @@
         pub(crate) fn read_inference_models(
             &self,
         ) -> LoadModelResult<InferenceDomainMap<ModelBytesWithInnerVoiceIdsByDomain>> {
-<<<<<<< HEAD
-            let reader = BlockingVvmEntryReader::open(&self.header.path)?;
-
-            let talk = self
-                .header
-                .manifest
-                .domains()
-                .talk
-                .as_ref()
-                .map(
-                    |TalkManifest {
-                         predict_duration,
-                         predict_intonation,
-                         decode,
-                         style_id_to_inner_voice_id,
-                     }| {
-                        let model_bytes = [predict_duration, predict_intonation, decode]
-                            .into_par_iter()
-                            .map(|entry| reader.read_model_bytes(entry))
-                            .collect::<std::result::Result<Vec<_>, _>>()?
-                            .try_into()
-                            .unwrap_or_else(|_| panic!("should be same length"));
-
-                        let model_bytes = EnumMap::from_array(model_bytes);
-
-                        Ok((style_id_to_inner_voice_id.clone(), model_bytes))
-                    },
-                )
-                .transpose()?;
-
-            Ok(InferenceDomainMap { talk })
-=======
             self.0.read_inference_models().block_on()
->>>>>>> e07c7958
         }
 
         /// VVMファイルから`VoiceModel`をコンストラクトする。
@@ -474,70 +439,7 @@
         }
 
         pub(crate) fn header(&self) -> &VoiceModelHeader {
-<<<<<<< HEAD
-            &self.header
-        }
-    }
-
-    #[self_referencing]
-    struct BlockingVvmEntryReader {
-        path: std::path::PathBuf,
-        zip: Vec<u8>,
-        #[covariant]
-        #[borrows(zip)]
-        reader: zip::ZipArchive<Cursor<&'this [u8]>>,
-    }
-
-    impl BlockingVvmEntryReader {
-        fn open(path: &Path) -> LoadModelResult<Self> {
-            (|| {
-                let zip = std::fs::read(path)?;
-                Self::try_new(path.to_owned(), zip, |zip| {
-                    zip::ZipArchive::new(Cursor::new(zip))
-                })
-            })()
-            .map_err(|source| LoadModelError {
-                path: path.to_owned(),
-                context: LoadModelErrorKind::OpenZipFile,
-                source: Some(source.into()),
-            })
-        }
-
-        // FIXME: manifest.json専用になっているので、そういう関数名にする
-        fn read_vvm_json<T: DeserializeOwned>(&self, filename: &str) -> LoadModelResult<T> {
-            let bytes = &self.read_vvm_entry(filename)?;
-            serde_json::from_slice(bytes).map_err(|source| LoadModelError {
-                path: self.borrow_path().clone(),
-                context: LoadModelErrorKind::InvalidModelFormat,
-                source: Some(anyhow::Error::from(source).context(format!("{filename}が不正です"))),
-            })
-        }
-
-        fn read_model_bytes(&self, entry: &ModelFile) -> LoadModelResult<ModelBytes> {
-            match entry {
-                ModelFile::Onnx { filename } => self.read_vvm_entry(filename).map(ModelBytes::Onnx),
-                ModelFile::VvBin { filename } => {
-                    self.read_vvm_entry(filename).map(ModelBytes::VvBin)
-                }
-            }
-        }
-
-        fn read_vvm_entry(&self, filename: &str) -> LoadModelResult<Vec<u8>> {
-            (|| {
-                let mut reader = self.borrow_reader().clone();
-                let mut entry = reader.by_name(filename)?;
-                let mut buf = Vec::with_capacity(entry.size() as _);
-                io::copy(&mut entry, &mut buf)?;
-                Ok(buf)
-            })()
-            .map_err(|source| LoadModelError {
-                path: self.borrow_path().clone(),
-                context: LoadModelErrorKind::OpenZipFile,
-                source: Some(source),
-            })
-=======
             self.0.header()
->>>>>>> e07c7958
         }
     }
 
@@ -553,21 +455,11 @@
     use std::path::Path;
 
     use crate::{
-<<<<<<< HEAD
-        error::{LoadModelError, LoadModelErrorKind, LoadModelResult},
-        infer::domains::InferenceDomainMap,
-        manifest::{Manifest, ModelFile, TalkManifest},
-        Result, VoiceModelMeta,
-    };
-
-    use super::{ModelBytes, ModelBytesWithInnerVoiceIdsByDomain, VoiceModelHeader, VoiceModelId};
-=======
         asyncs::BlockingThreadPool, error::LoadModelResult, infer::domains::InferenceDomainMap,
         Result, VoiceModelMeta,
     };
 
     use super::{Inner, ModelBytesWithInnerVoiceIdsByDomain, VoiceModelHeader, VoiceModelId};
->>>>>>> e07c7958
 
     /// 音声モデル。
     ///
@@ -578,43 +470,7 @@
         pub(crate) async fn read_inference_models(
             &self,
         ) -> LoadModelResult<InferenceDomainMap<ModelBytesWithInnerVoiceIdsByDomain>> {
-<<<<<<< HEAD
-            let reader = AsyncVvmEntryReader::open(&self.header.path).await?;
-
-            let talk = OptionFuture::from(self.header.manifest.domains().talk.as_ref().map(
-                |TalkManifest {
-                     predict_duration,
-                     predict_intonation,
-                     decode,
-                     style_id_to_inner_voice_id,
-                 }| async {
-                    let (
-                        decode_model_result,
-                        predict_duration_model_result,
-                        predict_intonation_model_result,
-                    ) = join3(
-                        reader.read_model_bytes(decode),
-                        reader.read_model_bytes(predict_duration),
-                        reader.read_model_bytes(predict_intonation),
-                    )
-                    .await;
-
-                    let model_bytes = EnumMap::from_array([
-                        predict_duration_model_result?,
-                        predict_intonation_model_result?,
-                        decode_model_result?,
-                    ]);
-
-                    Ok((style_id_to_inner_voice_id.clone(), model_bytes))
-                },
-            ))
-            .await
-            .transpose()?;
-
-            Ok(InferenceDomainMap { talk })
-=======
             self.0.read_inference_models().await
->>>>>>> e07c7958
         }
         /// VVMファイルから`VoiceModel`をコンストラクトする。
         pub async fn from_path(path: impl AsRef<Path>) -> Result<Self> {
@@ -632,93 +488,7 @@
         }
 
         pub(crate) fn header(&self) -> &VoiceModelHeader {
-<<<<<<< HEAD
-            &self.header
-        }
-    }
-
-    struct AsyncVvmEntry {
-        index: usize,
-        entry: async_zip::ZipEntry,
-    }
-
-    #[derive(new)]
-    struct AsyncVvmEntryReader<'a> {
-        path: &'a Path,
-        reader: async_zip::base::read::mem::ZipFileReader,
-        entry_map: HashMap<String, AsyncVvmEntry>,
-    }
-
-    impl<'a> AsyncVvmEntryReader<'a> {
-        async fn open(path: &'a Path) -> LoadModelResult<Self> {
-            let reader = async {
-                let file = fs_err::tokio::read(path).await?;
-                async_zip::base::read::mem::ZipFileReader::new(file).await
-            }
-            .await
-            .map_err(|source| LoadModelError {
-                path: path.to_owned(),
-                context: LoadModelErrorKind::OpenZipFile,
-                source: Some(source.into()),
-            })?;
-            let entry_map: HashMap<_, _> = reader
-                .file()
-                .entries()
-                .iter()
-                .flat_map(|e| {
-                    // 非UTF-8のファイルを利用することはないため、無視する
-                    let filename = e.filename().as_str().ok()?;
-                    (!e.dir().ok()?).then_some(())?;
-                    Some((filename.to_owned(), (**e).clone()))
-                })
-                .enumerate()
-                .map(|(i, (filename, entry))| (filename, AsyncVvmEntry { index: i, entry }))
-                .collect();
-            Ok(AsyncVvmEntryReader::new(path, reader, entry_map))
-        }
-        // FIXME: manifest.json専用になっているので、そういう関数名にする
-        async fn read_vvm_json<T: DeserializeOwned>(&self, filename: &str) -> LoadModelResult<T> {
-            let bytes = self.read_vvm_entry(filename).await?;
-            serde_json::from_slice(&bytes).map_err(|source| LoadModelError {
-                path: self.path.to_owned(),
-                context: LoadModelErrorKind::InvalidModelFormat,
-                source: Some(anyhow::Error::from(source).context(format!("{filename}が不正です"))),
-            })
-        }
-
-        async fn read_model_bytes(&self, entry: &ModelFile) -> LoadModelResult<ModelBytes> {
-            match entry {
-                ModelFile::Onnx { filename } => {
-                    self.read_vvm_entry(filename).await.map(ModelBytes::Onnx)
-                }
-                ModelFile::VvBin { filename } => {
-                    self.read_vvm_entry(filename).await.map(ModelBytes::VvBin)
-                }
-            }
-        }
-
-        async fn read_vvm_entry(&self, filename: &str) -> LoadModelResult<Vec<u8>> {
-            async {
-                let me = self
-                    .entry_map
-                    .get(filename)
-                    .ok_or_else(|| io::Error::from(io::ErrorKind::NotFound))?;
-                let mut manifest_reader = self.reader.reader_with_entry(me.index).await?;
-                let mut buf = Vec::with_capacity(me.entry.uncompressed_size() as usize);
-                manifest_reader.read_to_end_checked(&mut buf).await?;
-                Ok::<_, anyhow::Error>(buf)
-            }
-            .await
-            .map_err(|source| LoadModelError {
-                path: self.path.to_owned(),
-                context: LoadModelErrorKind::ReadZipEntry {
-                    filename: filename.to_owned(),
-                },
-                source: Some(source),
-            })
-=======
             self.0.header()
->>>>>>> e07c7958
         }
     }
 }
@@ -729,12 +499,8 @@
     use serde_json::json;
 
     use crate::{
-<<<<<<< HEAD
-        manifest::{ManifestDomains, ModelFile, TalkManifest},
-=======
         infer::domains::InferenceDomainMap,
         manifest::{ManifestDomains, TalkManifest},
->>>>>>> e07c7958
         SpeakerMeta, StyleType,
     };
 
@@ -776,23 +542,7 @@
         assert_eq!(expected, actual);
     }
 
-<<<<<<< HEAD
-    static TALK_MANIFEST: LazyLock<TalkManifest> = LazyLock::new(|| TalkManifest {
-        predict_duration: ModelFile::Onnx {
-            filename: "".to_owned(),
-        },
-        predict_intonation: ModelFile::Onnx {
-            filename: "".to_owned(),
-        },
-        decode: ModelFile::Onnx {
-            filename: "".to_owned(),
-        },
-        style_id_to_inner_voice_id: Default::default(),
-    });
-
-=======
     // FIXME: これ使ってないのでは？
->>>>>>> e07c7958
     #[fixture]
     fn talk_speaker() -> SpeakerMeta {
         serde_json::from_value(json!({
