--- conflicted
+++ resolved
@@ -3,23 +3,16 @@
 mod acoustic_feature_extractor;
 mod audio_file;
 mod mora_list;
-<<<<<<< HEAD
 mod ndarray;
+mod sampling_rate;
 pub(crate) mod song;
-=======
-mod sampling_rate;
->>>>>>> 87e45123
 pub(crate) mod talk;
 
 pub(crate) use self::{
-    acoustic_feature_extractor::PhonemeCode, audio_file::to_s16le_pcm,
-<<<<<<< HEAD
-    fundamental::DEFAULT_SAMPLING_RATE, ndarray::ArrayBase1Ext,
+    acoustic_feature_extractor::PhonemeCode, audio_file::to_s16le_pcm, ndarray::ArrayBase1Ext,
+    sampling_rate::DEFAULT_SAMPLING_RATE,
 };
 pub use self::{
     acoustic_feature_extractor::{Phoneme, Sil},
     audio_file::wav_from_s16le,
-=======
-    sampling_rate::DEFAULT_SAMPLING_RATE,
->>>>>>> 87e45123
 };