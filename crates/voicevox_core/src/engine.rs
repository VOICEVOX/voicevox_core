--- conflicted
+++ resolved
@@ -2,11 +2,8 @@
 
 mod acoustic_feature_extractor;
 mod audio_file;
-<<<<<<< HEAD
+mod mora_list;
 pub(crate) mod song;
-=======
-mod mora_list;
->>>>>>> 2adba0fc
 pub(crate) mod talk;
 
 pub use self::audio_file::wav_from_s16le;
