--- conflicted
+++ resolved
@@ -2,12 +2,8 @@
 
 mod acoustic_feature_extractor;
 mod audio_file;
-<<<<<<< HEAD
-mod mora_list;
+mod mora_mappings;
 mod ndarray;
-=======
-mod mora_mappings;
->>>>>>> 3f55b0a7
 mod sampling_rate;
 pub(crate) mod song;
 pub(crate) mod talk;
