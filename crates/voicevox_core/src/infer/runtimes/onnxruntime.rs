// TODO: `VoiceModelFile`のように、次のような設計にする。
//
// ```
// pub(crate) mod blocking {
//     pub struct Onnxruntime(Inner<SingleTasked>);
//     // …
// }
// pub(crate) mod nonblocking {
//     pub struct Onnxruntime(Inner<BlockingThreadPool>);
//     // …
// }
// ```

use std::{fmt::Debug, sync::Arc, vec};

use anyhow::{anyhow, bail, ensure};
use duplicate::duplicate_item;
use ndarray::{Array, Dimension};
use ort::{
    CPUExecutionProvider, CUDAExecutionProvider, DirectMLExecutionProvider, ExecutionProvider as _,
    GraphOptimizationLevel, PrimitiveTensorElementType, TensorElementType, ValueType,
};

use crate::{
    devices::{DeviceSpec, GpuSpec, SupportedDevices},
    error::ErrorRepr,
    voice_model::ModelBytes,
};

use super::super::{
    InferenceRuntime, InferenceSessionOptions, InputScalarKind, OutputScalarKind, OutputTensor,
    ParamInfo, PushInputTensor,
};

impl InferenceRuntime for self::blocking::Onnxruntime {
    type Session = async_lock::Mutex<ort::Session>; // WASMでは`ort`を利用しないので、ここはasync-lockを用いてよいはず
    type RunContext = OnnxruntimeRunContext;

    const DISPLAY_NAME: &'static str = if cfg!(feature = "load-onnxruntime") {
        "現在ロードされているONNX Runtime"
    } else if cfg!(feature = "link-onnxruntime") {
        "現在リンクされているONNX Runtime"
    } else {
        panic!("either `load-onnxruntime` or `link-onnxruntime` must be enabled");
    };

    fn supported_devices(&self) -> crate::Result<SupportedDevices> {
        (|| {
            let cpu = CPUExecutionProvider::default().is_available()?;
            let cuda = CUDAExecutionProvider::default().is_available()?;
            let dml = DirectMLExecutionProvider::default().is_available()?;

            ensure!(cpu, "missing `CPUExecutionProvider`");

            Ok(SupportedDevices {
                cpu: true,
                cuda,
                dml,
            })
        })()
        .map_err(ErrorRepr::GetSupportedDevices)
        .map_err(Into::into)
    }

    fn test_gpu(&self, gpu: GpuSpec) -> anyhow::Result<()> {
        let sess_builder = &ort::SessionBuilder::new()?;
        match gpu {
            GpuSpec::Cuda => CUDAExecutionProvider::default().register(sess_builder),
            GpuSpec::Dml => DirectMLExecutionProvider::default().register(sess_builder),
        }
        .map_err(Into::into)
    }

    fn new_session(
        &self,
        model: &ModelBytes,
        options: InferenceSessionOptions,
    ) -> anyhow::Result<(
        Self::Session,
        Vec<ParamInfo<InputScalarKind>>,
        Vec<ParamInfo<OutputScalarKind>>,
    )> {
        let mut builder = ort::Session::builder()?
            .with_optimization_level(GraphOptimizationLevel::Level1)?
            .with_intra_threads(options.cpu_num_threads.into())?;

        match options.device {
            DeviceSpec::Cpu => {}
            DeviceSpec::Gpu(GpuSpec::Cuda) => {
                CUDAExecutionProvider::default().register(&builder)?;
            }
            DeviceSpec::Gpu(GpuSpec::Dml) => {
                builder = builder
                    .with_parallel_execution(false)?
                    .with_memory_pattern(false)?;
                DirectMLExecutionProvider::default().register(&builder)?;
            }
        };

        let sess = match model {
            ModelBytes::Onnx(onnx) => builder.commit_from_memory(onnx),
            ModelBytes::VvBin(bin) => builder.commit_from_vv_bin(bin),
        }?;

        let input_param_infos = sess
            .inputs
            .iter()
            .map(|info| {
                let ValueType::Tensor { ty, .. } = info.input_type else {
                    bail!(
                        "unexpected input value type for `{}`. currently `ONNX_TYPE_TENSOR` and \
                         `ONNX_TYPE_SPARSETENSOR` is supported",
                        info.name,
                    );
                };

                let dt = match ty {
                    TensorElementType::Float32 => Ok(InputScalarKind::Float32),
                    TensorElementType::Uint8 => Err("ONNX_TENSOR_ELEMENT_DATA_TYPE_UINT8"),
                    TensorElementType::Int8 => Err("ONNX_TENSOR_ELEMENT_DATA_TYPE_INT8"),
                    TensorElementType::Uint16 => Err("ONNX_TENSOR_ELEMENT_DATA_TYPE_UINT16"),
                    TensorElementType::Int16 => Err("ONNX_TENSOR_ELEMENT_DATA_TYPE_INT16"),
                    TensorElementType::Int32 => Err("ONNX_TENSOR_ELEMENT_DATA_TYPE_INT32"),
                    TensorElementType::Int64 => Ok(InputScalarKind::Int64),
                    TensorElementType::String => Err("ONNX_TENSOR_ELEMENT_DATA_TYPE_STRING"),
                    TensorElementType::Bfloat16 => Err("ONNX_TENSOR_ELEMENT_DATA_TYPE_BFLOAT16"),
                    TensorElementType::Float16 => Err("ONNX_TENSOR_ELEMENT_DATA_TYPE_FLOAT16"),
                    TensorElementType::Float64 => Err("ONNX_TENSOR_ELEMENT_DATA_TYPE_DOUBLE"),
                    TensorElementType::Uint32 => Err("ONNX_TENSOR_ELEMENT_DATA_TYPE_UINT32"),
                    TensorElementType::Uint64 => Err("ONNX_TENSOR_ELEMENT_DATA_TYPE_UINT64"),
                    TensorElementType::Bool => Err("ONNX_TENSOR_ELEMENT_DATA_TYPE_BOOL"),
                }
                .map_err(|actual| {
                    anyhow!("unsupported input datatype `{actual}` for `{}`", info.name)
                })?;

                Ok(ParamInfo {
                    name: info.name.clone().into(),
                    dt,
                    ndim: info.input_type.tensor_dimensions().map(Vec::len),
                })
            })
            .collect::<anyhow::Result<_>>()?;

        let output_param_infos = sess
            .outputs
            .iter()
            .map(|info| {
                let ValueType::Tensor { ty, .. } = info.output_type else {
                    bail!(
                        "unexpected output value type for `{}`. currently `ONNX_TYPE_TENSOR` and \
                         `ONNX_TYPE_SPARSETENSOR` is supported",
                        info.name,
                    );
                };

                let dt = match ty {
                    TensorElementType::Float32 => Ok(OutputScalarKind::Float32),
                    TensorElementType::Uint8 => Err("ONNX_TENSOR_ELEMENT_DATA_TYPE_UINT8"),
                    TensorElementType::Int8 => Err("ONNX_TENSOR_ELEMENT_DATA_TYPE_INT8"),
                    TensorElementType::Uint16 => Err("ONNX_TENSOR_ELEMENT_DATA_TYPE_UINT16"),
                    TensorElementType::Int16 => Err("ONNX_TENSOR_ELEMENT_DATA_TYPE_INT16"),
                    TensorElementType::Int32 => Err("ONNX_TENSOR_ELEMENT_DATA_TYPE_INT32"),
                    TensorElementType::Int64 => Ok(OutputScalarKind::Int64),
                    TensorElementType::String => Err("ONNX_TENSOR_ELEMENT_DATA_TYPE_STRING"),
                    TensorElementType::Bfloat16 => Err("ONNX_TENSOR_ELEMENT_DATA_TYPE_BFLOAT16"),
                    TensorElementType::Float16 => Err("ONNX_TENSOR_ELEMENT_DATA_TYPE_FLOAT16"),
                    TensorElementType::Float64 => Err("ONNX_TENSOR_ELEMENT_DATA_TYPE_DOUBLE"),
                    TensorElementType::Uint32 => Err("ONNX_TENSOR_ELEMENT_DATA_TYPE_UINT32"),
                    TensorElementType::Uint64 => Err("ONNX_TENSOR_ELEMENT_DATA_TYPE_UINT64"),
                    TensorElementType::Bool => Err("ONNX_TENSOR_ELEMENT_DATA_TYPE_BOOL"),
                }
                .map_err(|actual| {
                    anyhow!("unsupported output datatype `{actual}` for `{}`", info.name)
                })?;

                Ok(ParamInfo {
                    name: info.name.clone().into(),
                    dt,
                    ndim: info.output_type.tensor_dimensions().map(|d| d.len()),
                })
            })
            .collect::<anyhow::Result<_>>()?;

        Ok((sess.into(), input_param_infos, output_param_infos))
    }

    fn run_blocking(
        OnnxruntimeRunContext { sess, inputs }: Self::RunContext,
    ) -> anyhow::Result<Vec<OutputTensor>> {
        extract_outputs(&sess.lock_blocking().run(inputs)?)
    }

    async fn run_async(
        OnnxruntimeRunContext { sess, inputs }: Self::RunContext,
    ) -> anyhow::Result<Vec<OutputTensor>> {
        extract_outputs(&sess.lock().await.run_async(inputs)?.await?)
    }
}

pub(crate) struct OnnxruntimeRunContext {
    sess: Arc<async_lock::Mutex<ort::Session>>,
    inputs: Vec<(&'static str, ort::SessionInputValue<'static>)>,
}

impl OnnxruntimeRunContext {
    fn push_input(
        &mut self,
        name: &'static str,
        input: Array<
            impl PrimitiveTensorElementType + Debug + Clone + 'static,
            impl Dimension + 'static,
        >,
    ) -> anyhow::Result<()> {
        let input = ort::Value::from_array(input)?.into();
        self.inputs.push((name, input));
        Ok(())
    }
}

impl From<Arc<async_lock::Mutex<ort::Session>>> for OnnxruntimeRunContext {
    fn from(sess: Arc<async_lock::Mutex<ort::Session>>) -> Self {
        Self {
            sess,
            inputs: vec![],
        }
    }
}

impl PushInputTensor for OnnxruntimeRunContext {
    #[duplicate_item(
        method           T;
        [ push_int64 ]   [ i64 ];
        [ push_float32 ] [ f32 ];
    )]
    fn method(
        &mut self,
        name: &'static str,
        tensor: Array<T, impl Dimension + 'static>,
    ) -> anyhow::Result<()> {
        self.push_input(name, tensor)
    }
}

// FIXME: use ouroboros to reduce copies
fn extract_outputs(outputs: &ort::SessionOutputs<'_, '_>) -> anyhow::Result<Vec<OutputTensor>> {
    (0..outputs.len())
        .map(|i| {
            let output = &outputs[i];

            let ValueType::Tensor { ty, .. } = output.dtype()? else {
                bail!(
                    "unexpected output. currently `ONNX_TYPE_TENSOR` and `ONNX_TYPE_SPARSETENSOR`
                     is supported",
                );
            };

            match ty {
                TensorElementType::Int64 => {
                    let output = output.try_extract_tensor::<i64>()?;
                    Ok(OutputTensor::Int64(output.into_owned()))
                }
                TensorElementType::Float32 => {
                    let output = output.try_extract_tensor::<f32>()?;
                    Ok(OutputTensor::Float32(output.into_owned()))
                }
                _ => bail!("unexpected output tensor element data type"),
            }
        })
        .collect()
}

pub(crate) mod blocking {
    use ort::EnvHandle;
    use ref_cast::{ref_cast_custom, RefCastCustom};

    use crate::{error::ErrorRepr, SupportedDevices};

    use super::super::super::InferenceRuntime;

    /// ONNX Runtime。
    ///
    /// シングルトンであり、インスタンスは高々一つ。
    ///
    /// # Rust APIにおけるインスタンスの共有
    ///
    /// インスタンスは[voicevox-ort]側に作られる。Rustのクレートとしてこのライブラリを利用する場合、
    /// 非同期版APIやvoicevox-ortを利用する他クレートともインスタンスが共有される。
    ///
    #[cfg_attr(feature = "load-onnxruntime", doc = "```")]
    #[cfg_attr(not(feature = "load-onnxruntime"), doc = "```compile_fail")]
    /// # use voicevox_core as another_lib;
    /// #
    /// # fn main() -> anyhow::Result<()> {
<<<<<<< HEAD
    /// # if cfg!(windows) {
    /// #     // Windows\System32\onnxruntime.dllを回避
    /// #     voicevox_core::blocking::Onnxruntime::load_once()
    /// #         .filename(test_util::ONNXRUNTIME_DYLIB_PATH)
    /// #         .perform()?;
    /// # }
=======
    /// # voicevox_core::blocking::Onnxruntime::load_once()
    /// #     .filename(test_util::ONNXRUNTIME_DYLIB_PATH)
    /// #     .exec()?;
    /// #
>>>>>>> b94883f7
    /// use std::ptr;
    ///
    /// let ort1 = voicevox_core::blocking::Onnxruntime::load_once().perform()?;
    /// let ort2 = another_lib::nonblocking::Onnxruntime::get().expect("`ort1`と同一のはず");
    /// assert!(ptr::addr_eq(ort1, ort2));
    /// # Ok(())
    /// # }
    /// ```
    ///
    /// [voicevox-ort]: https://github.com/VOICEVOX/ort
    #[derive(Debug, RefCastCustom)]
    #[repr(transparent)]
    pub struct Onnxruntime {
        _inner: EnvHandle,
    }

    impl Onnxruntime {
        /// ONNX Runtimeのライブラリ名。
        #[cfg(feature = "load-onnxruntime")]
        #[cfg_attr(docsrs, doc(cfg(feature = "load-onnxruntime")))]
        pub const LIB_NAME: &'static str = "voicevox_onnxruntime";

        /// 推奨されるONNX Runtimeのバージョン。
        #[cfg(feature = "load-onnxruntime")]
        #[cfg_attr(docsrs, doc(cfg(feature = "load-onnxruntime")))]
        pub const LIB_VERSION: &'static str = ort::downloaded_version!();

        /// [`LIB_NAME`]と[`LIB_VERSION`]からなる動的ライブラリのファイル名。
        ///
        /// WindowsとAndroidでは[`LIB_UNVERSIONED_FILENAME`]と同じ。
        ///
        /// [`LIB_NAME`]: Self::LIB_NAME
        /// [`LIB_VERSION`]: Self::LIB_VERSION
        /// [`LIB_UNVERSIONED_FILENAME`]: Self::LIB_UNVERSIONED_FILENAME
        #[cfg(feature = "load-onnxruntime")]
        #[cfg_attr(docsrs, doc(cfg(feature = "load-onnxruntime")))]
        pub const LIB_VERSIONED_FILENAME: &'static str = if cfg!(target_os = "linux") {
            const_format::concatcp!(
                "lib",
                Onnxruntime::LIB_NAME,
                ".so.",
                Onnxruntime::LIB_VERSION,
            )
        } else if cfg!(any(target_os = "macos", target_os = "ios")) {
            const_format::concatcp!(
                "lib",
                Onnxruntime::LIB_NAME,
                ".",
                Onnxruntime::LIB_VERSION,
                ".dylib",
            )
        } else {
            Self::LIB_UNVERSIONED_FILENAME
        };

        /// [`LIB_NAME`]からなる動的ライブラリのファイル名。
        ///
        /// [`LIB_NAME`]: Self::LIB_NAME
        #[cfg(feature = "load-onnxruntime")]
        #[cfg_attr(docsrs, doc(cfg(feature = "load-onnxruntime")))]
        pub const LIB_UNVERSIONED_FILENAME: &'static str = const_format::concatcp!(
            std::env::consts::DLL_PREFIX,
            Onnxruntime::LIB_NAME,
            std::env::consts::DLL_SUFFIX,
        );

        #[ref_cast_custom]
        const fn new(inner: &EnvHandle) -> &Self;

        /// インスタンスが既に作られているならそれを得る。
        ///
        /// 作られていなければ`None`を返す。
        pub fn get() -> Option<&'static Self> {
            EnvHandle::get().map(Self::new)
        }

        fn once(
            init: impl FnOnce() -> anyhow::Result<&'static EnvHandle>,
        ) -> crate::Result<&'static Self> {
            let inner = init().map_err(|source| ErrorRepr::InitInferenceRuntime {
                runtime_display_name: "ONNX Runtime",
                source,
            })?;
            Ok(Self::new(inner))
        }

        /// ONNX Runtimeをロードして初期化する。
        ///
        /// 一度成功したら、以後は引数を無視して同じ参照を返す。
        #[cfg(feature = "load-onnxruntime")]
        #[cfg_attr(docsrs, doc(cfg(feature = "load-onnxruntime")))]
        pub fn load_once() -> LoadOnce {
            LoadOnce::default()
        }

        /// ONNX Runtimeを初期化する。
        ///
        /// 一度成功したら以後は同じ参照を返す。
        #[cfg(feature = "link-onnxruntime")]
        #[cfg_attr(docsrs, doc(cfg(feature = "link-onnxruntime")))]
        pub fn init_once() -> crate::Result<&'static Self> {
            Self::once(|| ort::try_init(None))
        }

        #[cfg(test)]
        pub(crate) fn from_test_util_data() -> anyhow::Result<&'static Self> {
            #[cfg(feature = "load-onnxruntime")]
            {
                Self::load_once()
                    .filename(test_util::ONNXRUNTIME_DYLIB_PATH)
                    .perform()
                    .map_err(Into::into)
            }

            #[cfg(feature = "link-onnxruntime")]
            {
                Self::init_once().map_err(Into::into)
            }
        }

        /// ONNX Runtimeとして利用可能なデバイスの情報を取得する。
        pub fn supported_devices(&self) -> crate::Result<SupportedDevices> {
            <Self as InferenceRuntime>::supported_devices(self)
        }
    }

    /// [`Onnxruntime::load_once`]のビルダー。
    #[cfg(feature = "load-onnxruntime")]
    #[must_use = "this is a builder. it does nothing until `perform`ed"]
    pub struct LoadOnce {
        filename: std::ffi::OsString,
    }

    #[cfg(feature = "load-onnxruntime")]
    impl Default for LoadOnce {
        fn default() -> Self {
            let filename = Onnxruntime::LIB_VERSIONED_FILENAME.into();
            Self { filename }
        }
    }

    #[cfg(feature = "load-onnxruntime")]
    impl LoadOnce {
        /// ONNX Runtimeのファイル名（モジュール名）もしくはファイルパスを指定する。
        ///
        /// `dlopen`/[`LoadLibraryExW`]の引数に使われる。デフォルト
        /// は[`Onnxruntime::LIB_VERSIONED_FILENAME`]。
        ///
        /// [`LoadLibraryExW`]:
        /// https://learn.microsoft.com/en-us/windows/win32/api/libloaderapi/nf-libloaderapi-loadlibraryexw
        pub fn filename(mut self, filename: impl Into<std::ffi::OsString>) -> Self {
            self.filename = filename.into();
            self
        }

        /// 実行する。
        pub fn perform(self) -> crate::Result<&'static Onnxruntime> {
            Onnxruntime::once(|| ort::try_init_from(&self.filename, None))
        }
    }
}

pub(crate) mod nonblocking {
    use ref_cast::{ref_cast_custom, RefCastCustom};

    use crate::SupportedDevices;

    /// ONNX Runtime。
    ///
    /// シングルトンであり、インスタンスは高々一つ。
    ///
    /// # Rust APIにおけるインスタンスの共有
    ///
    /// インスタンスは[voicevox-ort]側に作られる。Rustのクレートとしてこのライブラリを利用する場合、
    /// ブロッキング版APIやvoicevox-ortを利用する他クレートともインスタンスが共有される。
    ///
    #[cfg_attr(feature = "load-onnxruntime", doc = "```")]
    #[cfg_attr(not(feature = "load-onnxruntime"), doc = "```compile_fail")]
    /// # use voicevox_core as another_lib;
    /// #
    /// # #[pollster::main]
    /// # async fn main() -> anyhow::Result<()> {
<<<<<<< HEAD
    /// # if cfg!(windows) {
    /// #     // Windows\System32\onnxruntime.dllを回避
    /// #     voicevox_core::blocking::Onnxruntime::load_once()
    /// #         .filename(test_util::ONNXRUNTIME_DYLIB_PATH)
    /// #         .perform()?;
    /// # }
=======
    /// # voicevox_core::blocking::Onnxruntime::load_once()
    /// #     .filename(test_util::ONNXRUNTIME_DYLIB_PATH)
    /// #     .exec()?;
    /// #
>>>>>>> b94883f7
    /// let ort1 = voicevox_core::nonblocking::Onnxruntime::load_once()
    ///     .perform()
    ///     .await?;
    /// let ort2 = another_lib::blocking::Onnxruntime::get().expect("`ort1`と同一のはず");
    /// assert_eq!(ptr_addr(ort1), ptr_addr(ort2));
    ///
    /// fn ptr_addr(obj: &impl Sized) -> usize {
    ///     obj as *const _ as _
    /// }
    /// # Ok(())
    /// # }
    /// ```
    ///
    /// # Performance
    ///
    /// [blocking]クレートにより動いている。詳しくは[`nonblocking`モジュールのドキュメント]を参照。
    ///
    /// [voicevox-ort]: https://github.com/VOICEVOX/ort
    /// [blocking]: https://docs.rs/crate/blocking
    /// [`nonblocking`モジュールのドキュメント]: crate::nonblocking
    #[derive(Debug, RefCastCustom)]
    #[repr(transparent)]
    pub struct Onnxruntime(pub(crate) super::blocking::Onnxruntime);

    impl Onnxruntime {
        /// ONNX Runtimeのライブラリ名。
        #[cfg(feature = "load-onnxruntime")]
        #[cfg_attr(docsrs, doc(cfg(feature = "load-onnxruntime")))]
        // ブロッキング版と等しいことはテストで担保
        pub const LIB_NAME: &'static str = "voicevox_onnxruntime";

        /// 推奨されるONNX Runtimeのバージョン。
        #[cfg(feature = "load-onnxruntime")]
        #[cfg_attr(docsrs, doc(cfg(feature = "load-onnxruntime")))]
        // ブロッキング版と等しいことはテストで担保
        pub const LIB_VERSION: &'static str = ort::downloaded_version!();

        /// [`LIB_NAME`]と[`LIB_VERSION`]からなる動的ライブラリのファイル名。
        ///
        /// WindowsとAndroidでは[`LIB_UNVERSIONED_FILENAME`]と同じ。
        ///
        /// [`LIB_NAME`]: Self::LIB_NAME
        /// [`LIB_VERSION`]: Self::LIB_VERSION
        /// [`LIB_UNVERSIONED_FILENAME`]: Self::LIB_UNVERSIONED_FILENAME
        #[cfg(feature = "load-onnxruntime")]
        #[cfg_attr(docsrs, doc(cfg(feature = "load-onnxruntime")))]
        pub const LIB_VERSIONED_FILENAME: &'static str =
            super::blocking::Onnxruntime::LIB_VERSIONED_FILENAME;

        /// [`LIB_NAME`]からなる動的ライブラリのファイル名。
        ///
        /// [`LIB_NAME`]: Self::LIB_NAME
        #[cfg(feature = "load-onnxruntime")]
        #[cfg_attr(docsrs, doc(cfg(feature = "load-onnxruntime")))]
        pub const LIB_UNVERSIONED_FILENAME: &'static str =
            super::blocking::Onnxruntime::LIB_UNVERSIONED_FILENAME;

        #[ref_cast_custom]
        pub(crate) const fn from_blocking(blocking: &super::blocking::Onnxruntime) -> &Self;

        /// インスタンスが既に作られているならそれを得る。
        ///
        /// 作られていなければ`None`を返す。
        pub fn get() -> Option<&'static Self> {
            super::blocking::Onnxruntime::get().map(Self::from_blocking)
        }

        /// ONNX Runtimeをロードして初期化する。
        ///
        /// 一度成功したら、以後は引数を無視して同じ参照を返す。
        #[cfg(feature = "load-onnxruntime")]
        #[cfg_attr(docsrs, doc(cfg(feature = "load-onnxruntime")))]
        pub fn load_once() -> LoadOnce {
            LoadOnce::default()
        }

        /// ONNX Runtimeを初期化する。
        ///
        /// 一度成功したら以後は同じ参照を返す。
        #[cfg(feature = "link-onnxruntime")]
        #[cfg_attr(docsrs, doc(cfg(feature = "link-onnxruntime")))]
        pub async fn init_once() -> crate::Result<&'static Self> {
            let inner = crate::task::asyncify(super::blocking::Onnxruntime::init_once).await?;
            Ok(Self::from_blocking(inner))
        }

        #[cfg(test)]
        pub(crate) async fn from_test_util_data() -> anyhow::Result<&'static Self> {
            crate::task::asyncify(super::blocking::Onnxruntime::from_test_util_data)
                .await
                .map(Self::from_blocking)
        }

        /// ONNX Runtimeとして利用可能なデバイスの情報を取得する。
        pub fn supported_devices(&self) -> crate::Result<SupportedDevices> {
            self.0.supported_devices()
        }
    }

    /// [`Onnxruntime::load_once`]のビルダー。
    #[cfg(feature = "load-onnxruntime")]
    #[derive(Default)]
    #[must_use = "this is a builder. it does nothing until `perform`ed"]
    pub struct LoadOnce(super::blocking::LoadOnce);

    #[cfg(feature = "load-onnxruntime")]
    impl LoadOnce {
        /// ONNX Runtimeのファイル名（モジュール名）もしくはファイルパスを指定する。
        ///
        /// `dlopen`/[`LoadLibraryExW`]の引数に使われる。デフォルト
        /// は[`Onnxruntime::LIB_VERSIONED_FILENAME`]。
        ///
        /// [`LoadLibraryExW`]:
        /// https://learn.microsoft.com/en-us/windows/win32/api/libloaderapi/nf-libloaderapi-loadlibraryexw
        pub fn filename(self, filename: impl Into<std::ffi::OsString>) -> Self {
            Self(self.0.filename(filename))
        }

        /// 実行する。
        pub async fn perform(self) -> crate::Result<&'static Onnxruntime> {
            let inner = crate::task::asyncify(|| self.0.perform()).await?;
            Ok(Onnxruntime::from_blocking(inner))
        }
    }
}

#[cfg(test)]
mod tests {
    use rstest::rstest;

    #[cfg(feature = "load-onnxruntime")]
    #[test]
    fn assert_same_lib_names_and_versions() {
        use pretty_assertions::assert_eq;

        assert_eq!(
            super::blocking::Onnxruntime::LIB_NAME,
            super::nonblocking::Onnxruntime::LIB_NAME,
        );
        assert_eq!(
            super::blocking::Onnxruntime::LIB_VERSION,
            super::nonblocking::Onnxruntime::LIB_VERSION,
        );
    }

    #[rstest]
    fn supported_devices_works() {
        let result = super::blocking::Onnxruntime::from_test_util_data()
            .and_then(|o| o.supported_devices().map_err(Into::into));
        // 環境によって結果が変わるので、関数呼び出しが成功するかどうかの確認のみ行う
        assert!(result.is_ok(), "{result:?}");
    }
}<|MERGE_RESOLUTION|>--- conflicted
+++ resolved
@@ -292,19 +292,10 @@
     /// # use voicevox_core as another_lib;
     /// #
     /// # fn main() -> anyhow::Result<()> {
-<<<<<<< HEAD
-    /// # if cfg!(windows) {
-    /// #     // Windows\System32\onnxruntime.dllを回避
-    /// #     voicevox_core::blocking::Onnxruntime::load_once()
-    /// #         .filename(test_util::ONNXRUNTIME_DYLIB_PATH)
-    /// #         .perform()?;
-    /// # }
-=======
     /// # voicevox_core::blocking::Onnxruntime::load_once()
     /// #     .filename(test_util::ONNXRUNTIME_DYLIB_PATH)
-    /// #     .exec()?;
+    /// #     .perform()?;
     /// #
->>>>>>> b94883f7
     /// use std::ptr;
     ///
     /// let ort1 = voicevox_core::blocking::Onnxruntime::load_once().perform()?;
@@ -487,19 +478,10 @@
     /// #
     /// # #[pollster::main]
     /// # async fn main() -> anyhow::Result<()> {
-<<<<<<< HEAD
-    /// # if cfg!(windows) {
-    /// #     // Windows\System32\onnxruntime.dllを回避
-    /// #     voicevox_core::blocking::Onnxruntime::load_once()
-    /// #         .filename(test_util::ONNXRUNTIME_DYLIB_PATH)
-    /// #         .perform()?;
-    /// # }
-=======
     /// # voicevox_core::blocking::Onnxruntime::load_once()
     /// #     .filename(test_util::ONNXRUNTIME_DYLIB_PATH)
-    /// #     .exec()?;
+    /// #     .perform()?;
     /// #
->>>>>>> b94883f7
     /// let ort1 = voicevox_core::nonblocking::Onnxruntime::load_once()
     ///     .perform()
     ///     .await?;
