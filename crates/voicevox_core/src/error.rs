--- conflicted
+++ resolved
@@ -289,12 +289,6 @@
     #[error(r#"notesはpau (lyric="")から始まる必要があります"#)]
     InitialNoteMustBePau,
 
-<<<<<<< HEAD
-    #[error("同じ音素ID列から成り立っている必要があります")]
-    DifferentPhonemeIdSeqs,
-
-=======
->>>>>>> 96318c55
     #[error(transparent)]
     InvalidAsSuperset(Box<InvalidQueryError>),
 
@@ -308,7 +302,8 @@
 
 #[derive(Clone, Copy, Error, Debug)]
 #[error(
-    "不正な楽譜とFrameAudioQueryの組み合わせです。これらは同じ音素列から成り立っている必要があります"
+    "不正な楽譜とFrameAudioQueryの組み合わせです。\
+     これらは同じ音素ID列から成り立っている必要があります"
 )]
 pub(crate) struct IncompatibleQueriesError;
 
