--- conflicted
+++ resolved
@@ -217,27 +217,6 @@
 }
 
 #[derive(Error, Debug)]
-<<<<<<< HEAD
-pub(crate) enum InvalidQueryErrorKind {
-    #[error("`consonant`と`consonant_length`の有無は一致していなければなりません")]
-    MissingConsonantPhonemeOrLength,
-    #[error("`accent`を`0`にすることはできません")]
-    AccentIsZero,
-    #[error(
-        "サンプリングレートは0より大きい{DEFAULT_SAMPLING_RATE}の倍数でなければなりません: {_0:?}"
-    )]
-    InvalidSamplingRate(u32),
-    #[error("音素が不正です: {_0:?}")]
-    InvalidPhoneme(String),
-    #[error("不正な歌詞です: {_0:?}")]
-    InvalidLyric(String),
-    #[error("lyricが空文字列の場合、keyはnullである必要があります。")]
-    UnnecessaryKeyForPau,
-    #[error("keyがnullの場合、lyricは空文字列である必要があります。")]
-    MissingKeyForNonPau,
-    #[error(r#"notesはpau (lyric="")から始まる必要があります"#)]
-    InitialNoteMustBePau,
-=======
 #[error(
     "不正な{what}です{value}",
     value = value
@@ -275,6 +254,15 @@
     #[error("0より大きい{DEFAULT_SAMPLING_RATE}の倍数でなければなりません")]
     IsNotMultipleOfBaseSamplingRate,
 
+    #[error("lyricが空文字列の場合、keyはnullである必要があります。")]
+    UnnecessaryKeyForPau,
+
+    #[error("keyがnullの場合、lyricは空文字列である必要があります。")]
+    MissingKeyForNonPau,
+
+    #[error(r#"notesはpau (lyric="")から始まる必要があります"#)]
+    InitialNoteMustBePau,
+
     #[error(transparent)]
     InvalidAsSuperset(Box<InvalidQueryError>),
 
@@ -284,5 +272,4 @@
         #[source]
         source: Box<InvalidQueryError>,
     },
->>>>>>> bda6cb69
 }