--- conflicted
+++ resolved
@@ -1,13 +1,8 @@
 //! 推論の出力の後処理。
 
-<<<<<<< HEAD
-use easy_ext::ext;
-use ndarray::{Array1, Array2};
-=======
 use anyhow::anyhow;
 use easy_ext::ext;
 use ndarray::{Array, Array1, Dim, Ix, RemoveAxis};
->>>>>>> e8c3099b
 
 use crate::error::ErrorRepr;
 
@@ -22,17 +17,6 @@
     output
 }
 
-<<<<<<< HEAD
-#[ext(Array2Ext)]
-impl<T> Array2<T> {
-    pub(crate) fn squeeze_into_1d(self) -> crate::Result<Array1<T>> {
-        self.into_dyn()
-            .squeeze()
-            .into_dimensionality()
-            .map_err(|err| {
-                let err = anyhow::Error::from(err).context("unexpected output shape");
-                ErrorRepr::RunModel(err).into()
-=======
 #[ext(ArrayExt)]
 impl<T, const N: usize> Array<T, Dim<[Ix; N]>>
 where
@@ -47,7 +31,6 @@
                 let sources = anyhow!("could not squeeze a {orig_shape:?} array into a 1D one")
                     .context("unexpected output shape");
                 ErrorRepr::RunModel(sources).into()
->>>>>>> e8c3099b
             })
     }
 }