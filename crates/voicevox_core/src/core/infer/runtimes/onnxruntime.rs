--- conflicted
+++ resolved
@@ -18,8 +18,8 @@
 use ndarray::{Array, Dimension};
 use ort::{
     execution_providers::{
-        CPUExecutionProvider, CUDAExecutionProvider, DirectMLExecutionProvider,
-        ExecutionProvider as _,
+        cuda::CuDNNConvAlgorithmSearch, CPUExecutionProvider, CUDAExecutionProvider,
+        DirectMLExecutionProvider, ExecutionProvider as _,
     },
     session::{builder::GraphOptimizationLevel, RunOptions},
     tensor::{PrimitiveTensorElementType, TensorElementType},
@@ -71,7 +71,7 @@
         let sess_builder = &mut ort::session::builder::SessionBuilder::new()?;
         match gpu {
             GpuSpec::Cuda => CUDAExecutionProvider::default()
-                .with_conv_algorithm_search(ort::CUDAExecutionProviderCuDNNConvAlgoSearch::Default)
+                .with_conv_algorithm_search(CuDNNConvAlgorithmSearch::Default)
                 .register(sess_builder),
             GpuSpec::Dml => DirectMLExecutionProvider::default().register(sess_builder),
         }
@@ -94,15 +94,9 @@
         match options.device {
             DeviceSpec::Cpu => {}
             DeviceSpec::Gpu(GpuSpec::Cuda) => {
-<<<<<<< HEAD
-                CUDAExecutionProvider::default().register(&mut builder)?;
-=======
                 CUDAExecutionProvider::default()
-                    .with_conv_algorithm_search(
-                        ort::CUDAExecutionProviderCuDNNConvAlgoSearch::Default,
-                    )
-                    .register(&builder)?;
->>>>>>> 18bf82cf
+                    .with_conv_algorithm_search(CuDNNConvAlgorithmSearch::Default)
+                    .register(&mut builder)?;
             }
             DeviceSpec::Gpu(GpuSpec::Dml) => {
                 builder = builder
