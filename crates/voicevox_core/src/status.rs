use std::any;

use duplicate::{duplicate, duplicate_item};
use educe::Educe;
use enum_map::EnumMap;
use indexmap::IndexMap;
use itertools::iproduct;

use crate::{
    error::{ErrorRepr, LoadModelError, LoadModelErrorKind, LoadModelResult},
    infer::{
        domains::{InferenceDomainMap, TalkDomain, TalkOperation},
        session_set::{InferenceSessionCell, InferenceSessionSet},
        InferenceDomain, InferenceInputSignature, InferenceRuntime, InferenceSessionOptions,
        InferenceSignature,
    },
    manifest::{InnerVoiceId, StyleIdToInnerVoiceId},
    metas::{self, SpeakerMeta, StyleId, StyleMeta, VoiceModelMeta},
    voice_model::{ModelBytesWithInnerVoiceIdsByDomain, VoiceModelHeader, VoiceModelId},
    Result,
};

pub(crate) struct Status<R: InferenceRuntime> {
    loaded_models: std::sync::Mutex<LoadedModels<R>>,
    session_options: InferenceDomainMap<SessionOptionsByDomain>,
}

impl<R: InferenceRuntime> Status<R> {
    pub(crate) fn new(session_options: InferenceDomainMap<SessionOptionsByDomain>) -> Self {
        Self {
            loaded_models: Default::default(),
            session_options,
        }
    }

    pub(crate) fn insert_model(
        &self,
        model_header: &VoiceModelHeader,
        model_contents: &InferenceDomainMap<ModelBytesWithInnerVoiceIdsByDomain>,
    ) -> Result<()> {
        self.loaded_models
            .lock()
            .unwrap()
            .ensure_acceptable(model_header)?;

        let session_sets_with_inner_ids = model_contents
            .create_session_sets(&self.session_options)
            .map_err(|source| LoadModelError {
                path: model_header.path.clone(),
                context: LoadModelErrorKind::InvalidModelData,
                source: Some(source),
            })?;

        self.loaded_models
            .lock()
            .unwrap()
            .insert(model_header, session_sets_with_inner_ids)?;
        Ok(())
    }

    pub(crate) fn unload_model(&self, voice_model_id: VoiceModelId) -> Result<()> {
        self.loaded_models.lock().unwrap().remove(voice_model_id)
    }

    pub(crate) fn metas(&self) -> VoiceModelMeta {
        self.loaded_models.lock().unwrap().metas()
    }

    /// あるスタイルに対応する`VoiceModelId`と`InnerVoiceId`の組を返す。
    ///
    /// `StyleId` → `InnerVoiceId`のマッピングが存在しない場合は、`InnerVoiceId`としては
    /// `style_id`と同じ値を返す。
    pub(crate) fn ids_for<D: InferenceDomainExt>(
        &self,
        style_id: StyleId,
    ) -> Result<(VoiceModelId, InnerVoiceId)> {
        self.loaded_models.lock().unwrap().ids_for::<D>(style_id)
    }

    pub(crate) fn is_loaded_model(&self, voice_model_id: VoiceModelId) -> bool {
        self.loaded_models
            .lock()
            .unwrap()
            .contains_voice_model(voice_model_id)
    }

    // FIXME: この関数はcompatible_engineとテストでのみ使われるが、テストのために`StyleType`を
    // 引数に含めるようにする
    pub(crate) fn is_loaded_model_by_style_id(&self, style_id: StyleId) -> bool {
        self.loaded_models.lock().unwrap().contains_style(style_id)
    }

    /// 推論を実行する。
    ///
    /// # Performance
    ///
    /// CPU/GPU-boundな操作であるため、非同期ランタイム上では直接実行されるべきではない。
    ///
    /// # Panics
    ///
    /// `self`が`model_id`を含んでいないとき、パニックする。
    pub(crate) fn run_session<I>(
        &self,
        model_id: VoiceModelId,
        input: I,
    ) -> Result<<I::Signature as InferenceSignature>::Output>
    where
        I: InferenceInputSignature,
        <I::Signature as InferenceSignature>::Domain: InferenceDomainExt,
    {
        let sess = self.loaded_models.lock().unwrap().get(model_id);
        sess.run(input)
    }
}

/// 読み込んだモデルの`Session`とそのメタ情報を保有し、追加/削除/取得の操作を提供する。
///
/// この構造体のメソッドは、すべて一瞬で完了すべきである。
#[derive(Educe)]
#[educe(Default(bound = "R: InferenceRuntime"))]
struct LoadedModels<R: InferenceRuntime>(IndexMap<VoiceModelId, LoadedModel<R>>);

struct LoadedModel<R: InferenceRuntime> {
    metas: VoiceModelMeta,
    session_sets_with_inner_ids: InferenceDomainMap<SessionSetsWithInnerVoiceIdsByDomain<R>>,
}

impl<R: InferenceRuntime> LoadedModels<R> {
    fn metas(&self) -> VoiceModelMeta {
        metas::merge(self.0.values().flat_map(|LoadedModel { metas, .. }| metas))
    }

    fn ids_for<D: InferenceDomainExt>(
        &self,
        style_id: StyleId,
    ) -> Result<(VoiceModelId, InnerVoiceId)> {
        let (
            model_id,
            LoadedModel {
                session_sets_with_inner_ids,
                ..
            },
        ) = self
            .0
            .iter()
            .find(|(_, LoadedModel { metas, .. })| {
                metas.iter().flat_map(SpeakerMeta::styles).any(|style| {
                    *style.id() == style_id && D::style_types().contains(style.r#type())
                })
            })
            .ok_or(ErrorRepr::StyleNotFound {
                style_id,
                style_types: D::style_types(),
            })?;

        let inner_voice_id = session_sets_with_inner_ids
            .get::<D>()
            .as_ref()
            .and_then(|(inner_voice_ids, _)| inner_voice_ids.get(&style_id).copied())
            .unwrap_or_else(|| InnerVoiceId::new(style_id.raw_id()));

<<<<<<< HEAD
        Ok((*model_id, model_inner_id))
=======
        Ok((model_id.clone(), inner_voice_id))
>>>>>>> 9c3a94e6
    }

    /// # Panics
    ///
    /// 次の場合にパニックする。
    ///
    /// - `self`が`model_id`を含んでいないとき
    /// - 対応する`InferenceDomain`が欠けているとき
    fn get<I>(&self, model_id: VoiceModelId) -> InferenceSessionCell<R, I>
    where
        I: InferenceInputSignature,
        <I::Signature as InferenceSignature>::Domain: InferenceDomainExt,
    {
        let (_, session_set) = self.0[&model_id]
            .session_sets_with_inner_ids
            .get::<<I::Signature as InferenceSignature>::Domain>()
            .as_ref()
            .unwrap_or_else(|| {
                let type_name = any::type_name::<<I::Signature as InferenceSignature>::Domain>()
                    .split("::")
                    .last()
                    .unwrap();
                panic!(
                    "missing session set for `{type_name}` (should be checked in \
                     `VoiceModelHeader::new` and `ids_for`)",
                );
            });
        session_set.get()
    }

    fn contains_voice_model(&self, model_id: VoiceModelId) -> bool {
        self.0.contains_key(&model_id)
    }

    fn contains_style(&self, style_id: StyleId) -> bool {
        self.styles().any(|style| *style.id() == style_id)
    }

    /// 音声モデルを受け入れ可能かをチェックする。
    ///
    /// # Errors
    ///
    /// 次の場合にエラーを返す。
    ///
    /// - 現在持っている音声モデルIDかスタイルIDが`model_header`と重複するとき
    /// - 必要であるはずの`InferenceDomain`のモデルデータが欠けているとき
    // FIXME: コメントとテストを書く
    // - https://github.com/VOICEVOX/voicevox_core/pull/761#discussion_r1589978521
    // - https://github.com/VOICEVOX/voicevox_core/pull/761#discussion_r1589976759
    fn ensure_acceptable(&self, model_header: &VoiceModelHeader) -> LoadModelResult<()> {
        let error = |context| LoadModelError {
            path: model_header.path.clone(),
            context,
            source: None,
        };

        if self.0.contains_key(&model_header.manifest.id) {
            return Err(error(LoadModelErrorKind::ModelAlreadyLoaded {
                id: model_header.manifest.id,
            }));
        }

        // FIXME: https://github.com/VOICEVOX/voicevox_core/pull/761#discussion_r1590200343

        let loaded = self.speakers();
        let external = model_header.metas.iter();
        for (loaded, external) in iproduct!(loaded, external) {
            if loaded.speaker_uuid() == external.speaker_uuid() {
                loaded.warn_diff_except_styles(external);
            }
        }

        let loaded = self.styles();
        let external = model_header
            .metas
            .iter()
            .flat_map(|speaker| speaker.styles());
        if let Some((style, _)) =
            iproduct!(loaded, external).find(|(loaded, external)| loaded.id() == external.id())
        {
            return Err(error(LoadModelErrorKind::StyleAlreadyLoaded {
                id: *style.id(),
            }));
        }
        Ok(())
    }

    fn insert(
        &mut self,
        model_header: &VoiceModelHeader,
        session_sets_with_inner_ids: InferenceDomainMap<SessionSetsWithInnerVoiceIdsByDomain<R>>,
    ) -> Result<()> {
        self.ensure_acceptable(model_header)?;

        let prev = self.0.insert(
            model_header.manifest.id,
            LoadedModel {
                metas: model_header.metas.clone(),
                session_sets_with_inner_ids,
            },
        );
        assert!(prev.is_none());
        Ok(())
    }

    fn remove(&mut self, model_id: VoiceModelId) -> Result<()> {
        if self.0.remove(&model_id).is_none() {
            return Err(ErrorRepr::ModelNotFound { model_id }.into());
        }
        Ok(())
    }

    fn speakers(&self) -> impl Iterator<Item = &SpeakerMeta> + Clone {
        self.0.values().flat_map(|LoadedModel { metas, .. }| metas)
    }

    fn styles(&self) -> impl Iterator<Item = &StyleMeta> {
        self.speakers().flat_map(|speaker| speaker.styles())
    }
}

pub(crate) trait InferenceDomainExt: InferenceDomain {
    fn visit<R: InferenceRuntime>(
        map: &InferenceDomainMap<SessionSetsWithInnerVoiceIdsByDomain<R>>,
    ) -> Option<&(StyleIdToInnerVoiceId, InferenceSessionSet<R, Self>)>;
}

#[duplicate_item(
    T              field;
    [ TalkDomain ] [ talk ];
)]
impl InferenceDomainExt for T {
    fn visit<R: InferenceRuntime>(
        map: &InferenceDomainMap<SessionSetsWithInnerVoiceIdsByDomain<R>>,
    ) -> Option<&(StyleIdToInnerVoiceId, InferenceSessionSet<R, Self>)> {
        map.field.as_ref()
    }
}

impl<R: InferenceRuntime> InferenceDomainMap<SessionSetsWithInnerVoiceIdsByDomain<R>> {
    fn get<D: InferenceDomainExt>(
        &self,
    ) -> Option<&(StyleIdToInnerVoiceId, InferenceSessionSet<R, D>)> {
        D::visit(self)
    }
}

impl InferenceDomainMap<ModelBytesWithInnerVoiceIdsByDomain> {
    fn create_session_sets<R: InferenceRuntime>(
        &self,
        session_options: &InferenceDomainMap<SessionOptionsByDomain>,
    ) -> anyhow::Result<InferenceDomainMap<SessionSetsWithInnerVoiceIdsByDomain<R>>> {
        duplicate! {
            [
                field;
                [ talk ];
            ]
            let field = self
                .field
                .as_ref()
                .map(|(inner_voice_ids, model_bytes)| {
                    let session_set = InferenceSessionSet::new(model_bytes, &session_options.field)?;
                    Ok::<_, anyhow::Error>((inner_voice_ids.clone(), session_set))
                })
                .transpose()?;
        }

        Ok(InferenceDomainMap { talk })
    }
}

type SessionOptionsByDomain = (EnumMap<TalkOperation, InferenceSessionOptions>,);

type SessionSetsWithInnerVoiceIdsByDomain<R> =
    (Option<(StyleIdToInnerVoiceId, InferenceSessionSet<R, TalkDomain>)>,);

#[cfg(test)]
mod tests {
    use enum_map::enum_map;
    use pretty_assertions::assert_eq;
    use rstest::rstest;

    use crate::{
        infer::{
            domains::{InferenceDomainMap, TalkOperation},
            InferenceSessionOptions,
        },
        macros::tests::assert_debug_fmt_eq,
        synthesizer::InferenceRuntimeImpl,
    };

    use super::Status;

    #[rstest]
    #[case(true, 0)]
    #[case(true, 1)]
    #[case(true, 8)]
    #[case(false, 2)]
    #[case(false, 4)]
    #[case(false, 8)]
    #[case(false, 0)]
    fn status_new_works(#[case] use_gpu: bool, #[case] cpu_num_threads: u16) {
        let light_session_options = InferenceSessionOptions::new(cpu_num_threads, false);
        let heavy_session_options = InferenceSessionOptions::new(cpu_num_threads, use_gpu);
        let session_options = InferenceDomainMap {
            talk: enum_map! {
                TalkOperation::PredictDuration
                | TalkOperation::PredictIntonation => light_session_options,
                TalkOperation::Decode => heavy_session_options,
            },
        };
        let status = Status::<InferenceRuntimeImpl>::new(session_options);

        assert_eq!(
            light_session_options,
            status.session_options.talk[TalkOperation::PredictDuration],
        );
        assert_eq!(
            light_session_options,
            status.session_options.talk[TalkOperation::PredictIntonation],
        );
        assert_eq!(
            heavy_session_options,
            status.session_options.talk[TalkOperation::Decode],
        );

        assert!(status.loaded_models.lock().unwrap().0.is_empty());
    }

    #[rstest]
    #[tokio::test]
    async fn status_load_model_works() {
        let status = Status::<InferenceRuntimeImpl>::new(InferenceDomainMap {
            talk: enum_map!(_ => InferenceSessionOptions::new(0, false)),
        });
        let model = &crate::tokio::VoiceModel::sample().await.unwrap();
        let model_contents = &model.read_inference_models().await.unwrap();
        let result = status.insert_model(model.header(), model_contents);
        assert_debug_fmt_eq!(Ok(()), result);
        assert_eq!(1, status.loaded_models.lock().unwrap().0.len());
    }

    #[rstest]
    #[tokio::test]
    async fn status_is_model_loaded_works() {
        let status = Status::<InferenceRuntimeImpl>::new(InferenceDomainMap {
            talk: enum_map!(_ => InferenceSessionOptions::new(0, false)),
        });
        let vvm = &crate::tokio::VoiceModel::sample().await.unwrap();
        let model_header = vvm.header();
        let model_contents = &vvm.read_inference_models().await.unwrap();
        assert!(
            !status.is_loaded_model(model_header.manifest.id),
            "model should  not be loaded"
        );
        let result = status.insert_model(model_header, model_contents);
        assert_debug_fmt_eq!(Ok(()), result);
        assert!(
            status.is_loaded_model(model_header.manifest.id),
            "model should be loaded",
        );
    }
}<|MERGE_RESOLUTION|>--- conflicted
+++ resolved
@@ -159,11 +159,7 @@
             .and_then(|(inner_voice_ids, _)| inner_voice_ids.get(&style_id).copied())
             .unwrap_or_else(|| InnerVoiceId::new(style_id.raw_id()));
 
-<<<<<<< HEAD
-        Ok((*model_id, model_inner_id))
-=======
-        Ok((model_id.clone(), inner_voice_id))
->>>>>>> 9c3a94e6
+        Ok((*model_id, inner_voice_id))
     }
 
     /// # Panics
