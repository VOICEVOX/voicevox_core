--- conflicted
+++ resolved
@@ -57,18 +57,8 @@
 /// use voicevox_core::{nonblocking::Onnxruntime, SupportedDevices};
 ///
 /// # voicevox_core::blocking::Onnxruntime::load_once()
-<<<<<<< HEAD
-/// #     .filename(if cfg!(windows) {
-/// #         // Windows\System32\onnxruntime.dllを回避
-/// #         test_util::ONNXRUNTIME_DYLIB_PATH
-/// #     } else {
-/// #         voicevox_core::blocking::Onnxruntime::LIB_VERSIONED_FILENAME
-/// #     })
+/// #     .filename(test_util::ONNXRUNTIME_DYLIB_PATH)
 /// #     .perform()?;
-=======
-/// #     .filename(test_util::ONNXRUNTIME_DYLIB_PATH)
-/// #     .exec()?;
->>>>>>> b94883f7
 /// #
 /// let onnxruntime = Onnxruntime::get().unwrap();
 /// dbg!(SupportedDevices::THIS & onnxruntime.supported_devices()?);
