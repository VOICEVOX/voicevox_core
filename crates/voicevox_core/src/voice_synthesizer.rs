--- conflicted
+++ resolved
@@ -25,27 +25,19 @@
     }
 }
 
-<<<<<<< HEAD
-#[derive(Default)]
-=======
 /// [`Synthesizer::create_accent_phrases`]のオプション。
 ///
 /// [`Synthesizer::create_accent_phrases`]: Synthesizer::create_accent_phrases
-#[derive(ConstDefault)]
->>>>>>> 9c100df8
+#[derive(Default)]
 pub struct AccentPhrasesOptions {
     /// AquesTalk風記法としてテキストを解釈する。
     pub kana: bool,
 }
 
-<<<<<<< HEAD
-#[derive(Default)]
-=======
 /// [`Synthesizer::audio_query`]のオプション。
 ///
 /// [`Synthesizer::audio_query`]: Synthesizer::audio_query
-#[derive(ConstDefault)]
->>>>>>> 9c100df8
+#[derive(Default)]
 pub struct AudioQueryOptions {
     /// AquesTalk風記法としてテキストを解釈する。
     pub kana: bool,
@@ -81,16 +73,11 @@
     }
 }
 
-<<<<<<< HEAD
+/// ハードウェアアクセラレーションモードを設定する設定値。
 #[derive(Default, Debug, PartialEq, Eq)]
 pub enum AccelerationMode {
+    /// 実行環境に合った適切なハードウェアアクセラレーションモードを選択する。
     #[default]
-=======
-/// ハードウェアアクセラレーションモードを設定する設定値。
-#[derive(Debug, PartialEq, Eq)]
-pub enum AccelerationMode {
-    /// 実行環境に合った適切なハードウェアアクセラレーションモードを選択する。
->>>>>>> 9c100df8
     Auto,
     /// ハードウェアアクセラレーションモードを"CPU"に設定する。
     Cpu,
@@ -98,43 +85,17 @@
     Gpu,
 }
 
-<<<<<<< HEAD
-#[derive(Default)]
-=======
-impl ConstDefault for AccelerationMode {
-    const DEFAULT: Self = Self::Auto;
-}
-
 /// [`Synthesizer::new_with_initialize`]のオプション。
 ///
 /// [`Synthesizer::new_with_initialize`]: Synthesizer::new_with_initialize
-#[derive(ConstDefault)]
->>>>>>> 9c100df8
+#[derive(Default)]
 pub struct InitializeOptions {
     pub acceleration_mode: AccelerationMode,
     pub cpu_num_threads: u16,
     pub load_all_models: bool,
 }
 
-<<<<<<< HEAD
-/// 音声シンセサイザ
-=======
-#[duplicate_item(
-    T;
-    [ AccentPhrasesOptions ];
-    [ AudioQueryOptions ];
-    [ TtsOptions ];
-    [ AccelerationMode ];
-    [ InitializeOptions ];
-)]
-impl Default for T {
-    fn default() -> Self {
-        Self::DEFAULT
-    }
-}
-
 /// 音声シンセサイザ。
->>>>>>> 9c100df8
 pub struct Synthesizer {
     synthesis_engine: SynthesisEngine,
     use_gpu: bool,
