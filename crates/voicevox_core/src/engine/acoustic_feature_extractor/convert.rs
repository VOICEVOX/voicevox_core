<<<<<<< HEAD
use std::{
    cmp, fmt,
    hash::{Hash, Hasher},
    str::FromStr,
};
=======
use std::{fmt, str::FromStr};
>>>>>>> 209ea99d

use bytemuck::{checked::CheckedCastError, Contiguous as _};
use duplicate::duplicate_item;
use pastey::paste;
use serde::{
<<<<<<< HEAD
    de::{self, Deserializer, Unexpected},
    Deserialize, Serialize, Serializer,
=======
    de::{self, Unexpected},
    Deserialize, Deserializer,
>>>>>>> 209ea99d
};
use strum::EnumCount as _;

use crate::error::{ErrorRepr, InvalidQueryError, InvalidQueryErrorSource};

<<<<<<< HEAD
use super::{
    sil::Sil, Consonant, MoraTail, NonConsonant, NonPauPhonemeCode, OptionalConsonant, Phoneme,
    PhonemeCode,
};
=======
use super::{Consonant, MoraTail, NonConsonant, OptionalConsonant, Phoneme, PhonemeCode, Sil};
>>>>>>> 209ea99d

macro_rules! optional_consonant {
    ("") => {
        crate::engine::acoustic_feature_extractor::OptionalConsonant::None
    };
    ("b") => {
        crate::engine::acoustic_feature_extractor::OptionalConsonant::ConsonantB
    };
    ("by") => {
        crate::engine::acoustic_feature_extractor::OptionalConsonant::ConsonantBy
    };
    ("ch") => {
        crate::engine::acoustic_feature_extractor::OptionalConsonant::ConsonantCh
    };
    ("d") => {
        crate::engine::acoustic_feature_extractor::OptionalConsonant::ConsonantD
    };
    ("dy") => {
        crate::engine::acoustic_feature_extractor::OptionalConsonant::ConsonantDy
    };
    ("f") => {
        crate::engine::acoustic_feature_extractor::OptionalConsonant::ConsonantF
    };
    ("g") => {
        crate::engine::acoustic_feature_extractor::OptionalConsonant::ConsonantG
    };
    ("gw") => {
        crate::engine::acoustic_feature_extractor::OptionalConsonant::ConsonantGw
    };
    ("gy") => {
        crate::engine::acoustic_feature_extractor::OptionalConsonant::ConsonantGy
    };
    ("h") => {
        crate::engine::acoustic_feature_extractor::OptionalConsonant::ConsonantH
    };
    ("hy") => {
        crate::engine::acoustic_feature_extractor::OptionalConsonant::ConsonantHy
    };
    ("j") => {
        crate::engine::acoustic_feature_extractor::OptionalConsonant::ConsonantJ
    };
    ("k") => {
        crate::engine::acoustic_feature_extractor::OptionalConsonant::ConsonantK
    };
    ("kw") => {
        crate::engine::acoustic_feature_extractor::OptionalConsonant::ConsonantKw
    };
    ("ky") => {
        crate::engine::acoustic_feature_extractor::OptionalConsonant::ConsonantKy
    };
    ("m") => {
        crate::engine::acoustic_feature_extractor::OptionalConsonant::ConsonantM
    };
    ("my") => {
        crate::engine::acoustic_feature_extractor::OptionalConsonant::ConsonantMy
    };
    ("n") => {
        crate::engine::acoustic_feature_extractor::OptionalConsonant::ConsonantN
    };
    ("ny") => {
        crate::engine::acoustic_feature_extractor::OptionalConsonant::ConsonantNy
    };
    ("p") => {
        crate::engine::acoustic_feature_extractor::OptionalConsonant::ConsonantP
    };
    ("py") => {
        crate::engine::acoustic_feature_extractor::OptionalConsonant::ConsonantPy
    };
    ("r") => {
        crate::engine::acoustic_feature_extractor::OptionalConsonant::ConsonantR
    };
    ("ry") => {
        crate::engine::acoustic_feature_extractor::OptionalConsonant::ConsonantRy
    };
    ("s") => {
        crate::engine::acoustic_feature_extractor::OptionalConsonant::ConsonantS
    };
    ("sh") => {
        crate::engine::acoustic_feature_extractor::OptionalConsonant::ConsonantSh
    };
    ("t") => {
        crate::engine::acoustic_feature_extractor::OptionalConsonant::ConsonantT
    };
    ("ts") => {
        crate::engine::acoustic_feature_extractor::OptionalConsonant::ConsonantTs
    };
    ("ty") => {
        crate::engine::acoustic_feature_extractor::OptionalConsonant::ConsonantTy
    };
    ("v") => {
        crate::engine::acoustic_feature_extractor::OptionalConsonant::ConsonantV
    };
    ("w") => {
        crate::engine::acoustic_feature_extractor::OptionalConsonant::ConsonantW
    };
    ("y") => {
        crate::engine::acoustic_feature_extractor::OptionalConsonant::ConsonantY
    };
    ("z") => {
        crate::engine::acoustic_feature_extractor::OptionalConsonant::ConsonantZ
    };
}

macro_rules! mora_tail {
    ("pau") => {
        crate::engine::acoustic_feature_extractor::MoraTail::MorablePau
    };
    ("A") => {
        crate::engine::acoustic_feature_extractor::MoraTail::UnvoicedVowelA
    };
    ("E") => {
        crate::engine::acoustic_feature_extractor::MoraTail::UnvoicedVowelE
    };
    ("I") => {
        crate::engine::acoustic_feature_extractor::MoraTail::UnvoicedVowelI
    };
    ("N") => {
        crate::engine::acoustic_feature_extractor::MoraTail::MorableN
    };
    ("O") => {
        crate::engine::acoustic_feature_extractor::MoraTail::UnvoicedVowelO
    };
    ("U") => {
        crate::engine::acoustic_feature_extractor::MoraTail::UnvoicedVowelU
    };
    ("a") => {
        crate::engine::acoustic_feature_extractor::MoraTail::VoicedVowelA
    };
    ("cl") => {
        crate::engine::acoustic_feature_extractor::MoraTail::MorableCl
    };
    ("e") => {
        crate::engine::acoustic_feature_extractor::MoraTail::VoicedVowelE
    };
    ("i") => {
        crate::engine::acoustic_feature_extractor::MoraTail::VoicedVowelI
    };
    ("o") => {
        crate::engine::acoustic_feature_extractor::MoraTail::VoicedVowelO
    };
    ("u") => {
        crate::engine::acoustic_feature_extractor::MoraTail::VoicedVowelU
    };
}

pub(in super::super) use {mora_tail, optional_consonant};

impl Phoneme {
    fn from_str_with_inner_error(s: &str) -> Result<Self, InvalidQueryError> {
        if let Ok(sil) = s.parse() {
            Ok(Self::Sil(sil))
        } else {
            match s {
                "pau" => Ok(Self::MorablePau),
                "A" => Ok(Self::UnvoicedVowelA),
                "E" => Ok(Self::UnvoicedVowelE),
                "I" => Ok(Self::UnvoicedVowelI),
                "N" => Ok(Self::MorableN),
                "O" => Ok(Self::UnvoicedVowelO),
                "U" => Ok(Self::UnvoicedVowelU),
                "a" => Ok(Self::VoicedVowelA),
                "b" => Ok(Self::ConsonantB),
                "by" => Ok(Self::ConsonantBy),
                "ch" => Ok(Self::ConsonantCh),
                "cl" => Ok(Self::MorableCl),
                "d" => Ok(Self::ConsonantD),
                "dy" => Ok(Self::ConsonantDy),
                "e" => Ok(Self::VoicedVowelE),
                "f" => Ok(Self::ConsonantF),
                "g" => Ok(Self::ConsonantG),
                "gw" => Ok(Self::ConsonantGw),
                "gy" => Ok(Self::ConsonantGy),
                "h" => Ok(Self::ConsonantH),
                "hy" => Ok(Self::ConsonantHy),
                "i" => Ok(Self::VoicedVowelI),
                "j" => Ok(Self::ConsonantJ),
                "k" => Ok(Self::ConsonantK),
                "kw" => Ok(Self::ConsonantKw),
                "ky" => Ok(Self::ConsonantKy),
                "m" => Ok(Self::ConsonantM),
                "my" => Ok(Self::ConsonantMy),
                "n" => Ok(Self::ConsonantN),
                "ny" => Ok(Self::ConsonantNy),
                "o" => Ok(Self::VoicedVowelO),
                "p" => Ok(Self::ConsonantP),
                "py" => Ok(Self::ConsonantPy),
                "r" => Ok(Self::ConsonantR),
                "ry" => Ok(Self::ConsonantRy),
                "s" => Ok(Self::ConsonantS),
                "sh" => Ok(Self::ConsonantSh),
                "t" => Ok(Self::ConsonantT),
                "ts" => Ok(Self::ConsonantTs),
                "ty" => Ok(Self::ConsonantTy),
                "u" => Ok(Self::VoicedVowelU),
                "v" => Ok(Self::ConsonantV),
                "w" => Ok(Self::ConsonantW),
                "y" => Ok(Self::ConsonantY),
                "z" => Ok(Self::ConsonantZ),
                value => Err(InvalidQueryError {
                    what: "音素",
                    value: Some(Box::new(value.to_owned())),
                    source: None,
                }),
            }
        }
    }
}

impl<'de> Deserialize<'de> for Phoneme {
    fn deserialize<D>(deserializer: D) -> Result<Self, D::Error>
    where
        D: Deserializer<'de>,
    {
        String::deserialize(deserializer)?
            .parse()
            .map_err(de::Error::custom)
    }
}

impl Serialize for Phoneme {
    fn serialize<S>(&self, serializer: S) -> Result<S::Ok, S::Error>
    where
        S: Serializer,
    {
        serializer.serialize_str(&self.to_string())
    }
}

impl FromStr for Phoneme {
    type Err = crate::Error;

    fn from_str(s: &str) -> Result<Self, Self::Err> {
        Self::from_str_with_inner_error(s).map_err(Into::into)
    }
}

impl<'de> Deserialize<'de> for Phoneme {
    fn deserialize<D>(deserializer: D) -> Result<Self, D::Error>
    where
        D: Deserializer<'de>,
    {
        return deserializer.deserialize_str(Visitor);

        struct Visitor;

        impl de::Visitor<'_> for Visitor {
            type Value = Phoneme;

            fn expecting(&self, fmt: &mut fmt::Formatter<'_>) -> fmt::Result {
                write!(fmt, "a string that represents a phoneme")
            }

            fn visit_str<E>(self, s: &str) -> Result<Self::Value, E>
            where
                E: de::Error,
            {
                s.parse()
                    .map_err(|_| de::Error::invalid_value(Unexpected::Str(s), &self))
            }
        }
    }
}

impl Consonant {
    pub(in super::super) fn from_str_with_inner_error(s: &str) -> Result<Self, InvalidQueryError> {
        use self::Phoneme::*;

        let error = |source| InvalidQueryError {
            what: "子音",
            value: Some(Box::new(s.to_owned()) as _),
            source: Some(source),
        };

        let phoneme = Phoneme::from_str_with_inner_error(s)
            .map_err(|source| error(InvalidQueryErrorSource::InvalidAsSuperset(source.into())))?;

        macro_rules! convert {
            ($($variant:tt),* $(,)?) => {
                match phoneme {
                    $(paste!([<Consonant $variant>]) => Ok(Self::$variant),)*
                    MorablePau | Sil(_) | UnvoicedVowelA | UnvoicedVowelE | UnvoicedVowelI
                    | MorableN | UnvoicedVowelO | UnvoicedVowelU | VoicedVowelA | MorableCl
                    | VoicedVowelE | VoicedVowelI | VoicedVowelO | VoicedVowelU => {
                        Err(error(InvalidQueryErrorSource::IsNotConsonant))
                    }
                }
            };
        }

        convert!(
            B, By, Ch, D, Dy, F, G, Gw, Gy, H, Hy, J, K, Kw, Ky, M, My, N, Ny, P, Py, R, Ry, S, Sh,
            T, Ts, Ty, V, W, Y, Z,
        )
    }
}

impl FromStr for Consonant {
    type Err = crate::Error;

    fn from_str(s: &str) -> Result<Self, Self::Err> {
        Self::from_str_with_inner_error(s).map_err(Into::into)
    }
}

impl NonConsonant {
    pub(in super::super) fn from_str_with_inner_error(s: &str) -> Result<Self, InvalidQueryError> {
        let error = |source| InvalidQueryError {
            what: "非子音",
            value: Some(Box::new(s.to_owned())),
            source: Some(source),
        };

        let phoneme = Phoneme::from_str_with_inner_error(s)
            .map_err(|source| error(InvalidQueryErrorSource::InvalidAsSuperset(source.into())))?;

        macro_rules! convert {
            ($($variant:ident),* $(,)?) => {
                match phoneme {
                    $(Phoneme::$variant => Ok(Self::$variant),)*
                    Phoneme::Sil(sil) => Ok(Self::Sil(sil)),
                    Phoneme::ConsonantB
                    | Phoneme::ConsonantBy
                    | Phoneme::ConsonantCh
                    | Phoneme::ConsonantD
                    | Phoneme::ConsonantDy
                    | Phoneme::ConsonantF
                    | Phoneme::ConsonantG
                    | Phoneme::ConsonantGw
                    | Phoneme::ConsonantGy
                    | Phoneme::ConsonantH
                    | Phoneme::ConsonantHy
                    | Phoneme::ConsonantJ
                    | Phoneme::ConsonantK
                    | Phoneme::ConsonantKw
                    | Phoneme::ConsonantKy
                    | Phoneme::ConsonantM
                    | Phoneme::ConsonantMy
                    | Phoneme::ConsonantN
                    | Phoneme::ConsonantNy
                    | Phoneme::ConsonantP
                    | Phoneme::ConsonantPy
                    | Phoneme::ConsonantR
                    | Phoneme::ConsonantRy
                    | Phoneme::ConsonantS
                    | Phoneme::ConsonantSh
                    | Phoneme::ConsonantT
                    | Phoneme::ConsonantTs
                    | Phoneme::ConsonantTy
                    | Phoneme::ConsonantV
                    | Phoneme::ConsonantW
                    | Phoneme::ConsonantY
                    | Phoneme::ConsonantZ => Err(error(InvalidQueryErrorSource::IsConsonant)),
                }
            };
        }

        convert!(
            MorablePau,
            UnvoicedVowelA,
            UnvoicedVowelE,
            UnvoicedVowelI,
            MorableN,
            UnvoicedVowelO,
            UnvoicedVowelU,
            VoicedVowelA,
            MorableCl,
            VoicedVowelE,
            VoicedVowelI,
            VoicedVowelO,
            VoicedVowelU,
        )
    }
}

impl FromStr for NonConsonant {
    type Err = crate::Error;

    fn from_str(s: &str) -> Result<Self, Self::Err> {
        Self::from_str_with_inner_error(s).map_err(Into::into)
    }
}

<<<<<<< HEAD
=======
impl Sil {
    pub fn get(&self) -> &str {
        self.as_ref()
    }
}

>>>>>>> 209ea99d
impl Default for Sil {
    fn default() -> Self {
        Self::DEFAULT
    }
}

impl FromStr for Sil {
    type Err = crate::Error;

    fn from_str(s: &str) -> Result<Self, Self::Err> {
        Self::new(s).ok_or_else(|| {
            ErrorRepr::InvalidQuery(InvalidQueryError {
                what: "sil音素",
                value: Some(Box::new(s.to_owned())),
                source: Some(InvalidQueryErrorSource::MustContainSil),
            })
            .into()
        })
    }
}

<<<<<<< HEAD
impl PartialEq for Sil {
    fn eq(&self, _: &Self) -> bool {
        true
    }
}

impl Eq for Sil {}

impl PartialOrd for Sil {
    fn partial_cmp(&self, other: &Self) -> Option<cmp::Ordering> {
        Some(self.cmp(other))
    }
}

impl Ord for Sil {
    fn cmp(&self, _: &Self) -> cmp::Ordering {
        cmp::Ordering::Equal
    }
}

impl Hash for Sil {
    fn hash<H: Hasher>(&self, _: &mut H) {}
}

=======
>>>>>>> 209ea99d
impl<'de> Deserialize<'de> for Sil {
    fn deserialize<D>(deserializer: D) -> Result<Self, D::Error>
    where
        D: Deserializer<'de>,
    {
        return deserializer.deserialize_str(Visitor);

        struct Visitor;

        impl de::Visitor<'_> for Visitor {
            type Value = Sil;

            fn expecting(&self, fmt: &mut fmt::Formatter<'_>) -> fmt::Result {
                write!(fmt, "a string that contains \"sil\"")
            }

            fn visit_str<E>(self, s: &str) -> Result<Self::Value, E>
            where
                E: de::Error,
            {
                s.parse()
                    .map_err(|_| de::Error::invalid_value(Unexpected::Str(s), &self))
            }
        }
    }
}

impl PhonemeCode {
    pub(crate) const fn num_phoneme() -> usize {
        Self::COUNT
    }

    const fn space_phoneme() -> Self {
        Self::MorablePau
    }
}

impl From<Phoneme> for PhonemeCode {
    fn from(phoneme: Phoneme) -> Self {
        macro_rules! convert {
            ($($variant:ident),* $(,)?) => {
                match phoneme {
                    $(Phoneme::$variant => Self::$variant,)*
                    Phoneme::Sil(_) => Self::space_phoneme(),
                }
            };
        }

        convert!(
            MorablePau,
            UnvoicedVowelA,
            UnvoicedVowelE,
            UnvoicedVowelI,
            MorableN,
            UnvoicedVowelO,
            UnvoicedVowelU,
            VoicedVowelA,
            ConsonantB,
            ConsonantBy,
            ConsonantCh,
            MorableCl,
            ConsonantD,
            ConsonantDy,
            VoicedVowelE,
            ConsonantF,
            ConsonantG,
            ConsonantGw,
            ConsonantGy,
            ConsonantH,
            ConsonantHy,
            VoicedVowelI,
            ConsonantJ,
            ConsonantK,
            ConsonantKw,
            ConsonantKy,
            ConsonantM,
            ConsonantMy,
            ConsonantN,
            ConsonantNy,
            VoicedVowelO,
            ConsonantP,
            ConsonantPy,
            ConsonantR,
            ConsonantRy,
            ConsonantS,
            ConsonantSh,
            ConsonantT,
            ConsonantTs,
            ConsonantTy,
            VoicedVowelU,
            ConsonantV,
            ConsonantW,
            ConsonantY,
            ConsonantZ,
        )
    }
}

impl From<PhonemeCode> for Phoneme {
    fn from(phoneme: PhonemeCode) -> Self {
        macro_rules! convert {
            ($($variant:ident),* $(,)?) => {
                match phoneme {
                    $(PhonemeCode::$variant => Self::$variant,)*
                }
            };
        }

        convert!(
            MorablePau,
            UnvoicedVowelA,
            UnvoicedVowelE,
            UnvoicedVowelI,
            MorableN,
            UnvoicedVowelO,
            UnvoicedVowelU,
            VoicedVowelA,
            ConsonantB,
            ConsonantBy,
            ConsonantCh,
            MorableCl,
            ConsonantD,
            ConsonantDy,
            VoicedVowelE,
            ConsonantF,
            ConsonantG,
            ConsonantGw,
            ConsonantGy,
            ConsonantH,
            ConsonantHy,
            VoicedVowelI,
            ConsonantJ,
            ConsonantK,
            ConsonantKw,
            ConsonantKy,
            ConsonantM,
            ConsonantMy,
            ConsonantN,
            ConsonantNy,
            VoicedVowelO,
            ConsonantP,
            ConsonantPy,
            ConsonantR,
            ConsonantRy,
            ConsonantS,
            ConsonantSh,
            ConsonantT,
            ConsonantTs,
            ConsonantTy,
            VoicedVowelU,
            ConsonantV,
            ConsonantW,
            ConsonantY,
            ConsonantZ,
        )
    }
}

impl From<Consonant> for PhonemeCode {
    fn from(consonant: Consonant) -> Self {
        use PhonemeCode::*;

        macro_rules! convert {
            ($($variant:tt),* $(,)?) => {
                match consonant {
                    $(Consonant::$variant => paste!([<Consonant $variant>])),*
                }
            };
        }

        convert!(
            B, By, Ch, D, Dy, F, G, Gw, Gy, H, Hy, J, K, Kw, Ky, M, My, N, Ny, P, Py, R, Ry, S, Sh,
            T, Ts, Ty, V, W, Y, Z,
        )
    }
}

impl From<NonConsonant> for PhonemeCode {
    fn from(non_consonant: NonConsonant) -> Self {
        macro_rules! convert {
            ($($variant:ident),* $(,)?) => {
                match non_consonant {
                    $(NonConsonant::$variant => Self::$variant,)*
                    NonConsonant::Sil(_) => Self::space_phoneme(),
                }
            };
        }

        convert!(
            MorablePau,
            UnvoicedVowelA,
            UnvoicedVowelE,
            UnvoicedVowelI,
            MorableN,
            UnvoicedVowelO,
            UnvoicedVowelU,
            VoicedVowelA,
            MorableCl,
            VoicedVowelE,
            VoicedVowelI,
            VoicedVowelO,
            VoicedVowelU,
        )
    }
}

impl From<PhonemeCode> for usize {
    fn from(phoneme: PhonemeCode) -> Self {
        const _: () =
            assert!(0 <= PhonemeCode::MIN_VALUE && PhonemeCode::MAX_VALUE <= u16::MAX as _);
        phoneme
            .into_integer()
            .try_into()
            .expect("should be ensured by the above assertion")
    }
}

impl From<OptionalConsonant> for &'static str {
    fn from(phoneme: OptionalConsonant) -> Self {
        macro_rules! convert {
            ($($s:tt),* $(,)?) => {
                match phoneme {
                    $(optional_consonant!($s) => $s),*
                }
            };
        }

        convert!(
            "", "b", "by", "ch", "d", "dy", "f", "g", "gw", "gy", "h", "hy", "j", "k", "kw", "ky",
            "m", "my", "n", "ny", "p", "py", "r", "ry", "s", "sh", "t", "ts", "ty", "v", "w", "y",
            "z"
        )
    }
}

impl From<OptionalConsonant> for Option<Consonant> {
    fn from(consonant: OptionalConsonant) -> Self {
        use OptionalConsonant::*;

        macro_rules! convert {
            ($($variant:tt),* $(,)?) => {
                match consonant {
                    None => Option::None,
                    $(paste!([<Consonant $variant>]) => Some(Consonant::$variant),)*
                }
            };
        }

        convert!(
            B, By, Ch, D, Dy, F, G, Gw, Gy, H, Hy, J, K, Kw, Ky, M, My, N, Ny, P, Py, R, Ry, S, Sh,
            T, Ts, Ty, V, W, Y, Z,
        )
    }
}

impl MoraTail {
    pub(crate) fn is_unvoiced(self) -> bool {
        matches!(
            self,
            Self::UnvoicedVowelA
                | Self::UnvoicedVowelI
                | Self::UnvoicedVowelU
                | Self::UnvoicedVowelE
                | Self::UnvoicedVowelO
                | Self::MorableCl
                | Self::MorablePau
        )
    }

    pub(in super::super) fn to_unvoiced(self) -> Option<Self> {
        match self {
            mora_tail!("a") => Some(mora_tail!("A")),
            mora_tail!("i") => Some(mora_tail!("I")),
            mora_tail!("u") => Some(mora_tail!("U")),
            mora_tail!("e") => Some(mora_tail!("E")),
            mora_tail!("o") => Some(mora_tail!("O")),
            _ => None,
        }
    }
}

impl From<MoraTail> for &'static str {
    fn from(phoneme: MoraTail) -> Self {
        macro_rules! convert {
            ($($s:tt),* $(,)?) => {
                match phoneme {
                    $(mora_tail!($s) => $s),*
                }
            };
        }

        convert!("pau", "A", "E", "I", "N", "O", "U", "a", "cl", "e", "i", "o", "u")
    }
}

impl From<MoraTail> for NonConsonant {
    fn from(phoneme: MoraTail) -> Self {
        macro_rules! convert {
            ($($variant:ident),* $(,)?) => {
                match phoneme {
                    $(MoraTail::$variant => Self::$variant,)*
                }
            };
        }

        convert!(
            MorablePau,
            UnvoicedVowelA,
            UnvoicedVowelE,
            UnvoicedVowelI,
            MorableN,
            UnvoicedVowelO,
            UnvoicedVowelU,
            VoicedVowelA,
            MorableCl,
            VoicedVowelE,
            VoicedVowelI,
            VoicedVowelO,
            VoicedVowelU,
        )
    }
}

impl From<NonPauPhonemeCode> for Phoneme {
    fn from(phoneme: NonPauPhonemeCode) -> Self {
        macro_rules! convert {
            ($($variant:ident),* $(,)?) => {
                match phoneme {
                    $(NonPauPhonemeCode::$variant => Self::$variant,)*
                }
            };
        }

        convert!(
            UnvoicedVowelA,
            UnvoicedVowelE,
            UnvoicedVowelI,
            MorableN,
            UnvoicedVowelO,
            UnvoicedVowelU,
            VoicedVowelA,
            ConsonantB,
            ConsonantBy,
            ConsonantCh,
            MorableCl,
            ConsonantD,
            ConsonantDy,
            VoicedVowelE,
            ConsonantF,
            ConsonantG,
            ConsonantGw,
            ConsonantGy,
            ConsonantH,
            ConsonantHy,
            VoicedVowelI,
            ConsonantJ,
            ConsonantK,
            ConsonantKw,
            ConsonantKy,
            ConsonantM,
            ConsonantMy,
            ConsonantN,
            ConsonantNy,
            VoicedVowelO,
            ConsonantP,
            ConsonantPy,
            ConsonantR,
            ConsonantRy,
            ConsonantS,
            ConsonantSh,
            ConsonantT,
            ConsonantTs,
            ConsonantTy,
            VoicedVowelU,
            ConsonantV,
            ConsonantW,
            ConsonantY,
            ConsonantZ,
        )
    }
}

#[duplicate_item(
    T;
    [ OptionalConsonant ];
    [ MoraTail ];
)]
impl TryFrom<PhonemeCode> for T {
    type Error = ();

    fn try_from(phoneme: PhonemeCode) -> Result<Self, Self::Error> {
        bytemuck::checked::try_cast(phoneme).map_err(|err| {
            assert_eq!(
                CheckedCastError::InvalidBitPattern,
                err,
                "there should be no size/alignment issues",
            );
        })
    }
}

impl TryFrom<OptionalConsonant> for PhonemeCode {
    type Error = ();

    fn try_from(phoneme: OptionalConsonant) -> Result<Self, Self::Error> {
        bytemuck::checked::try_cast(phoneme).map_err(|err| {
            assert_eq!(
                CheckedCastError::InvalidBitPattern,
                err,
                "there should be no size/alignment issues",
            );
        })
    }
}

impl From<MoraTail> for PhonemeCode {
    fn from(phoneme: MoraTail) -> Self {
        bytemuck::checked::cast(phoneme)
    }
}<|MERGE_RESOLUTION|>--- conflicted
+++ resolved
@@ -1,37 +1,20 @@
-<<<<<<< HEAD
-use std::{
-    cmp, fmt,
-    hash::{Hash, Hasher},
-    str::FromStr,
-};
-=======
 use std::{fmt, str::FromStr};
->>>>>>> 209ea99d
 
 use bytemuck::{checked::CheckedCastError, Contiguous as _};
 use duplicate::duplicate_item;
 use pastey::paste;
 use serde::{
-<<<<<<< HEAD
     de::{self, Deserializer, Unexpected},
-    Deserialize, Serialize, Serializer,
-=======
-    de::{self, Unexpected},
-    Deserialize, Deserializer,
->>>>>>> 209ea99d
+    Deserialize,
 };
 use strum::EnumCount as _;
 
 use crate::error::{ErrorRepr, InvalidQueryError, InvalidQueryErrorSource};
 
-<<<<<<< HEAD
 use super::{
     sil::Sil, Consonant, MoraTail, NonConsonant, NonPauPhonemeCode, OptionalConsonant, Phoneme,
     PhonemeCode,
 };
-=======
-use super::{Consonant, MoraTail, NonConsonant, OptionalConsonant, Phoneme, PhonemeCode, Sil};
->>>>>>> 209ea99d
 
 macro_rules! optional_consonant {
     ("") => {
@@ -240,26 +223,6 @@
     }
 }
 
-impl<'de> Deserialize<'de> for Phoneme {
-    fn deserialize<D>(deserializer: D) -> Result<Self, D::Error>
-    where
-        D: Deserializer<'de>,
-    {
-        String::deserialize(deserializer)?
-            .parse()
-            .map_err(de::Error::custom)
-    }
-}
-
-impl Serialize for Phoneme {
-    fn serialize<S>(&self, serializer: S) -> Result<S::Ok, S::Error>
-    where
-        S: Serializer,
-    {
-        serializer.serialize_str(&self.to_string())
-    }
-}
-
 impl FromStr for Phoneme {
     type Err = crate::Error;
 
@@ -414,15 +377,12 @@
     }
 }
 
-<<<<<<< HEAD
-=======
 impl Sil {
     pub fn get(&self) -> &str {
         self.as_ref()
     }
 }
 
->>>>>>> 209ea99d
 impl Default for Sil {
     fn default() -> Self {
         Self::DEFAULT
@@ -444,33 +404,6 @@
     }
 }
 
-<<<<<<< HEAD
-impl PartialEq for Sil {
-    fn eq(&self, _: &Self) -> bool {
-        true
-    }
-}
-
-impl Eq for Sil {}
-
-impl PartialOrd for Sil {
-    fn partial_cmp(&self, other: &Self) -> Option<cmp::Ordering> {
-        Some(self.cmp(other))
-    }
-}
-
-impl Ord for Sil {
-    fn cmp(&self, _: &Self) -> cmp::Ordering {
-        cmp::Ordering::Equal
-    }
-}
-
-impl Hash for Sil {
-    fn hash<H: Hasher>(&self, _: &mut H) {}
-}
-
-=======
->>>>>>> 209ea99d
 impl<'de> Deserialize<'de> for Sil {
     fn deserialize<D>(deserializer: D) -> Result<Self, D::Error>
     where
