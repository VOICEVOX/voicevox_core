--- conflicted
+++ resolved
@@ -11,14 +11,10 @@
 
 use crate::error::{ErrorRepr, InvalidQueryError, InvalidQueryErrorSource};
 
-<<<<<<< HEAD
-use super::{sil::Sil, Consonant, MoraTail, NonConsonant, OptionalConsonant, Phoneme, PhonemeCode};
-=======
 use super::{
-    Consonant, MoraTail, NonConsonant, NonPauBaseVowel, OptionalConsonant, Phoneme, PhonemeCode,
-    Sil,
+    sil::Sil, Consonant, MoraTail, NonConsonant, NonPauBaseVowel, OptionalConsonant, Phoneme,
+    PhonemeCode,
 };
->>>>>>> b579d1cd
 
 macro_rules! optional_consonant {
     ("") => {
@@ -746,7 +742,6 @@
     }
 }
 
-<<<<<<< HEAD
 impl TryFrom<OptionalConsonant> for PhonemeCode {
     type Error = ();
 
@@ -764,7 +759,9 @@
 impl From<MoraTail> for PhonemeCode {
     fn from(phoneme: MoraTail) -> Self {
         bytemuck::checked::cast(phoneme)
-=======
+    }
+}
+
 #[cfg(test)]
 mod tests {
     use strum::IntoEnumIterator as _;
@@ -776,6 +773,5 @@
         for vowel in NonPauBaseVowel::iter() {
             let _ = MoraTail::from(vowel);
         }
->>>>>>> b579d1cd
     }
 }