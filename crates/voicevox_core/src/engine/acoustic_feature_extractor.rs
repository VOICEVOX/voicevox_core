--- conflicted
+++ resolved
@@ -2,22 +2,16 @@
 
 use bytemuck::{checked::CheckedCastError, CheckedBitPattern, Contiguous, NoUninit};
 use duplicate::duplicate_item;
-<<<<<<< HEAD
+use pastey::paste;
 use serde::{
     de::{self, Deserializer},
     Deserialize, Serialize, Serializer,
 };
 use strum::EnumCount;
 
+use crate::error::{InvalidQueryError, InvalidQueryErrorSource};
+
 pub use self::sil::Sil;
-=======
-use pastey::paste;
-use strum::EnumCount;
-
-use crate::error::{InvalidQueryError, InvalidQueryErrorSource};
-
-use self::sil::Sil;
->>>>>>> bda6cb69
 
 macro_rules! optional_consonant {
     ("") => {
@@ -413,7 +407,6 @@
     }
 }
 
-<<<<<<< HEAD
 impl<'de> Deserialize<'de> for Phoneme {
     fn deserialize<D>(deserializer: D) -> Result<Self, D::Error>
     where
@@ -431,7 +424,9 @@
         S: Serializer,
     {
         serializer.serialize_str(&self.to_string())
-=======
+    }
+}
+
 impl FromStr for Phoneme {
     type Err = crate::Error;
 
@@ -746,7 +741,6 @@
 
     fn from_str(s: &str) -> Result<Self, Self::Err> {
         Self::from_str_with_inner_error(s).map_err(Into::into)
->>>>>>> bda6cb69
     }
 }
 
@@ -874,41 +868,12 @@
     }
 }
 
-<<<<<<< HEAD
 impl From<PhonemeCode> for Phoneme {
     fn from(phoneme: PhonemeCode) -> Self {
         macro_rules! convert {
             ($($variant:ident),* $(,)?) => {
                 match phoneme {
                     $(PhonemeCode::$variant => Self::$variant,)*
-=======
-impl From<Consonant> for PhonemeCode {
-    fn from(consonant: Consonant) -> Self {
-        use PhonemeCode::*;
-
-        macro_rules! convert {
-            ($($variant:tt),* $(,)?) => {
-                match consonant {
-                    $(Consonant::$variant => paste!([<Consonant $variant>])),*
-                }
-            };
-        }
-
-        convert!(
-            B, By, Ch, D, Dy, F, G, Gw, Gy, H, Hy, J, K, Kw, Ky, M, My, N, Ny, P, Py, R, Ry, S, Sh,
-            T, Ts, Ty, V, W, Y, Z,
-        )
-    }
-}
-
-impl From<NonConsonant> for PhonemeCode {
-    fn from(non_consonant: NonConsonant) -> Self {
-        macro_rules! convert {
-            ($($variant:ident),* $(,)?) => {
-                match non_consonant {
-                    $(NonConsonant::$variant => Self::$variant,)*
-                    NonConsonant::Sil(_) => Self::space_phoneme(),
->>>>>>> bda6cb69
                 }
             };
         }
@@ -922,7 +887,6 @@
             UnvoicedVowelO,
             UnvoicedVowelU,
             VoicedVowelA,
-<<<<<<< HEAD
             ConsonantB,
             ConsonantBy,
             ConsonantCh,
@@ -960,13 +924,54 @@
             ConsonantW,
             ConsonantY,
             ConsonantZ,
-=======
+        )
+    }
+}
+
+impl From<Consonant> for PhonemeCode {
+    fn from(consonant: Consonant) -> Self {
+        use PhonemeCode::*;
+
+        macro_rules! convert {
+            ($($variant:tt),* $(,)?) => {
+                match consonant {
+                    $(Consonant::$variant => paste!([<Consonant $variant>])),*
+                }
+            };
+        }
+
+        convert!(
+            B, By, Ch, D, Dy, F, G, Gw, Gy, H, Hy, J, K, Kw, Ky, M, My, N, Ny, P, Py, R, Ry, S, Sh,
+            T, Ts, Ty, V, W, Y, Z,
+        )
+    }
+}
+
+impl From<NonConsonant> for PhonemeCode {
+    fn from(non_consonant: NonConsonant) -> Self {
+        macro_rules! convert {
+            ($($variant:ident),* $(,)?) => {
+                match non_consonant {
+                    $(NonConsonant::$variant => Self::$variant,)*
+                    NonConsonant::Sil(_) => Self::space_phoneme(),
+                }
+            };
+        }
+
+        convert!(
+            MorablePau,
+            UnvoicedVowelA,
+            UnvoicedVowelE,
+            UnvoicedVowelI,
+            MorableN,
+            UnvoicedVowelO,
+            UnvoicedVowelU,
+            VoicedVowelA,
             MorableCl,
             VoicedVowelE,
             VoicedVowelI,
             VoicedVowelO,
             VoicedVowelU,
->>>>>>> bda6cb69
         )
     }
 }
