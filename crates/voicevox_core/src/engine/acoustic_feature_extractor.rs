pub(super) mod convert;

use std::hash::Hash;

use bytemuck::{CheckedBitPattern, Contiguous, NoUninit};
use serde_with::SerializeDisplay;
use strum::EnumCount;

pub use self::sil::Sil;

/// 音素。
<<<<<<< HEAD
#[derive(Clone, PartialEq, Eq, PartialOrd, Ord, Hash, Debug, derive_more::Display)]
=======
#[derive(
    Clone, PartialEq, Eq, PartialOrd, Ord, Hash, Debug, derive_more::Display, SerializeDisplay,
)]
>>>>>>> 209ea99d
pub enum Phoneme {
    /// `pau`。
    #[display("pau")]
    MorablePau,

    /// `sil`。
    #[display("{_0}")]
    Sil(Sil),

    /// `A`。
    #[display("A")]
    UnvoicedVowelA,

    /// `E`。
    #[display("E")]
    UnvoicedVowelE,

    /// `I`。
    #[display("I")]
    UnvoicedVowelI,

    /// `N`。
    #[display("N")]
    MorableN,

    /// `O`。
    #[display("O")]
    UnvoicedVowelO,

    /// `U`。
    #[display("U")]
    UnvoicedVowelU,

    /// `a`。
    #[display("a")]
    VoicedVowelA,

    /// `b`。
    #[display("b")]
    ConsonantB,

    /// `by`。
    #[display("by")]
    ConsonantBy,

    /// `ch`。
    #[display("ch")]
    ConsonantCh,

    /// `cl`。
    #[display("cl")]
    MorableCl,

    /// `d`。
    #[display("d")]
    ConsonantD,

    /// `dy`。
    #[display("dy")]
    ConsonantDy,

    /// `e`。
    #[display("e")]
    VoicedVowelE,

    /// `f`。
    #[display("f")]
    ConsonantF,

    /// `g`。
    #[display("g")]
    ConsonantG,

    /// `gw`。
    #[display("gw")]
    ConsonantGw,

    /// `gy`。
    #[display("gy")]
    ConsonantGy,

    /// `h`。
    #[display("h")]
    ConsonantH,

    /// `hy`。
    #[display("hy")]
    ConsonantHy,

    /// `i`。
    #[display("i")]
    VoicedVowelI,

    /// `j`。
    #[display("j")]
    ConsonantJ,

    /// `k`。
    #[display("k")]
    ConsonantK,

    /// `kw`。
    #[display("kw")]
    ConsonantKw,

    /// `ky`。
    #[display("ky")]
    ConsonantKy,

    /// `m`。
    #[display("m")]
    ConsonantM,

    /// `my`。
    #[display("my")]
    ConsonantMy,

    /// `n`。
    #[display("n")]
    ConsonantN,

    /// `ny`。
    #[display("ny")]
    ConsonantNy,

    /// `o`。
    #[display("o")]
    VoicedVowelO,

    /// `p`。
    #[display("p")]
    ConsonantP,

    /// `py`。
    #[display("py")]
    ConsonantPy,

    /// `r`。
    #[display("r")]
    ConsonantR,

    /// `ry`。
    #[display("ry")]
    ConsonantRy,

    /// `s`。
    #[display("s")]
    ConsonantS,

    /// `sh`。
    #[display("sh")]
    ConsonantSh,

    /// `t`。
    #[display("t")]
    ConsonantT,

    /// `ts`。
    #[display("ts")]
    ConsonantTs,

    /// `ty`。
    #[display("ty")]
    ConsonantTy,

    /// `u`。
    #[display("u")]
    VoicedVowelU,

    /// `v`。
    #[display("v")]
    ConsonantV,

    /// `w`。
    #[display("w")]
    ConsonantW,

    /// `y`。
    #[display("y")]
    ConsonantY,

    /// `z`。
    #[display("z")]
    ConsonantZ,
}

#[derive(Clone, Copy, PartialEq, Eq, PartialOrd, Ord, Hash, Debug, derive_more::Display)]
pub(crate) enum Consonant {
    /// `b`。
    #[display("b")]
    B,

    /// `by`。
    #[display("by")]
    By,

    /// `ch`。
    #[display("ch")]
    Ch,

    /// `d`。
    #[display("d")]
    D,

    /// `dy`。
    #[display("dy")]
    Dy,

    /// `f`。
    #[display("f")]
    F,

    /// `g`。
    #[display("g")]
    G,

    /// `gw`。
    #[display("gw")]
    Gw,

    /// `gy`。
    #[display("gy")]
    Gy,

    /// `h`。
    #[display("h")]
    H,

    /// `hy`。
    #[display("hy")]
    Hy,

    /// `j`。
    #[display("j")]
    J,

    /// `k`。
    #[display("k")]
    K,

    /// `kw`。
    #[display("kw")]
    Kw,

    /// `ky`。
    #[display("ky")]
    Ky,

    /// `m`。
    #[display("m")]
    M,

    /// `my`。
    #[display("my")]
    My,

    /// `n`。
    #[display("n")]
    N,

    /// `ny`。
    #[display("ny")]
    Ny,

    /// `p`。
    #[display("p")]
    P,

    /// `py`。
    #[display("py")]
    Py,

    /// `r`。
    #[display("r")]
    R,

    /// `ry`。
    #[display("ry")]
    Ry,

    /// `s`。
    #[display("s")]
    S,

    /// `sh`。
    #[display("sh")]
    Sh,

    /// `t`。
    #[display("t")]
    T,

    /// `ts`。
    #[display("ts")]
    Ts,

    /// `ty`。
    #[display("ty")]
    Ty,

    /// `v`。
    #[display("v")]
    V,

    /// `w`。
    #[display("w")]
    W,

    /// `y`。
    #[display("y")]
    Y,

    /// `z`。
    #[display("z")]
    Z,
}

#[derive(Clone, PartialEq, Eq, PartialOrd, Ord, Hash, Debug, derive_more::Display)]
pub(crate) enum NonConsonant {
    /// `pau`。
    #[display("pau")]
    MorablePau,

    /// `sil`。
    #[display("{_0}")]
    Sil(Sil),

    /// `A`。
    #[display("A")]
    UnvoicedVowelA,

    /// `E`。
    #[display("E")]
    UnvoicedVowelE,

    /// `I`。
    #[display("I")]
    UnvoicedVowelI,

    /// `N`。
    #[display("N")]
    MorableN,

    /// `O`。
    #[display("O")]
    UnvoicedVowelO,

    /// `U`。
    #[display("U")]
    UnvoicedVowelU,

    /// `a`。
    #[display("a")]
    VoicedVowelA,

    /// `cl`。
    #[display("cl")]
    MorableCl,

    /// `e`。
    #[display("e")]
    VoicedVowelE,

    /// `i`。
    #[display("i")]
    VoicedVowelI,

    /// `o`。
    #[display("o")]
    VoicedVowelO,

    /// `u`。
    #[display("u")]
    VoicedVowelU,
}

/// 音素IDのうち、`-1` ([`OptionalConsonant::None`])を除いたもの。
#[derive(Clone, Copy, PartialEq, Contiguous, CheckedBitPattern, NoUninit, EnumCount)]
#[cfg_attr(test, derive(Debug, strum::EnumIter))]
#[repr(i64)]
pub(crate) enum PhonemeCode {
    //None = -1,
    MorablePau = 0,
    UnvoicedVowelA = 1,
    UnvoicedVowelE = 2,
    UnvoicedVowelI = 3,
    MorableN = 4,
    UnvoicedVowelO = 5,
    UnvoicedVowelU = 6,
    VoicedVowelA = 7,
    ConsonantB = 8,
    ConsonantBy = 9,
    ConsonantCh = 10,
    MorableCl = 11,
    ConsonantD = 12,
    ConsonantDy = 13,
    VoicedVowelE = 14,
    ConsonantF = 15,
    ConsonantG = 16,
    ConsonantGw = 17,
    ConsonantGy = 18,
    ConsonantH = 19,
    ConsonantHy = 20,
    VoicedVowelI = 21,
    ConsonantJ = 22,
    ConsonantK = 23,
    ConsonantKw = 24,
    ConsonantKy = 25,
    ConsonantM = 26,
    ConsonantMy = 27,
    ConsonantN = 28,
    ConsonantNy = 29,
    VoicedVowelO = 30,
    ConsonantP = 31,
    ConsonantPy = 32,
    ConsonantR = 33,
    ConsonantRy = 34,
    ConsonantS = 35,
    ConsonantSh = 36,
    ConsonantT = 37,
    ConsonantTs = 38,
    ConsonantTy = 39,
    VoicedVowelU = 40,
    ConsonantV = 41,
    ConsonantW = 42,
    ConsonantY = 43,
    ConsonantZ = 44,
}

#[derive(Clone, Copy, PartialEq, Debug, CheckedBitPattern, NoUninit, EnumCount)]
#[repr(i64)]
pub(crate) enum OptionalConsonant {
    None = -1,
    //MorablePau = 0,
    //UnvoicedVowelA = 1,
    //UnvoicedVowelE = 2,
    //UnvoicedVowelI = 3,
    //MorableN = 4,
    //UnvoicedVowelO = 5,
    //UnvoicedVowelU = 6,
    //VoicedVowelA = 7,
    ConsonantB = 8,
    ConsonantBy = 9,
    ConsonantCh = 10,
    //MorableCl = 11,
    ConsonantD = 12,
    ConsonantDy = 13,
    //VoicedVowelE = 14,
    ConsonantF = 15,
    ConsonantG = 16,
    ConsonantGw = 17,
    ConsonantGy = 18,
    ConsonantH = 19,
    ConsonantHy = 20,
    //VoicedVowelI = 21,
    ConsonantJ = 22,
    ConsonantK = 23,
    ConsonantKw = 24,
    ConsonantKy = 25,
    ConsonantM = 26,
    ConsonantMy = 27,
    ConsonantN = 28,
    ConsonantNy = 29,
    //VoicedVowelO = 30,
    ConsonantP = 31,
    ConsonantPy = 32,
    ConsonantR = 33,
    ConsonantRy = 34,
    ConsonantS = 35,
    ConsonantSh = 36,
    ConsonantT = 37,
    ConsonantTs = 38,
    ConsonantTy = 39,
    //VoicedVowelU = 40,
    ConsonantV = 41,
    ConsonantW = 42,
    ConsonantY = 43,
    ConsonantZ = 44,
}

#[expect(dead_code, reason = "we use `bytemuck` to construct `MorablePau`")]
#[derive(Clone, Copy, PartialEq, Debug, CheckedBitPattern, NoUninit, EnumCount)]
#[repr(i64)]
pub(crate) enum MoraTail {
    //None = -1,
    MorablePau = 0,
    UnvoicedVowelA = 1,
    UnvoicedVowelE = 2,
    UnvoicedVowelI = 3,
    MorableN = 4,
    UnvoicedVowelO = 5,
    UnvoicedVowelU = 6,
    VoicedVowelA = 7,
    //ConsonantB = 8,
    //ConsonantBy = 9,
    //ConsonantCh = 10,
    MorableCl = 11,
    //ConsonantD = 12,
    //ConsonantDy = 13,
    VoicedVowelE = 14,
    //ConsonantF = 15,
    //ConsonantG = 16,
    //ConsonantGw = 17,
    //ConsonantGy = 18,
    //ConsonantH = 19,
    //ConsonantHy = 20,
    VoicedVowelI = 21,
    //ConsonantJ = 22,
    //ConsonantK = 23,
    //ConsonantKw = 24,
    //ConsonantKy = 25,
    //ConsonantM = 26,
    //ConsonantMy = 27,
    //ConsonantN = 28,
    //ConsonantNy = 29,
    VoicedVowelO = 30,
    //ConsonantP = 31,
    //ConsonantPy = 32,
    //ConsonantR = 33,
    //ConsonantRy = 34,
    //ConsonantS = 35,
    //ConsonantSh = 36,
    //ConsonantT = 37,
    //ConsonantTs = 38,
    //ConsonantTy = 39,
    VoicedVowelU = 40,
    //ConsonantV = 41,
    //ConsonantW = 42,
    //ConsonantY = 43,
    //ConsonantZ = 44,
}

#[expect(dead_code, reason = "we use `bytemuck` to construct values instead")]
#[derive(Clone, Copy, CheckedBitPattern, NoUninit, EnumCount)]
#[repr(i64)]
pub(crate) enum NonPauPhonemeCode {
    //None = -1,
    //MorablePau = 0,
    UnvoicedVowelA = 1,
    UnvoicedVowelE = 2,
    UnvoicedVowelI = 3,
    MorableN = 4,
    UnvoicedVowelO = 5,
    UnvoicedVowelU = 6,
    VoicedVowelA = 7,
    ConsonantB = 8,
    ConsonantBy = 9,
    ConsonantCh = 10,
    MorableCl = 11,
    ConsonantD = 12,
    ConsonantDy = 13,
    VoicedVowelE = 14,
    ConsonantF = 15,
    ConsonantG = 16,
    ConsonantGw = 17,
    ConsonantGy = 18,
    ConsonantH = 19,
    ConsonantHy = 20,
    VoicedVowelI = 21,
    ConsonantJ = 22,
    ConsonantK = 23,
    ConsonantKw = 24,
    ConsonantKy = 25,
    ConsonantM = 26,
    ConsonantMy = 27,
    ConsonantN = 28,
    ConsonantNy = 29,
    VoicedVowelO = 30,
    ConsonantP = 31,
    ConsonantPy = 32,
    ConsonantR = 33,
    ConsonantRy = 34,
    ConsonantS = 35,
    ConsonantSh = 36,
    ConsonantT = 37,
    ConsonantTs = 38,
    ConsonantTy = 39,
    VoicedVowelU = 40,
    ConsonantV = 41,
    ConsonantW = 42,
    ConsonantY = 43,
    ConsonantZ = 44,
}

const _: () = assert!(PhonemeCode::MIN_VALUE == 0);
const _: () = assert!(PhonemeCode::MAX_VALUE == 44);
const _: () = assert!(PhonemeCode::COUNT == 45);
const _: () = assert!(MoraTail::COUNT == 13);
const _: () = assert!(OptionalConsonant::COUNT == PhonemeCode::COUNT - MoraTail::COUNT + 1);
const _: () = assert!(NonPauPhonemeCode::COUNT == PhonemeCode::COUNT - 1);

mod sil {
    use std::borrow::Cow;

    use derive_more::AsRef;
<<<<<<< HEAD

    /// `sil` (_silent_)。
    ///
    /// 任意の二つの`Sil`は[`Eq`]および[`Ord`]上で等価と判定される。
    ///
    /// # Example
    ///
    /// ```
    /// # use voicevox_core::Sil;
    /// #
    /// assert_eq!(
    ///     "sil".parse::<Sil>().unwrap(),
    ///     "sil-foo-bar".parse::<Sil>().unwrap(),
    /// );
    /// ```
    #[derive(Clone, Debug, derive_more::Display, AsRef)]
=======
    use serde_with::SerializeDisplay;

    /// `sil` (_silent_)。
    #[derive(
        Clone,
        PartialEq,
        Eq,
        PartialOrd,
        Ord,
        Hash,
        Debug,
        derive_more::Display,
        AsRef,
        SerializeDisplay,
    )]
>>>>>>> 209ea99d
    #[as_ref(str)]
    pub struct Sil(
        Cow<'static, str>, // invariant: must contain "sil"
    );

    impl Sil {
        pub(super) const DEFAULT: Self = Self(Cow::Borrowed("sil"));

        pub(super) fn new(s: &str) -> Option<Self> {
            s.contains("sil").then(|| {
                Self(match s {
                    "sil" => "sil".into(),
                    s => s.to_owned().into(),
                })
            })
        }
    }
}

#[cfg(test)]
mod tests {
    use bytemuck::Contiguous;
    use pretty_assertions::assert_eq;
    use rstest::rstest;
    use strum::IntoEnumIterator as _;

    use crate::error::{ErrorRepr, InvalidQueryError};

    use super::{Consonant, MoraTail, NonConsonant, OptionalConsonant, Phoneme, PhonemeCode};

    #[test]
    fn each_phoneme_code_should_be_categorized_into_consonant_xor_mora_tail() {
        for phoneme in PhonemeCode::iter() {
            assert!(
                OptionalConsonant::try_from(phoneme).is_ok() ^ MoraTail::try_from(phoneme).is_ok()
            );
        }
    }

    const STR_HELLO_HIHO: &str = "sil k o N n i ch i w a pau h i h o d e s U sil";

    fn hello_hiho() -> Vec<PhonemeCode> {
        STR_HELLO_HIHO
            .split_whitespace()
            .map(|s| s.parse::<Phoneme>().unwrap().into())
            .collect()
    }

    #[rstest]
    #[case(0, "pau")]
    #[case(1, "A")]
    #[case(14, "e")]
    #[case(26, "m")]
    #[case(38, "ts")]
    #[case(41, "v")]
    #[case(44, "z")]
    fn test_discriminant(#[case] index: i64, #[case] phoneme_str: &str) {
        assert_eq!(
            PhonemeCode::from_integer(index).unwrap(),
            phoneme_str.parse::<Phoneme>().unwrap().into(),
        );
    }

    #[rstest]
    #[case("")]
    #[case("invalid")]
    fn test_invalid_phoneme(#[case] s: &str) {
        let err = s.parse::<Phoneme>().unwrap_err();
        let crate::Error(ErrorRepr::InvalidQuery(InvalidQueryError {
            what: "音素",
            value: Some(value),
            source: None,
        })) = err
        else {
            panic!("unexpected error: {err:?}");
        };
        assert_eq!(format!("{s:?}"), format!("{value:?}"));
    }

    #[rstest]
    #[case("")]
    #[case("invalid")]
    #[case("a")]
    fn test_invalid_consonant(#[case] s: &str) {
        let err = s.parse::<Consonant>().unwrap_err();
        let crate::Error(ErrorRepr::InvalidQuery(InvalidQueryError {
            what: "子音",
            value: Some(value),
            source: Some(_),
        })) = err
        else {
            panic!("unexpected error: {err:?}");
        };
        assert_eq!(format!("{s:?}"), format!("{value:?}"));
    }

    #[rstest]
    #[case("")]
    #[case("invalid")]
    #[case("k")]
    fn test_invalid_non_consonant(#[case] s: &str) {
        let err = s.parse::<NonConsonant>().unwrap_err();
        let crate::Error(ErrorRepr::InvalidQuery(InvalidQueryError {
            what: "非子音",
            value: Some(value),
            source: Some(_),
        })) = err
        else {
            panic!("unexpected error: {err:?}");
        };
        assert_eq!(format!("{s:?}"), format!("{value:?}"));
    }

    #[rstest]
    #[case(
        hello_hiho(),
        &[
            "pau", "k", "o", "N", "n", "i", "ch", "i", "w", "a", "pau", "h", "i", "h", "o", "d",
            "e", "s", "U", "pau",
        ],
    )]
    fn test_phoneme_into_phoneme_code_works(
        #[case] phonemes: Vec<PhonemeCode>,
        #[case] expected: &[&str],
    ) {
        let expected = expected
            .iter()
            .map(|s| s.parse::<Phoneme>().unwrap().into())
            .collect::<Vec<_>>();
        assert_eq!(phonemes, expected);
    }

    #[rstest]
    #[case(hello_hiho(), 9, "a".parse::<Phoneme>().unwrap().into(), true)]
    #[case(hello_hiho(), 9, "k".parse::<Phoneme>().unwrap().into(), false)]
    fn test_phoneme_code_equality(
        #[case] phonemes: Vec<PhonemeCode>,
        #[case] index: usize,
        #[case] phoneme: PhonemeCode,
        #[case] is_equal: bool,
    ) {
        assert_eq!(phonemes[index] == phoneme, is_equal);
    }

    #[rstest]
    #[case(hello_hiho(), &[0, 23, 30, 4, 28, 21, 10, 21, 42, 7, 0, 19, 21, 19, 30, 12, 14, 35, 6, 0])]
    fn test_phoneme_code_works_as_id(
        #[case] phonemes: Vec<PhonemeCode>,
        #[case] expected_ids: &[i64],
    ) {
        let ids = phonemes
            .into_iter()
            .map(Contiguous::into_integer)
            .collect::<Vec<_>>();
        assert_eq!(ids, expected_ids);
    }
}<|MERGE_RESOLUTION|>--- conflicted
+++ resolved
@@ -9,13 +9,9 @@
 pub use self::sil::Sil;
 
 /// 音素。
-<<<<<<< HEAD
-#[derive(Clone, PartialEq, Eq, PartialOrd, Ord, Hash, Debug, derive_more::Display)]
-=======
 #[derive(
     Clone, PartialEq, Eq, PartialOrd, Ord, Hash, Debug, derive_more::Display, SerializeDisplay,
 )]
->>>>>>> 209ea99d
 pub enum Phoneme {
     /// `pau`。
     #[display("pau")]
@@ -611,24 +607,6 @@
     use std::borrow::Cow;
 
     use derive_more::AsRef;
-<<<<<<< HEAD
-
-    /// `sil` (_silent_)。
-    ///
-    /// 任意の二つの`Sil`は[`Eq`]および[`Ord`]上で等価と判定される。
-    ///
-    /// # Example
-    ///
-    /// ```
-    /// # use voicevox_core::Sil;
-    /// #
-    /// assert_eq!(
-    ///     "sil".parse::<Sil>().unwrap(),
-    ///     "sil-foo-bar".parse::<Sil>().unwrap(),
-    /// );
-    /// ```
-    #[derive(Clone, Debug, derive_more::Display, AsRef)]
-=======
     use serde_with::SerializeDisplay;
 
     /// `sil` (_silent_)。
@@ -644,7 +622,6 @@
         AsRef,
         SerializeDisplay,
     )]
->>>>>>> 209ea99d
     #[as_ref(str)]
     pub struct Sil(
         Cow<'static, str>, // invariant: must contain "sil"
