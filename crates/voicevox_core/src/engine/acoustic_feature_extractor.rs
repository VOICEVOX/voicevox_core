use std::str::FromStr;

use bytemuck::{Contiguous, NoUninit};

#[derive(Clone, PartialEq, Eq, PartialOrd, Ord, Hash, Debug, derive_more::Display)]
pub(super) enum Phoneme {
    /// 母音モーラにおける子音部分。
    ///
    /// 通常、AudioQueryにこの値が入ることはない。またVOICEVOX
    /// ENGINEではこの値は取り扱っておらず内部エラーとなる。
    #[display("")]
    None,

    /// `pau`。
    #[display("pau")]
    MorablePau,

    /// `sil`。
    #[display("{_0}")]
    Sil(Sil),

    /// `A`。
    #[display("A")]
    UnvoicedVowelA,

    /// `E`。
    #[display("E")]
    UnvoicedVowelE,

    /// `I`。
    #[display("I")]
    UnvoicedVowelI,

    /// `N`。
    #[display("N")]
    MorableN,

    /// `O`。
    #[display("O")]
    UnvoicedVowelO,

    /// `U`。
    #[display("U")]
    UnvoicedVowelU,

    /// `a`。
    #[display("a")]
    VoicedVowelA,

    /// `b`。
    #[display("b")]
    ConsonantB,

    /// `by`。
    #[display("by")]
    ConsonantBy,

    /// `ch`。
    #[display("ch")]
    ConsonantCh,

    /// `cl`。
    #[display("cl")]
    MorableCl,

    /// `d`。
    #[display("d")]
    ConsonantD,

    /// `dy`。
    #[display("dy")]
    ConsonantDy,

    /// `e`。
    #[display("e")]
    VoicedVowelE,

    /// `f`。
    #[display("f")]
    ConsonantF,

    /// `g`。
    #[display("g")]
    ConsonantG,

    /// `gw`。
    #[display("gw")]
    ConsonantGw,

    /// `gy`。
    #[display("gy")]
    ConsonantGy,

    /// `h`。
    #[display("h")]
    ConsonantH,

    /// `hy`。
    #[display("hy")]
    ConsonantHy,

    /// `i`。
    #[display("i")]
    VoicedVowelI,

    /// `j`。
    #[display("j")]
    ConsonantJ,

    /// `k`。
    #[display("k")]
    ConsonantK,

    /// `kw`。
    #[display("kw")]
    ConsonantKw,

    /// `ky`。
    #[display("ky")]
    ConsonantKy,

    /// `m`。
    #[display("m")]
    ConsonantM,

    /// `my`。
    #[display("my")]
    ConsonantMy,

    /// `n`。
    #[display("n")]
    ConsonantN,

    /// `ny`。
    #[display("ny")]
    ConsonantNy,

    /// `o`。
    #[display("o")]
    VoicedVowelO,

    /// `p`。
    #[display("p")]
    ConsonantP,

    /// `py`。
    #[display("py")]
    ConsonantPy,

    /// `r`。
    #[display("r")]
    ConsonantR,

    /// `ry`。
    #[display("ry")]
    ConsonantRy,

    /// `s`。
    #[display("s")]
    ConsonantS,

    /// `sh`。
    #[display("sh")]
    ConsonantSh,

    /// `t`。
    #[display("t")]
    ConsonantT,

    /// `ts`。
    #[display("ts")]
    ConsonantTs,

    /// `ty`。
    #[display("ty")]
    ConsonantTy,

    /// `u`。
    #[display("u")]
    VoicedVowelU,

    /// `v`。
    #[display("v")]
    ConsonantV,

    /// `w`。
    #[display("w")]
    ConsonantW,

    /// `y`。
    #[display("y")]
    ConsonantY,

    /// `z`。
    #[display("z")]
    ConsonantZ,
}

impl FromStr for Phoneme {
    type Err = String;

    fn from_str(s: &str) -> Result<Self, Self::Err> {
        match s {
            s if s.contains("sil") => Ok(Self::Sil(Sil(s.to_owned()))),
            "" => Ok(Self::None),
            "pau" => Ok(Self::MorablePau),
            "A" => Ok(Self::UnvoicedVowelA),
            "E" => Ok(Self::UnvoicedVowelE),
            "I" => Ok(Self::UnvoicedVowelI),
            "N" => Ok(Self::MorableN),
            "O" => Ok(Self::UnvoicedVowelO),
            "U" => Ok(Self::UnvoicedVowelU),
            "a" => Ok(Self::VoicedVowelA),
            "b" => Ok(Self::ConsonantB),
            "by" => Ok(Self::ConsonantBy),
            "ch" => Ok(Self::ConsonantCh),
            "cl" => Ok(Self::MorableCl),
            "d" => Ok(Self::ConsonantD),
            "dy" => Ok(Self::ConsonantDy),
            "e" => Ok(Self::VoicedVowelE),
            "f" => Ok(Self::ConsonantF),
            "g" => Ok(Self::ConsonantG),
            "gw" => Ok(Self::ConsonantGw),
            "gy" => Ok(Self::ConsonantGy),
            "h" => Ok(Self::ConsonantH),
            "hy" => Ok(Self::ConsonantHy),
            "i" => Ok(Self::VoicedVowelI),
            "j" => Ok(Self::ConsonantJ),
            "k" => Ok(Self::ConsonantK),
            "kw" => Ok(Self::ConsonantKw),
            "ky" => Ok(Self::ConsonantKy),
            "m" => Ok(Self::ConsonantM),
            "my" => Ok(Self::ConsonantMy),
            "n" => Ok(Self::ConsonantN),
            "ny" => Ok(Self::ConsonantNy),
            "o" => Ok(Self::VoicedVowelO),
            "p" => Ok(Self::ConsonantP),
            "py" => Ok(Self::ConsonantPy),
            "r" => Ok(Self::ConsonantR),
            "ry" => Ok(Self::ConsonantRy),
            "s" => Ok(Self::ConsonantS),
            "sh" => Ok(Self::ConsonantSh),
            "t" => Ok(Self::ConsonantT),
            "ts" => Ok(Self::ConsonantTs),
            "ty" => Ok(Self::ConsonantTy),
            "u" => Ok(Self::VoicedVowelU),
            "v" => Ok(Self::ConsonantV),
            "w" => Ok(Self::ConsonantW),
            "y" => Ok(Self::ConsonantY),
            "z" => Ok(Self::ConsonantZ),
            s => Err(format!("invalid phoneme: {s:?}")),
        }
    }
}

#[derive(Clone, PartialEq, Eq, PartialOrd, Ord, Hash, Debug, derive_more::Display)]
pub(super) struct Sil(
    String, // invariant: must contain "sil"
);

#[derive(Clone, Copy, PartialEq, Debug, Contiguous, NoUninit)]
#[repr(i64)]
pub(crate) enum PhonemeCode {
    /// 母音モーラにおける子音部分。
    None = -1,

    /// `pau`。
    MorablePau = 0,

    /// `A`。
    UnvoicedVowelA = 1,

    /// `E`。
    UnvoicedVowelE = 2,

    /// `I`。
    UnvoicedVowelI = 3,

    /// `N`。
    MorableN = 4,

    /// `O`。
    UnvoicedVowelO = 5,

    /// `U`。
    UnvoicedVowelU = 6,

    /// `a`。
    VoicedVowelA = 7,

    /// `b`。
    ConsonantB = 8,

    /// `by`。
    ConsonantBy = 9,

    /// `ch`。
    ConsonantCh = 10,

    /// `cl`。
    MorableCl = 11,

    /// `d`。
    ConsonantD = 12,

    /// `dy`。
    ConsonantDy = 13,

    /// `e`。
    VoicedVowelE = 14,

    /// `f`。
    ConsonantF = 15,

    /// `g`。
    ConsonantG = 16,

    /// `gw`。
    ConsonantGw = 17,

    /// `gy`。
    ConsonantGy = 18,

    /// `h`。
    ConsonantH = 19,

    /// `hy`。
    ConsonantHy = 20,

    /// `i`。
    VoicedVowelI = 21,

    /// `j`。
    ConsonantJ = 22,

    /// `k`。
    ConsonantK = 23,

    /// `kw`。
    ConsonantKw = 24,

    /// `ky`。
    ConsonantKy = 25,

    /// `m`。
    ConsonantM = 26,

    /// `my`。
    ConsonantMy = 27,

    /// `n`。
    ConsonantN = 28,

    /// `ny`。
    ConsonantNy = 29,

    /// `o`。
    VoicedVowelO = 30,

    /// `p`。
    ConsonantP = 31,

    /// `py`。
    ConsonantPy = 32,

    /// `r`。
    ConsonantR = 33,

    /// `ry`。
    ConsonantRy = 34,

    /// `s`。
    ConsonantS = 35,

    /// `sh`。
    ConsonantSh = 36,

    /// `t`。
    ConsonantT = 37,

    /// `ts`。
    ConsonantTs = 38,

    /// `ty`。
    ConsonantTy = 39,

    /// `u`。
    VoicedVowelU = 40,

    /// `v`。
    ConsonantV = 41,

    /// `w`。
    ConsonantW = 42,

    /// `y`。
    ConsonantY = 43,

    /// `z`。
    ConsonantZ = 44,
}

macro_rules! phoneme_matches {
    ($target:expr, $($candidate:tt)|*) => {
        matches!($target, $(crate::engine::__phoneme_code!($candidate))|*)
    };
}

macro_rules! __phoneme_code {
    ("pau") => {
        crate::engine::PhonemeCode::MorablePau
    };
    ("A") => {
        crate::engine::PhonemeCode::UnvoicedVowelA
    };
    ("E") => {
        crate::engine::PhonemeCode::UnvoicedVowelE
    };
    ("I") => {
        crate::engine::PhonemeCode::UnvoicedVowelI
    };
    ("N") => {
        crate::engine::PhonemeCode::MorableN
    };
    ("O") => {
        crate::engine::PhonemeCode::UnvoicedVowelO
    };
    ("U") => {
        crate::engine::PhonemeCode::UnvoicedVowelU
    };
    ("a") => {
        crate::engine::PhonemeCode::VoicedVowelA
    };
    ("b") => {
        crate::engine::PhonemeCode::ConsonantB
    };
    ("by") => {
        crate::engine::PhonemeCode::ConsonantBy
    };
    ("ch") => {
        crate::engine::PhonemeCode::ConsonantCh
    };
    ("cl") => {
        crate::engine::PhonemeCode::MorableCl
    };
    ("d") => {
        crate::engine::PhonemeCode::ConsonantD
    };
    ("dy") => {
        crate::engine::PhonemeCode::ConsonantDy
    };
    ("e") => {
        crate::engine::PhonemeCode::VoicedVowelE
    };
    ("f") => {
        crate::engine::PhonemeCode::ConsonantF
    };
    ("g") => {
        crate::engine::PhonemeCode::ConsonantG
    };
    ("gw") => {
        crate::engine::PhonemeCode::ConsonantGw
    };
    ("gy") => {
        crate::engine::PhonemeCode::ConsonantGy
    };
    ("h") => {
        crate::engine::PhonemeCode::ConsonantH
    };
    ("hy") => {
        crate::engine::PhonemeCode::ConsonantHy
    };
    ("i") => {
        crate::engine::PhonemeCode::VoicedVowelI
    };
    ("j") => {
        crate::engine::PhonemeCode::ConsonantJ
    };
    ("k") => {
        crate::engine::PhonemeCode::ConsonantK
    };
    ("kw") => {
        crate::engine::PhonemeCode::ConsonantKw
    };
    ("ky") => {
        crate::engine::PhonemeCode::ConsonantKy
    };
    ("m") => {
        crate::engine::PhonemeCode::ConsonantM
    };
    ("my") => {
        crate::engine::PhonemeCode::ConsonantMy
    };
    ("n") => {
        crate::engine::PhonemeCode::ConsonantN
    };
    ("ny") => {
        crate::engine::PhonemeCode::ConsonantNy
    };
    ("o") => {
        crate::engine::PhonemeCode::VoicedVowelO
    };
    ("p") => {
        crate::engine::PhonemeCode::ConsonantP
    };
    ("py") => {
        crate::engine::PhonemeCode::ConsonantPy
    };
    ("r") => {
        crate::engine::PhonemeCode::ConsonantR
    };
    ("ry") => {
        crate::engine::PhonemeCode::ConsonantRy
    };
    ("s") => {
        crate::engine::PhonemeCode::ConsonantS
    };
    ("sh") => {
        crate::engine::PhonemeCode::ConsonantSh
    };
    ("t") => {
        crate::engine::PhonemeCode::ConsonantT
    };
    ("ts") => {
        crate::engine::PhonemeCode::ConsonantTs
    };
    ("ty") => {
        crate::engine::PhonemeCode::ConsonantTy
    };
    ("u") => {
        crate::engine::PhonemeCode::VoicedVowelU
    };
    ("v") => {
        crate::engine::PhonemeCode::ConsonantV
    };
    ("w") => {
        crate::engine::PhonemeCode::ConsonantW
    };
    ("y") => {
        crate::engine::PhonemeCode::ConsonantY
    };
    ("z") => {
        crate::engine::PhonemeCode::ConsonantZ
    };
}

pub(crate) use {__phoneme_code, phoneme_matches};

impl PhonemeCode {
    pub(crate) const fn num_phoneme() -> usize {
        Self::MAX_VALUE as usize + 1
    }

    const fn space_phoneme() -> Self {
        Self::MorablePau
    }
}

<<<<<<< HEAD
impl From<Phoneme> for PhonemeCode {
    fn from(phoneme: Phoneme) -> Self {
        macro_rules! convert {
            ($($ident:ident),* $(,)?) => {
                match phoneme {
                    $(Phoneme::$ident => Self::$ident,)*
                    Phoneme::Sil(_) => Self::space_phoneme(),
                }
            };
        }

        convert!(
            None,
            MorablePau,
            UnvoicedVowelA,
            UnvoicedVowelE,
            UnvoicedVowelI,
            MorableN,
            UnvoicedVowelO,
            UnvoicedVowelU,
            VoicedVowelA,
            ConsonantB,
            ConsonantBy,
            ConsonantCh,
            MorableCl,
            ConsonantD,
            ConsonantDy,
            VoicedVowelE,
            ConsonantF,
            ConsonantG,
            ConsonantGw,
            ConsonantGy,
            ConsonantH,
            ConsonantHy,
            VoicedVowelI,
            ConsonantJ,
            ConsonantK,
            ConsonantKw,
            ConsonantKy,
            ConsonantM,
            ConsonantMy,
            ConsonantN,
            ConsonantNy,
            VoicedVowelO,
            ConsonantP,
            ConsonantPy,
            ConsonantR,
            ConsonantRy,
            ConsonantS,
            ConsonantSh,
            ConsonantT,
            ConsonantTs,
            ConsonantTy,
            VoicedVowelU,
            ConsonantV,
            ConsonantW,
            ConsonantY,
            ConsonantZ,
        )
=======
    pub(super) fn new(phoneme: &str) -> Self {
        let phoneme = if phoneme.contains("sil") {
            Self::space_phoneme()
        } else {
            if !PHONEME_MAP.contains_key(phoneme) {
                panic!("invalid phoneme: {phoneme:?}");
            }
            phoneme.to_owned()
        };
        Self { phoneme }
>>>>>>> ee2ca839
    }
}

#[cfg(test)]
impl From<PhonemeCode> for Phoneme {
    fn from(code: PhonemeCode) -> Self {
        macro_rules! convert {
            ($($ident:ident),* $(,)?) => {
                match code {
                    $(PhonemeCode::$ident => Self::$ident,)*
                }
            };
        }

        convert!(
            None,
            MorablePau,
            UnvoicedVowelA,
            UnvoicedVowelE,
            UnvoicedVowelI,
            MorableN,
            UnvoicedVowelO,
            UnvoicedVowelU,
            VoicedVowelA,
            ConsonantB,
            ConsonantBy,
            ConsonantCh,
            MorableCl,
            ConsonantD,
            ConsonantDy,
            VoicedVowelE,
            ConsonantF,
            ConsonantG,
            ConsonantGw,
            ConsonantGy,
            ConsonantH,
            ConsonantHy,
            VoicedVowelI,
            ConsonantJ,
            ConsonantK,
            ConsonantKw,
            ConsonantKy,
            ConsonantM,
            ConsonantMy,
            ConsonantN,
            ConsonantNy,
            VoicedVowelO,
            ConsonantP,
            ConsonantPy,
            ConsonantR,
            ConsonantRy,
            ConsonantS,
            ConsonantSh,
            ConsonantT,
            ConsonantTs,
            ConsonantTy,
            VoicedVowelU,
            ConsonantV,
            ConsonantW,
            ConsonantY,
            ConsonantZ,
        )
    }
}

#[cfg(test)]
mod tests {
    use bytemuck::Contiguous as _;
    use pretty_assertions::assert_eq;
    use rstest::rstest;

    use super::{Phoneme, PhonemeCode};

    const STR_HELLO_HIHO: &str = "sil k o N n i ch i w a pau h i h o d e s U sil";

    fn ojt_hello_hiho() -> Vec<PhonemeCode> {
        STR_HELLO_HIHO
            .split_whitespace()
            .map(|s| s.parse::<Phoneme>().unwrap().into())
            .collect()
    }

    #[rstest]
    #[case(0, "pau")]
    #[case(1, "A")]
    #[case(14, "e")]
    #[case(26, "m")]
    #[case(38, "ts")]
    #[case(41, "v")]
    #[case(44, "z")]
    fn test_phoneme_list(#[case] index: i64, #[case] phoneme_str: &str) {
        assert_eq!(
            Phoneme::from(PhonemeCode::from_integer(index).unwrap()).to_string(),
            phoneme_str,
        );
    }

    #[rstest]
    #[case("")]
    #[case("invalid")]
    #[should_panic(expected = "invalid phoneme: ")]
    fn test_invalid_phoneme(#[case] s: &str) {
        OjtPhoneme::new(s);
    }

    #[rstest]
    fn test_num_phoneme_works() {
        assert_eq!(PhonemeCode::num_phoneme(), 45);
    }

    #[rstest]
    fn test_space_phoneme_works() {
        assert_eq!(PhonemeCode::space_phoneme(), PhonemeCode::MorablePau);
    }

    #[rstest]
    #[case(ojt_hello_hiho(), "pau k o N n i ch i w a pau h i h o d e s U pau")]
    fn test_convert_works(#[case] ojt_phonemes: Vec<PhonemeCode>, #[case] expected: &str) {
        let ojt_str_hello_hiho: String = ojt_phonemes
            .iter()
            .map(|&code| Phoneme::from(code).to_string())
            .collect::<Vec<_>>()
            .join(" ");
        assert_eq!(ojt_str_hello_hiho, expected);
    }

    #[rstest]
    #[case(ojt_hello_hiho(), 9, "a".parse::<Phoneme>().unwrap().into(), true)]
    #[case(ojt_hello_hiho(), 9, "k".parse::<Phoneme>().unwrap().into(), false)]
    fn test_ojt_phoneme_equality(
        #[case] ojt_phonemes: Vec<PhonemeCode>,
        #[case] index: usize,
        #[case] phoneme: PhonemeCode,
        #[case] is_equal: bool,
    ) {
        assert_eq!(ojt_phonemes[index] == phoneme, is_equal);
    }

    #[rstest]
    #[case(ojt_hello_hiho(), &[0, 23, 30, 4, 28, 21, 10, 21, 42, 7, 0, 19, 21, 19, 30, 12, 14, 35, 6, 0])]
    fn test_phoneme_id_works(#[case] ojt_phonemes: Vec<PhonemeCode>, #[case] expected_ids: &[i64]) {
        let ojt_ids = ojt_phonemes
            .into_iter()
            .map(PhonemeCode::into_integer)
            .collect::<Vec<_>>();
        assert_eq!(ojt_ids, expected_ids);
    }
}<|MERGE_RESOLUTION|>--- conflicted
+++ resolved
@@ -4,13 +4,6 @@
 
 #[derive(Clone, PartialEq, Eq, PartialOrd, Ord, Hash, Debug, derive_more::Display)]
 pub(super) enum Phoneme {
-    /// 母音モーラにおける子音部分。
-    ///
-    /// 通常、AudioQueryにこの値が入ることはない。またVOICEVOX
-    /// ENGINEではこの値は取り扱っておらず内部エラーとなる。
-    #[display("")]
-    None,
-
     /// `pau`。
     #[display("pau")]
     MorablePau,
@@ -202,7 +195,6 @@
     fn from_str(s: &str) -> Result<Self, Self::Err> {
         match s {
             s if s.contains("sil") => Ok(Self::Sil(Sil(s.to_owned()))),
-            "" => Ok(Self::None),
             "pau" => Ok(Self::MorablePau),
             "A" => Ok(Self::UnvoicedVowelA),
             "E" => Ok(Self::UnvoicedVowelE),
@@ -556,7 +548,6 @@
     }
 }
 
-<<<<<<< HEAD
 impl From<Phoneme> for PhonemeCode {
     fn from(phoneme: Phoneme) -> Self {
         macro_rules! convert {
@@ -569,7 +560,6 @@
         }
 
         convert!(
-            None,
             MorablePau,
             UnvoicedVowelA,
             UnvoicedVowelE,
@@ -616,34 +606,40 @@
             ConsonantY,
             ConsonantZ,
         )
-=======
-    pub(super) fn new(phoneme: &str) -> Self {
-        let phoneme = if phoneme.contains("sil") {
-            Self::space_phoneme()
-        } else {
-            if !PHONEME_MAP.contains_key(phoneme) {
-                panic!("invalid phoneme: {phoneme:?}");
-            }
-            phoneme.to_owned()
-        };
-        Self { phoneme }
->>>>>>> ee2ca839
     }
 }
 
 #[cfg(test)]
-impl From<PhonemeCode> for Phoneme {
-    fn from(code: PhonemeCode) -> Self {
-        macro_rules! convert {
+mod tests {
+    use bytemuck::Contiguous as _;
+    use pretty_assertions::assert_eq;
+    use rstest::rstest;
+
+    use super::{Phoneme, PhonemeCode};
+
+    const STR_HELLO_HIHO: &str = "sil k o N n i ch i w a pau h i h o d e s U sil";
+
+    fn ojt_hello_hiho() -> Vec<PhonemeCode> {
+        STR_HELLO_HIHO
+            .split_whitespace()
+            .map(|s| s.parse::<Phoneme>().unwrap().into())
+            .collect()
+    }
+
+    /// # Panics
+    ///
+    /// `code`が`PhonemeCode::None`のときパニック。
+    fn display_phoneme_code(code: PhonemeCode) -> String {
+        macro_rules! display_phoneme_code {
             ($($ident:ident),* $(,)?) => {
                 match code {
-                    $(PhonemeCode::$ident => Self::$ident,)*
+                    PhonemeCode::None => panic!(),
+                    $(PhonemeCode::$ident => Phoneme::$ident.to_string(),)*
                 }
             };
         }
 
-        convert!(
-            None,
+        display_phoneme_code!(
             MorablePau,
             UnvoicedVowelA,
             UnvoicedVowelE,
@@ -691,24 +687,6 @@
             ConsonantZ,
         )
     }
-}
-
-#[cfg(test)]
-mod tests {
-    use bytemuck::Contiguous as _;
-    use pretty_assertions::assert_eq;
-    use rstest::rstest;
-
-    use super::{Phoneme, PhonemeCode};
-
-    const STR_HELLO_HIHO: &str = "sil k o N n i ch i w a pau h i h o d e s U sil";
-
-    fn ojt_hello_hiho() -> Vec<PhonemeCode> {
-        STR_HELLO_HIHO
-            .split_whitespace()
-            .map(|s| s.parse::<Phoneme>().unwrap().into())
-            .collect()
-    }
 
     #[rstest]
     #[case(0, "pau")]
@@ -720,7 +698,7 @@
     #[case(44, "z")]
     fn test_phoneme_list(#[case] index: i64, #[case] phoneme_str: &str) {
         assert_eq!(
-            Phoneme::from(PhonemeCode::from_integer(index).unwrap()).to_string(),
+            display_phoneme_code(PhonemeCode::from_integer(index).unwrap()),
             phoneme_str,
         );
     }
@@ -730,7 +708,10 @@
     #[case("invalid")]
     #[should_panic(expected = "invalid phoneme: ")]
     fn test_invalid_phoneme(#[case] s: &str) {
-        OjtPhoneme::new(s);
+        assert_eq!(
+            format!("invalid phoneme: {s}"),
+            s.parse::<Phoneme>().unwrap_err(),
+        );
     }
 
     #[rstest]
@@ -748,7 +729,7 @@
     fn test_convert_works(#[case] ojt_phonemes: Vec<PhonemeCode>, #[case] expected: &str) {
         let ojt_str_hello_hiho: String = ojt_phonemes
             .iter()
-            .map(|&code| Phoneme::from(code).to_string())
+            .map(|&code| display_phoneme_code(code))
             .collect::<Vec<_>>()
             .join(" ");
         assert_eq!(ojt_str_hello_hiho, expected);
