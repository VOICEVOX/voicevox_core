--- conflicted
+++ resolved
@@ -1,4 +1,3 @@
-<<<<<<< HEAD
 use easy_ext::ext;
 use enum_map::Enum;
 use strum::{EnumString, IntoStaticStr};
@@ -328,74 +327,7 @@
 #[derive(Debug, Clone, Copy, PartialEq)]
 pub(crate) enum OjtPhoneme {
     None,
-    HasSil, // TODO: https://github.com/VOICEVOX/voicevox_engine/pull/791
     HasId(Phoneme),
-=======
-use std::{collections::HashMap, sync::LazyLock};
-
-use derive_getters::Getters;
-
-#[rustfmt::skip]
-const PHONEME_LIST: &[&str] = &[
-    "pau",
-    "A",
-    "E",
-    "I",
-    "N",
-    "O",
-    "U",
-    "a",
-    "b",
-    "by",
-    "ch",
-    "cl",
-    "d",
-    "dy",
-    "e",
-    "f",
-    "g",
-    "gw",
-    "gy",
-    "h",
-    "hy",
-    "i",
-    "j",
-    "k",
-    "kw",
-    "ky",
-    "m",
-    "my",
-    "n",
-    "ny",
-    "o",
-    "p",
-    "py",
-    "r",
-    "ry",
-    "s",
-    "sh",
-    "t",
-    "ts",
-    "ty",
-    "u",
-    "v",
-    "w",
-    "y",
-    "z",
-];
-
-static PHONEME_MAP: LazyLock<HashMap<&str, i64>> = LazyLock::new(|| {
-    let mut m = HashMap::new();
-    for (i, s) in PHONEME_LIST.iter().enumerate() {
-        m.insert(*s, i as i64);
-    }
-    m
-});
-
-#[derive(Debug, Clone, PartialEq, Default, Getters)]
-pub(crate) struct OjtPhoneme {
-    phoneme: String,
->>>>>>> cc29a594
 }
 
 impl OjtPhoneme {
@@ -415,10 +347,10 @@
     /// # Panics
     ///
     /// `s`が不正ならパニックする。
-    pub(crate) fn new(s: &str) -> Self {
+    pub(super) fn new(s: &str) -> Self {
         match s {
             "" => Self::None,
-            s if s.contains("sil") => Self::HasSil,
+            s if s.contains("sil") => Self::space_phoneme(),
             s => Self::HasId(
                 s.parse()
                     .unwrap_or_else(|_| panic!("invalid phoneme: {s:?}")),
@@ -426,54 +358,12 @@
         }
     }
 
-    pub(super) fn new(phoneme: &str) -> Self {
-        let phoneme = if phoneme.contains("sil") {
-            Self::space_phoneme()
-        } else {
-            phoneme.to_owned()
-        };
-        Self { phoneme }
-    }
-
     pub(crate) fn phoneme_id(&self) -> i64 {
         match self {
             Self::None => -1,
-            Self::HasSil => panic!("should have been converted"),
             Self::HasId(p) => p.into_usize() as _,
         }
     }
-<<<<<<< HEAD
-
-    pub(super) fn convert(phonemes: &[OjtPhoneme]) -> Vec<OjtPhoneme> {
-        let mut phonemes = phonemes.to_owned();
-        // TODO: Rust 2024にしたらlet chainに戻す
-        #[cfg(any())]
-        __! {
-        if let Some(first_phoneme) = phonemes.first_mut()
-            && *first_phoneme == Self::HasSil
-        {
-            *first_phoneme = Self::space_phoneme();
-        }
-        if let Some(last_phoneme) = phonemes.last_mut()
-            && *last_phoneme == Self::HasSil
-        {
-            *last_phoneme = Self::space_phoneme();
-        }
-        }
-        if let Some(first_phoneme) = phonemes.first_mut() {
-            if *first_phoneme == Self::HasSil {
-                *first_phoneme = Self::space_phoneme();
-            }
-        }
-        if let Some(last_phoneme) = phonemes.last_mut() {
-            if *last_phoneme == Self::HasSil {
-                *last_phoneme = Self::space_phoneme();
-            }
-        }
-        phonemes
-    }
-=======
->>>>>>> cc29a594
 }
 
 #[cfg(test)]
