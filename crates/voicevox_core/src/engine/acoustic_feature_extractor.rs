use std::str::FromStr;

use bytemuck::{checked::CheckedCastError, CheckedBitPattern, Contiguous, NoUninit};
use duplicate::duplicate_item;
use serde::{
    de::{self, Deserializer},
    Deserialize, Serialize, Serializer,
};
use strum::EnumCount;

use self::sil::Sil;

#[derive(Clone, PartialEq, Eq, PartialOrd, Ord, Hash, Debug, derive_more::Display)]
<<<<<<< HEAD
pub enum Phoneme {
=======
pub(crate) enum Phoneme {
>>>>>>> 91981ddf
    /// `pau`。
    #[display("pau")]
    MorablePau,

    /// `sil`。
    #[display("{_0}")]
    Sil(Sil),

    /// `A`。
    #[display("A")]
    UnvoicedVowelA,

    /// `E`。
    #[display("E")]
    UnvoicedVowelE,

    /// `I`。
    #[display("I")]
    UnvoicedVowelI,

    /// `N`。
    #[display("N")]
    MorableN,

    /// `O`。
    #[display("O")]
    UnvoicedVowelO,

    /// `U`。
    #[display("U")]
    UnvoicedVowelU,

    /// `a`。
    #[display("a")]
    VoicedVowelA,

    /// `b`。
    #[display("b")]
    ConsonantB,

    /// `by`。
    #[display("by")]
    ConsonantBy,

    /// `ch`。
    #[display("ch")]
    ConsonantCh,

    /// `cl`。
    #[display("cl")]
    MorableCl,

    /// `d`。
    #[display("d")]
    ConsonantD,

    /// `dy`。
    #[display("dy")]
    ConsonantDy,

    /// `e`。
    #[display("e")]
    VoicedVowelE,

    /// `f`。
    #[display("f")]
    ConsonantF,

    /// `g`。
    #[display("g")]
    ConsonantG,

    /// `gw`。
    #[display("gw")]
    ConsonantGw,

    /// `gy`。
    #[display("gy")]
    ConsonantGy,

    /// `h`。
    #[display("h")]
    ConsonantH,

    /// `hy`。
    #[display("hy")]
    ConsonantHy,

    /// `i`。
    #[display("i")]
    VoicedVowelI,

    /// `j`。
    #[display("j")]
    ConsonantJ,

    /// `k`。
    #[display("k")]
    ConsonantK,

    /// `kw`。
    #[display("kw")]
    ConsonantKw,

    /// `ky`。
    #[display("ky")]
    ConsonantKy,

    /// `m`。
    #[display("m")]
    ConsonantM,

    /// `my`。
    #[display("my")]
    ConsonantMy,

    /// `n`。
    #[display("n")]
    ConsonantN,

    /// `ny`。
    #[display("ny")]
    ConsonantNy,

    /// `o`。
    #[display("o")]
    VoicedVowelO,

    /// `p`。
    #[display("p")]
    ConsonantP,

    /// `py`。
    #[display("py")]
    ConsonantPy,

    /// `r`。
    #[display("r")]
    ConsonantR,

    /// `ry`。
    #[display("ry")]
    ConsonantRy,

    /// `s`。
    #[display("s")]
    ConsonantS,

    /// `sh`。
    #[display("sh")]
    ConsonantSh,

    /// `t`。
    #[display("t")]
    ConsonantT,

    /// `ts`。
    #[display("ts")]
    ConsonantTs,

    /// `ty`。
    #[display("ty")]
    ConsonantTy,

    /// `u`。
    #[display("u")]
    VoicedVowelU,

    /// `v`。
    #[display("v")]
    ConsonantV,

    /// `w`。
    #[display("w")]
    ConsonantW,

    /// `y`。
    #[display("y")]
    ConsonantY,

    /// `z`。
    #[display("z")]
    ConsonantZ,
}

impl FromStr for Phoneme {
    type Err = String;

    fn from_str(s: &str) -> Result<Self, Self::Err> {
        if let Ok(sil) = s.parse() {
            Ok(Self::Sil(sil))
        } else {
            match s {
                "pau" => Ok(Self::MorablePau),
                "A" => Ok(Self::UnvoicedVowelA),
                "E" => Ok(Self::UnvoicedVowelE),
                "I" => Ok(Self::UnvoicedVowelI),
                "N" => Ok(Self::MorableN),
                "O" => Ok(Self::UnvoicedVowelO),
                "U" => Ok(Self::UnvoicedVowelU),
                "a" => Ok(Self::VoicedVowelA),
                "b" => Ok(Self::ConsonantB),
                "by" => Ok(Self::ConsonantBy),
                "ch" => Ok(Self::ConsonantCh),
                "cl" => Ok(Self::MorableCl),
                "d" => Ok(Self::ConsonantD),
                "dy" => Ok(Self::ConsonantDy),
                "e" => Ok(Self::VoicedVowelE),
                "f" => Ok(Self::ConsonantF),
                "g" => Ok(Self::ConsonantG),
                "gw" => Ok(Self::ConsonantGw),
                "gy" => Ok(Self::ConsonantGy),
                "h" => Ok(Self::ConsonantH),
                "hy" => Ok(Self::ConsonantHy),
                "i" => Ok(Self::VoicedVowelI),
                "j" => Ok(Self::ConsonantJ),
                "k" => Ok(Self::ConsonantK),
                "kw" => Ok(Self::ConsonantKw),
                "ky" => Ok(Self::ConsonantKy),
                "m" => Ok(Self::ConsonantM),
                "my" => Ok(Self::ConsonantMy),
                "n" => Ok(Self::ConsonantN),
                "ny" => Ok(Self::ConsonantNy),
                "o" => Ok(Self::VoicedVowelO),
                "p" => Ok(Self::ConsonantP),
                "py" => Ok(Self::ConsonantPy),
                "r" => Ok(Self::ConsonantR),
                "ry" => Ok(Self::ConsonantRy),
                "s" => Ok(Self::ConsonantS),
                "sh" => Ok(Self::ConsonantSh),
                "t" => Ok(Self::ConsonantT),
                "ts" => Ok(Self::ConsonantTs),
                "ty" => Ok(Self::ConsonantTy),
                "u" => Ok(Self::VoicedVowelU),
                "v" => Ok(Self::ConsonantV),
                "w" => Ok(Self::ConsonantW),
                "y" => Ok(Self::ConsonantY),
                "z" => Ok(Self::ConsonantZ),
                s => Err(format!("invalid phoneme: {s:?}")),
            }
        }
    }
}

impl<'de> Deserialize<'de> for Phoneme {
    fn deserialize<D>(deserializer: D) -> Result<Self, D::Error>
    where
        D: Deserializer<'de>,
    {
        String::deserialize(deserializer)?
            .parse()
            .map_err(de::Error::custom)
    }
}

impl Serialize for Phoneme {
    fn serialize<S>(&self, serializer: S) -> Result<S::Ok, S::Error>
    where
        S: Serializer,
    {
        serializer.serialize_str(&self.to_string())
    }
}

/// 音素IDのうち、`-1` ([`OptionalConsonant::None`])を除いたもの。
#[derive(Clone, Copy, Contiguous, NoUninit, EnumCount)]
#[cfg_attr(test, derive(PartialEq, Debug, strum::EnumIter))]
#[repr(i64)]
pub(crate) enum PhonemeCode {
    //None = -1,
    MorablePau = 0,
    UnvoicedVowelA = 1,
    UnvoicedVowelE = 2,
    UnvoicedVowelI = 3,
    MorableN = 4,
    UnvoicedVowelO = 5,
    UnvoicedVowelU = 6,
    VoicedVowelA = 7,
    ConsonantB = 8,
    ConsonantBy = 9,
    ConsonantCh = 10,
    MorableCl = 11,
    ConsonantD = 12,
    ConsonantDy = 13,
    VoicedVowelE = 14,
    ConsonantF = 15,
    ConsonantG = 16,
    ConsonantGw = 17,
    ConsonantGy = 18,
    ConsonantH = 19,
    ConsonantHy = 20,
    VoicedVowelI = 21,
    ConsonantJ = 22,
    ConsonantK = 23,
    ConsonantKw = 24,
    ConsonantKy = 25,
    ConsonantM = 26,
    ConsonantMy = 27,
    ConsonantN = 28,
    ConsonantNy = 29,
    VoicedVowelO = 30,
    ConsonantP = 31,
    ConsonantPy = 32,
    ConsonantR = 33,
    ConsonantRy = 34,
    ConsonantS = 35,
    ConsonantSh = 36,
    ConsonantT = 37,
    ConsonantTs = 38,
    ConsonantTy = 39,
    VoicedVowelU = 40,
    ConsonantV = 41,
    ConsonantW = 42,
    ConsonantY = 43,
    ConsonantZ = 44,
}

impl PhonemeCode {
    pub(crate) const fn num_phoneme() -> usize {
        Self::COUNT
    }

    const fn space_phoneme() -> Self {
        Self::MorablePau
    }
}

impl From<Phoneme> for PhonemeCode {
    fn from(phoneme: Phoneme) -> Self {
        macro_rules! convert {
            ($($variant:ident),* $(,)?) => {
                match phoneme {
                    $(Phoneme::$variant => Self::$variant,)*
                    Phoneme::Sil(_) => Self::space_phoneme(),
                }
            };
        }

        convert!(
            MorablePau,
            UnvoicedVowelA,
            UnvoicedVowelE,
            UnvoicedVowelI,
            MorableN,
            UnvoicedVowelO,
            UnvoicedVowelU,
            VoicedVowelA,
            ConsonantB,
            ConsonantBy,
            ConsonantCh,
            MorableCl,
            ConsonantD,
            ConsonantDy,
            VoicedVowelE,
            ConsonantF,
            ConsonantG,
            ConsonantGw,
            ConsonantGy,
            ConsonantH,
            ConsonantHy,
            VoicedVowelI,
            ConsonantJ,
            ConsonantK,
            ConsonantKw,
            ConsonantKy,
            ConsonantM,
            ConsonantMy,
            ConsonantN,
            ConsonantNy,
            VoicedVowelO,
            ConsonantP,
            ConsonantPy,
            ConsonantR,
            ConsonantRy,
            ConsonantS,
            ConsonantSh,
            ConsonantT,
            ConsonantTs,
            ConsonantTy,
            VoicedVowelU,
            ConsonantV,
            ConsonantW,
            ConsonantY,
            ConsonantZ,
        )
    }
}

impl From<PhonemeCode> for usize {
    fn from(phoneme: PhonemeCode) -> Self {
        const _: () =
            assert!(0 <= PhonemeCode::MIN_VALUE && PhonemeCode::MAX_VALUE <= u16::MAX as _);
        phoneme
            .into_integer()
            .try_into()
            .expect("should be ensured by the above assertion")
    }
}

#[expect(dead_code, reason = "we use `bytemuck` to construct values instead")]
#[derive(Clone, Copy, CheckedBitPattern, NoUninit, EnumCount)]
#[repr(i64)]
pub(crate) enum OptionalConsonant {
    None = -1,
    //MorablePau = 0,
    //UnvoicedVowelA = 1,
    //UnvoicedVowelE = 2,
    //UnvoicedVowelI = 3,
    //MorableN = 4,
    //UnvoicedVowelO = 5,
    //UnvoicedVowelU = 6,
    //VoicedVowelA = 7,
    ConsonantB = 8,
    ConsonantBy = 9,
    ConsonantCh = 10,
    //MorableCl = 11,
    ConsonantD = 12,
    ConsonantDy = 13,
    //VoicedVowelE = 14,
    ConsonantF = 15,
    ConsonantG = 16,
    ConsonantGw = 17,
    ConsonantGy = 18,
    ConsonantH = 19,
    ConsonantHy = 20,
    //VoicedVowelI = 21,
    ConsonantJ = 22,
    ConsonantK = 23,
    ConsonantKw = 24,
    ConsonantKy = 25,
    ConsonantM = 26,
    ConsonantMy = 27,
    ConsonantN = 28,
    ConsonantNy = 29,
    //VoicedVowelO = 30,
    ConsonantP = 31,
    ConsonantPy = 32,
    ConsonantR = 33,
    ConsonantRy = 34,
    ConsonantS = 35,
    ConsonantSh = 36,
    ConsonantT = 37,
    ConsonantTs = 38,
    ConsonantTy = 39,
    //VoicedVowelU = 40,
    ConsonantV = 41,
    ConsonantW = 42,
    ConsonantY = 43,
    ConsonantZ = 44,
}

#[expect(dead_code, reason = "we use `bytemuck` to construct values instead")]
#[derive(Clone, Copy, CheckedBitPattern, NoUninit, EnumCount)]
#[repr(i64)]
pub(crate) enum MoraTail {
    //None = -1,
    MorablePau = 0,
    UnvoicedVowelA = 1,
    UnvoicedVowelE = 2,
    UnvoicedVowelI = 3,
    MorableN = 4,
    UnvoicedVowelO = 5,
    UnvoicedVowelU = 6,
    VoicedVowelA = 7,
    //ConsonantB = 8,
    //ConsonantBy = 9,
    //ConsonantCh = 10,
    MorableCl = 11,
    //ConsonantD = 12,
    //ConsonantDy = 13,
    VoicedVowelE = 14,
    //ConsonantF = 15,
    //ConsonantG = 16,
    //ConsonantGw = 17,
    //ConsonantGy = 18,
    //ConsonantH = 19,
    //ConsonantHy = 20,
    VoicedVowelI = 21,
    //ConsonantJ = 22,
    //ConsonantK = 23,
    //ConsonantKw = 24,
    //ConsonantKy = 25,
    //ConsonantM = 26,
    //ConsonantMy = 27,
    //ConsonantN = 28,
    //ConsonantNy = 29,
    VoicedVowelO = 30,
    //ConsonantP = 31,
    //ConsonantPy = 32,
    //ConsonantR = 33,
    //ConsonantRy = 34,
    //ConsonantS = 35,
    //ConsonantSh = 36,
    //ConsonantT = 37,
    //ConsonantTs = 38,
    //ConsonantTy = 39,
    VoicedVowelU = 40,
    //ConsonantV = 41,
    //ConsonantW = 42,
    //ConsonantY = 43,
    //ConsonantZ = 44,
}

impl MoraTail {
    pub(crate) fn is_unvoiced(self) -> bool {
        matches!(
            self,
            Self::UnvoicedVowelA
                | Self::UnvoicedVowelI
                | Self::UnvoicedVowelU
                | Self::UnvoicedVowelE
                | Self::UnvoicedVowelO
                | Self::MorableCl
                | Self::MorablePau
        )
    }
}

#[duplicate_item(
    T;
    [ OptionalConsonant ];
    [ MoraTail ];
)]
impl TryFrom<PhonemeCode> for T {
    type Error = ();

    fn try_from(phoneme: PhonemeCode) -> Result<Self, Self::Error> {
        bytemuck::checked::try_cast(phoneme).map_err(|err| {
            assert_eq!(
                CheckedCastError::InvalidBitPattern,
                err,
                "there should be no size/alignment issues",
            );
        })
    }
}

const _: () = assert!(PhonemeCode::MIN_VALUE == 0);
const _: () = assert!(PhonemeCode::MAX_VALUE == 44);
const _: () = assert!(PhonemeCode::COUNT == 45);
const _: () = assert!(MoraTail::COUNT == 13);
const _: () = assert!(OptionalConsonant::COUNT == PhonemeCode::COUNT - MoraTail::COUNT + 1);

mod sil {
    use std::{borrow::Cow, str::FromStr};

    #[derive(Clone, PartialEq, Eq, PartialOrd, Ord, Hash, Debug, derive_more::Display)]
<<<<<<< HEAD
    pub struct Sil(
        String, // invariant: must contain "sil"
=======
    pub(crate) struct Sil(
        Cow<'static, str>, // invariant: must contain "sil"
>>>>>>> 91981ddf
    );

    impl FromStr for Sil {
        type Err = ();

        fn from_str(s: &str) -> Result<Self, Self::Err> {
            if s.contains("sil") {
                Ok(Self(match s {
                    "sil" => "sil".into(),
                    s => s.to_owned().into(),
                }))
            } else {
                Err(())
            }
        }
    }
}

#[cfg(test)]
mod tests {
    use bytemuck::Contiguous;
    use pretty_assertions::assert_eq;
    use rstest::rstest;
    use strum::IntoEnumIterator as _;

    use super::{MoraTail, OptionalConsonant, Phoneme, PhonemeCode};

    #[test]
    fn each_phoneme_code_should_be_categorized_into_consonant_xor_mora_tail() {
        for phoneme in PhonemeCode::iter() {
            assert!(
                OptionalConsonant::try_from(phoneme).is_ok() ^ MoraTail::try_from(phoneme).is_ok()
            );
        }
    }

    const STR_HELLO_HIHO: &str = "sil k o N n i ch i w a pau h i h o d e s U sil";

    fn hello_hiho() -> Vec<PhonemeCode> {
        STR_HELLO_HIHO
            .split_whitespace()
            .map(|s| s.parse::<Phoneme>().unwrap().into())
            .collect()
    }

    #[rstest]
    #[case(0, "pau")]
    #[case(1, "A")]
    #[case(14, "e")]
    #[case(26, "m")]
    #[case(38, "ts")]
    #[case(41, "v")]
    #[case(44, "z")]
    fn test_discriminant(#[case] index: i64, #[case] phoneme_str: &str) {
        assert_eq!(
            PhonemeCode::from_integer(index).unwrap(),
            phoneme_str.parse::<Phoneme>().unwrap().into(),
        );
    }

    #[rstest]
    #[case("")]
    #[case("invalid")]
    fn test_invalid_phoneme(#[case] s: &str) {
        assert_eq!(
            format!("invalid phoneme: {s:?}"),
            s.parse::<Phoneme>().unwrap_err(),
        );
    }

    #[rstest]
    #[case(
        hello_hiho(),
        &[
            "pau", "k", "o", "N", "n", "i", "ch", "i", "w", "a", "pau", "h", "i", "h", "o", "d",
            "e", "s", "U", "pau",
        ],
    )]
    fn test_phoneme_into_phoneme_code_works(
        #[case] phonemes: Vec<PhonemeCode>,
        #[case] expected: &[&str],
    ) {
        let expected = expected
            .iter()
            .map(|s| s.parse::<Phoneme>().unwrap().into())
            .collect::<Vec<_>>();
        assert_eq!(phonemes, expected);
    }

    #[rstest]
    #[case(hello_hiho(), 9, "a".parse::<Phoneme>().unwrap().into(), true)]
    #[case(hello_hiho(), 9, "k".parse::<Phoneme>().unwrap().into(), false)]
    fn test_phoneme_code_equality(
        #[case] phonemes: Vec<PhonemeCode>,
        #[case] index: usize,
        #[case] phoneme: PhonemeCode,
        #[case] is_equal: bool,
    ) {
        assert_eq!(phonemes[index] == phoneme, is_equal);
    }

    #[rstest]
    #[case(hello_hiho(), &[0, 23, 30, 4, 28, 21, 10, 21, 42, 7, 0, 19, 21, 19, 30, 12, 14, 35, 6, 0])]
    fn test_phoneme_code_works_as_id(
        #[case] phonemes: Vec<PhonemeCode>,
        #[case] expected_ids: &[i64],
    ) {
        let ids = phonemes
            .into_iter()
            .map(Contiguous::into_integer)
            .collect::<Vec<_>>();
        assert_eq!(ids, expected_ids);
    }
}<|MERGE_RESOLUTION|>--- conflicted
+++ resolved
@@ -11,11 +11,7 @@
 use self::sil::Sil;
 
 #[derive(Clone, PartialEq, Eq, PartialOrd, Ord, Hash, Debug, derive_more::Display)]
-<<<<<<< HEAD
 pub enum Phoneme {
-=======
-pub(crate) enum Phoneme {
->>>>>>> 91981ddf
     /// `pau`。
     #[display("pau")]
     MorablePau,
@@ -563,13 +559,8 @@
     use std::{borrow::Cow, str::FromStr};
 
     #[derive(Clone, PartialEq, Eq, PartialOrd, Ord, Hash, Debug, derive_more::Display)]
-<<<<<<< HEAD
     pub struct Sil(
-        String, // invariant: must contain "sil"
-=======
-    pub(crate) struct Sil(
         Cow<'static, str>, // invariant: must contain "sil"
->>>>>>> 91981ddf
     );
 
     impl FromStr for Sil {
