--- conflicted
+++ resolved
@@ -651,71 +651,40 @@
 #[cfg(test)]
 mod tests {
     use super::*;
+    use ::test_util::OPEN_JTALK_DIC_DIR;
     use pretty_assertions::assert_eq;
-    use test_util::OPEN_JTALK_DIC_DIR;
-
-    use crate::{macros::tests::assert_debug_fmt_eq, *};
+
+    use crate::*;
 
     #[rstest]
-<<<<<<< HEAD
     #[tokio::test]
     async fn is_openjtalk_dict_loaded_works() {
         let core = InferenceCore::new_with_initialize(false, 0, false)
             .await
             .unwrap();
-        let open_jtalk_dic_dir = download_open_jtalk_dict_if_no_exists().await;
         let synthesis_engine = SynthesisEngine::new(
             core,
-            OpenJtalk::new_with_initialize(open_jtalk_dic_dir)
+            OpenJtalk::new_with_initialize(OPEN_JTALK_DIC_DIR)
                 .unwrap()
                 .into(),
         );
 
-=======
-    fn load_openjtalk_dict_works() {
-        let core = InferenceCore::new(false, None);
-        let mut synthesis_engine = SynthesisEngine::new(core, OpenJtalk::initialize());
-
-        let result = synthesis_engine.load_openjtalk_dict(OPEN_JTALK_DIC_DIR);
-        assert_debug_fmt_eq!(result, Ok(()));
-
-        let result = synthesis_engine.load_openjtalk_dict("");
-        assert_debug_fmt_eq!(result, Err(Error::NotLoadedOpenjtalkDict));
+        assert_eq!(synthesis_engine.is_openjtalk_dict_loaded(), true);
     }
 
     #[rstest]
-    fn is_openjtalk_dict_loaded_works() {
-        let core = InferenceCore::new(false, None);
-        let mut synthesis_engine = SynthesisEngine::new(core, OpenJtalk::initialize());
-
-        let _ = synthesis_engine.load_openjtalk_dict(OPEN_JTALK_DIC_DIR);
->>>>>>> eb1247dc
-        assert_eq!(synthesis_engine.is_openjtalk_dict_loaded(), true);
-    }
-
-    #[rstest]
-<<<<<<< HEAD
     #[tokio::test]
     async fn create_accent_phrases_works() {
         let core = InferenceCore::new_with_initialize(false, 0, true)
             .await
             .unwrap();
-        let open_jtalk_dic_dir = download_open_jtalk_dict_if_no_exists().await;
         let synthesis_engine = SynthesisEngine::new(
             core,
-            OpenJtalk::new_with_initialize(&open_jtalk_dic_dir)
+            OpenJtalk::new_with_initialize(OPEN_JTALK_DIC_DIR)
                 .unwrap()
                 .into(),
         );
 
-=======
-    fn create_accent_phrases_works() {
-        let mut core = InferenceCore::new(true, None);
-        core.initialize(false, 0, true).unwrap();
-        let mut synthesis_engine = SynthesisEngine::new(core, OpenJtalk::initialize());
-
-        let _ = synthesis_engine.load_openjtalk_dict(OPEN_JTALK_DIC_DIR);
->>>>>>> eb1247dc
         let accent_phrases = synthesis_engine
             .create_accent_phrases("同じ、文章、です。完全に、同一です。", &StyleId::new(1))
             .await
