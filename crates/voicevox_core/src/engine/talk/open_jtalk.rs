--- conflicted
+++ resolved
@@ -6,12 +6,20 @@
 
 use anyhow::Context as _;
 use camino::{Utf8Path, Utf8PathBuf};
+use easy_ext::ext;
+use itertools::Itertools as _;
 use open_jtalk::{
-    mecab_dict_index, text2mecab, JpCommon, ManagedResource, Mecab, Njd, Text2MecabError,
+    mecab_dict_index, text2mecab, JpCommon, ManagedResource, Mecab, Njd, NjdNode, Text2MecabError,
+    Utf8LibcString,
 };
 use tempfile::NamedTempFile;
 
 use crate::error::ErrorRepr;
+
+use super::{
+    katakana_english::HankakuAlphabets,
+    text::{hankaku_zenkaku, katakana},
+};
 
 #[derive(thiserror::Error, Debug)]
 #[error("`{function}`の実行が失敗しました")]
@@ -109,7 +117,11 @@
 }
 
 impl FullcontextExtractor for Inner {
-    fn extract_fullcontext(&self, text: &str) -> anyhow::Result<Vec<String>> {
+    fn extract_fullcontext(
+        &self,
+        text: &str,
+        enable_katakana_english: bool,
+    ) -> anyhow::Result<Vec<String>> {
         let Resources {
             mecab,
             njd,
@@ -124,7 +136,7 @@
             function: "text2mecab",
             source: Some(e),
         })?;
-        if mecab.analysis(mecab_text) {
+        return if mecab.analysis(mecab_text) {
             njd.mecab2njd(
                 mecab.get_feature().ok_or(OpenjtalkFunctionError {
                     function: "Mecab_get_feature",
@@ -138,6 +150,26 @@
             njd.set_accent_type();
             njd.set_unvoiced_vowel();
             njd.set_long_vowel();
+            if enable_katakana_english {
+                njd.update(|mut features| {
+                    for feature in &mut features {
+                        let string = feature.string.as_ref().unwrap_or_else(|| todo!());
+                        let string = &hankaku_zenkaku::to_hankaku(string.as_ref());
+
+                        //  TODO: Rust 2024になったらlet chainに
+                        if let Some(string) = feature
+                            .is_unknown_reading_word()
+                            .then(|| HankakuAlphabets::new(string))
+                            .flatten()
+                        {
+                            let new_pron = &string.convert_english_to_katakana();
+                            feature.update_with_kana(new_pron);
+                        }
+                    }
+
+                    remove_pau_spaces_between_alphabets(features)
+                });
+            }
             jpcommon.njd2jpcommon(njd);
             jpcommon.make_label();
             jpcommon
@@ -154,6 +186,69 @@
                 source: None,
             }
             .into())
+        };
+
+        #[ext]
+        impl NjdNode {
+            fn is_unknown_reading_word(&self) -> bool {
+                matches!(&self.pos, Some(pos) if pos == "フィラー") && self.chain_rule.is_none()
+            }
+
+            fn is_pau_space(&self) -> bool {
+                matches!(
+                    (&self.string, &self.pron),
+                    (Some(string), Some(pron))
+                    if string ==  "　" && pron == "、"
+                )
+            }
+        }
+
+        #[easy_ext::ext]
+        impl NjdNode {
+            fn update_with_kana(&mut self, kana: &str) {
+                self.pos = Some(Utf8LibcString::new("名詞"));
+                self.pos_group1 = Some(Utf8LibcString::new("固有名詞"));
+                self.pos_group2 = Some(Utf8LibcString::new("一般"));
+                self.pos_group3 = Some(Utf8LibcString::new("*"));
+                self.read = Some(Utf8LibcString::new(kana));
+                self.pron = Some(Utf8LibcString::new(kana));
+                self.acc = 1;
+                self.mora_size = katakana::count_moras(kana) as _;
+                self.chain_rule = Some(Utf8LibcString::new("*"));
+                self.chain_flag = -1;
+            }
+        }
+
+        fn remove_pau_spaces_between_alphabets(features: Vec<NjdNode>) -> Vec<NjdNode> {
+            if features.len() == 1 {
+                return features;
+            }
+
+            itertools::chain!(
+                [false],
+                features
+                    .iter()
+                    .tuple_windows()
+                    .map(|(left, center, right)| {
+                        left.string.as_ref().zip(right.string.as_ref()).is_some_and(
+                            |(left, right)| {
+                                is_zenkaku_alphabets(left.as_ref())
+                                    && center.is_pau_space()
+                                    && is_zenkaku_alphabets(right.as_ref())
+                            },
+                        )
+                    })
+                    .collect::<Vec<_>>(),
+                [false],
+            )
+            .zip_eq(features)
+            .filter(|&(is_pau_space_between_alphabets, _)| !is_pau_space_between_alphabets)
+            .map(|(_, feature)| feature)
+            .collect()
+        }
+
+        fn is_zenkaku_alphabets(s: &str) -> bool {
+            s.chars().all(|c| matches!(c, '！'..='～'))
         }
     }
 }
@@ -186,26 +281,6 @@
         sync::Arc,
     };
 
-<<<<<<< HEAD
-    use anyhow::Context as _;
-    use camino::{Utf8Path, Utf8PathBuf};
-    use easy_ext::ext;
-    use itertools::Itertools as _;
-    use open_jtalk::{
-        mecab_dict_index, text2mecab, JpCommon, ManagedResource, Mecab, Njd, NjdNode,
-        Utf8LibcString,
-    };
-    use tempfile::NamedTempFile;
-
-    use crate::{engine::talk::text::hankaku_zenkaku, error::ErrorRepr};
-
-    use super::{
-        super::{
-            extract_full_context_label, katakana_english::HankakuAlphabets, text::katakana,
-            AccentPhrase,
-        },
-        FullcontextExtractor, OpenjtalkFunctionError,
-=======
     use camino::Utf8Path;
 
     use super::Inner;
@@ -213,7 +288,6 @@
     use super::{
         super::{extract_full_context_label, AccentPhrase},
         FullcontextExtractor,
->>>>>>> c2897d6c
     };
 
     /// テキスト解析器としてのOpen JTalk。
@@ -250,147 +324,6 @@
         }
     }
 
-<<<<<<< HEAD
-    // TODO: このコードの移動
-    impl FullcontextExtractor for Inner {
-        fn extract_fullcontext(
-            &self,
-            text: &str,
-            enable_katakana_english: bool,
-        ) -> anyhow::Result<Vec<String>> {
-            let Resources {
-                mecab,
-                njd,
-                jpcommon,
-            } = &mut *self.resources.lock().unwrap();
-
-            jpcommon.refresh();
-            njd.refresh();
-            mecab.refresh();
-
-            let mecab_text = text2mecab(text).map_err(|e| OpenjtalkFunctionError {
-                function: "text2mecab",
-                source: Some(e),
-            })?;
-            return if mecab.analysis(mecab_text) {
-                njd.mecab2njd(
-                    mecab.get_feature().ok_or(OpenjtalkFunctionError {
-                        function: "Mecab_get_feature",
-                        source: None,
-                    })?,
-                    mecab.get_size(),
-                );
-                njd.set_pronunciation();
-                njd.set_digit();
-                njd.set_accent_phrase();
-                njd.set_accent_type();
-                njd.set_unvoiced_vowel();
-                njd.set_long_vowel();
-                if enable_katakana_english {
-                    njd.update(|mut features| {
-                        for feature in &mut features {
-                            let string = feature.string.as_ref().unwrap_or_else(|| todo!());
-                            let string = &hankaku_zenkaku::to_hankaku(string.as_ref());
-
-                            //  TODO: Rust 2024になったらlet chainに
-                            if let Some(string) = feature
-                                .is_unknown_reading_word()
-                                .then(|| HankakuAlphabets::new(string))
-                                .flatten()
-                            {
-                                let new_pron = &string.convert_english_to_katakana();
-                                feature.update_with_kana(new_pron);
-                            }
-                        }
-
-                        remove_pau_spaces_between_alphabets(features)
-                    });
-                }
-                jpcommon.njd2jpcommon(njd);
-                jpcommon.make_label();
-                jpcommon
-                    .get_label_feature_to_iter()
-                    .ok_or(OpenjtalkFunctionError {
-                        function: "JPCommon_get_label_feature",
-                        source: None,
-                    })
-                    .map(|iter| iter.map(|s| s.to_string()).collect())
-                    .map_err(Into::into)
-            } else {
-                Err(OpenjtalkFunctionError {
-                    function: "Mecab_analysis",
-                    source: None,
-                }
-                .into())
-            };
-
-            #[ext]
-            impl NjdNode {
-                fn is_unknown_reading_word(&self) -> bool {
-                    matches!(&self.pos, Some(pos) if pos == "フィラー") && self.chain_rule.is_none()
-                }
-
-                fn is_pau_space(&self) -> bool {
-                    matches!(
-                        (&self.string, &self.pron),
-                        (Some(string), Some(pron))
-                        if string ==  "　" && pron == "、"
-                    )
-                }
-            }
-
-            #[easy_ext::ext]
-            impl NjdNode {
-                fn update_with_kana(&mut self, kana: &str) {
-                    self.pos = Some(Utf8LibcString::new("名詞"));
-                    self.pos_group1 = Some(Utf8LibcString::new("固有名詞"));
-                    self.pos_group2 = Some(Utf8LibcString::new("一般"));
-                    self.pos_group3 = Some(Utf8LibcString::new("*"));
-                    self.read = Some(Utf8LibcString::new(kana));
-                    self.pron = Some(Utf8LibcString::new(kana));
-                    self.acc = 1;
-                    self.mora_size = katakana::count_moras(kana) as _;
-                    self.chain_rule = Some(Utf8LibcString::new("*"));
-                    self.chain_flag = -1;
-                }
-            }
-
-            fn remove_pau_spaces_between_alphabets(features: Vec<NjdNode>) -> Vec<NjdNode> {
-                if features.len() == 1 {
-                    return features;
-                }
-
-                itertools::chain!(
-                    [false],
-                    features
-                        .iter()
-                        .tuple_windows()
-                        .map(|(left, center, right)| {
-                            left.string.as_ref().zip(right.string.as_ref()).is_some_and(
-                                |(left, right)| {
-                                    is_zenkaku_alphabets(left.as_ref())
-                                        && center.is_pau_space()
-                                        && is_zenkaku_alphabets(right.as_ref())
-                                },
-                            )
-                        })
-                        .collect::<Vec<_>>(),
-                    [false],
-                )
-                .zip_eq(features)
-                .filter(|&(is_pau_space_between_alphabets, _)| !is_pau_space_between_alphabets)
-                .map(|(_, feature)| feature)
-                .collect()
-            }
-
-            fn is_zenkaku_alphabets(s: &str) -> bool {
-                s.chars().all(|c| matches!(c, '！'..='～'))
-            }
-        }
-    }
-
-=======
->>>>>>> c2897d6c
     impl crate::blocking::TextAnalyzer for self::OpenJtalk {
         fn analyze(&self, text: &str) -> anyhow::Result<Vec<AccentPhrase>> {
             self.__analyze_with_options(text, false)
