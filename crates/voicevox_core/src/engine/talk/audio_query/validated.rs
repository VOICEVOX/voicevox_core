use std::{
    borrow::Cow,
    num::{FpCategory, NonZero},
    str::FromStr,
};

use duplicate::duplicate_item;
use tracing::warn;

use crate::error::{InvalidQueryError, InvalidQueryErrorSource};

use super::{
    super::super::{
        acoustic_feature_extractor::{Consonant, NonConsonant},
        sampling_rate::SamplingRate,
        validate::Validate as _,
        DEFAULT_SAMPLING_RATE,
    },
    AccentPhrase, AudioQuery, Mora,
};

impl Mora {
    /// この構造体をバリデートする。
    ///
    /// # Errors
    ///
    /// 次のうちどれかを満たすなら[`ErrorKind::InvalidQuery`]を表わすエラーを返す。
    ///
    /// - [`consonant`]と[`consonant_length`]の有無が不一致。
    /// - [`consonant`]が子音以外の音素であるか、もしくは[`Phoneme`]として不正。
    /// - [`vowel`]が子音であるか、もしくは[`Phoneme`]として不正。
    ///
    /// # Warnings
    ///
    /// 次の状態に対しては[`WARN`]レベルのログを出す。将来的にはエラーになる予定。
    ///
    /// - [`consonant_length`]がNaN、infinity、もしくは負。
    /// - [`vowel_length`]がNaN、infinity、もしくは負。
    /// - [`pitch`]がNaNもしくは±infinity。
    ///
    /// [`ErrorKind::InvalidQuery`]: crate::ErrorKind::InvalidQuery
    /// [`Phoneme`]: crate::Phoneme
    /// [`WARN`]: tracing::Level::WARN
    /// [`consonant`]: Self::consonant
    /// [`consonant_length`]: Self::consonant_length
    /// [`vowel`]: Self::vowel
    /// [`vowel_length`]: Self::vowel_length
    /// [`pitch`]: Self::pitch
    #[cfg_attr(doc, doc(alias = "voicevox_mora_validate"))]
    pub fn validate(&self) -> crate::Result<()> {
        self.to_validated().map(|_| ())
    }

    // TODO: この層を破壊
    fn to_validated(&self) -> crate::Result<ValidatedMora<'_>> {
        ValidatedMora::new(self).map_err(Into::into)
    }
}

impl AccentPhrase {
    /// この構造体をバリデートする。
    ///
    /// # Errors
    ///
    /// 次のうちどれかを満たすなら[`ErrorKind::InvalidQuery`]を表わすエラーを返す。
    ///
    /// - [`moras`]もしくは[`pause_mora`]の要素のうちいずれかが[不正]。
    /// - [`accent`]が`0`。
    ///
    /// # Warnings
    ///
    /// 次の状態に対しては[`WARN`]レベルのログを出す。将来的にはエラーになる予定。
    ///
    /// - [`moras`]もしくは[`pause_mora`]の要素のうちいずれかが、警告が出る状態。
    /// - [`accent`]が[`moras`]の数を超過している。
    ///
    /// [`ErrorKind::InvalidQuery`]: crate::ErrorKind::InvalidQuery
    /// [`WARN`]: tracing::Level::WARN
    /// [`moras`]: Self::moras
    /// [`pause_mora`]: Self::pause_mora
    /// [`accent`]: Self::accent
    /// [不正]: Mora::validate
    #[cfg_attr(doc, doc(alias = "voicevox_accent_phrase_validate"))]
    pub fn validate(&self) -> crate::Result<()> {
        self.to_validated().map(|_| ())
    }

    // TODO: この層を破壊
    pub(crate) fn to_validated(&self) -> crate::Result<ValidatedAccentPhrase<'_>> {
        ValidatedAccentPhrase::new(self).map_err(Into::into)
    }
}

impl AudioQuery {
    /// この構造体をバリデートする。
    ///
    /// # Errors
    ///
    /// 次のうちどれかを満たすなら[`ErrorKind::InvalidQuery`]を表わすエラーを返す。
    ///
    /// - [`accent_phrases`]の要素のうちいずれかが[不正]。
    /// - [`output_sampling_rate`]が`24000`の倍数ではない、もしくは`0` (将来的に解消予定。cf. [#762])。
    ///
    /// 次の状態に対しては[`WARN`]レベルのログを出す。将来的にはエラーになる予定。
    ///
    /// - [`accent_phrases`]の要素のうちいずれかが警告が出る状態。
    /// - [`speed_scale`]がNaN、infinity、もしくは負。
    /// - [`pitch_scale`]がNaNもしくは±infinity。
    /// - [`intonation_scale`]がNaNもしくは±infinity。
    /// - [`volume_scale`]がNaN、infinity、もしくは負。
    /// - [`pre_phoneme_length`]がNaN、infinity、もしくは負。
    /// - [`post_phoneme_length`]がNaN、infinity、もしくは負。
    /// - [`output_sampling_rate`]が`24000`以外の値（エラーと同様将来的に解消予定）。
    ///
    /// [`ErrorKind::InvalidQuery`]: crate::ErrorKind::InvalidQuery
    /// [`WARN`]: tracing::Level::WARN
    /// [`accent_phrases`]: Self::accent_phrases
    /// [`speed_scale`]: Self::speed_scale
    /// [`pitch_scale`]: Self::pitch_scale
    /// [`intonation_scale`]: Self::intonation_scale
    /// [`volume_scale`]: Self::volume_scale
    /// [`pre_phoneme_length`]: Self::pre_phoneme_length
    /// [`post_phoneme_length`]: Self::post_phoneme_length
    /// [`output_sampling_rate`]: Self::output_sampling_rate
    /// [不正]: AccentPhrase::validate
    /// [#762]: https://github.com/VOICEVOX/voicevox_core/issues/762
    #[cfg_attr(doc, doc(alias = "voicevox_audio_query_validate"))]
    pub fn validate(&self) -> crate::Result<()> {
        self.to_validated().map(|_| ())
    }

    // TODO: この層を破壊
    pub(crate) fn to_validated(&self) -> crate::Result<ValidatedAudioQuery<'_>> {
        ValidatedAudioQuery::new(self).map_err(Into::into)
    }
}

<<<<<<< HEAD
pub trait Validate: DeserializeOwned {
    const NAME: &str;
    fn validate(&self) -> crate::Result<()>;

    fn validation_error_description() -> String {
        format!("不正な{}です", Self::NAME)
    }
}

// TODO: #1243
#[duplicate_item(
    T S validation;
    [ AudioQuery ] [ "AudioQuery" ] [ Self::validate ];
    [ AccentPhrase ] [ "アクセント句" ] [ Self::validate ];
    [ Mora ] [ "モーラ" ] [ Self::validate ];
    [ Vec<AccentPhrase> ] [ "アクセント句の列" ] [ |this: &Self| this.iter().try_for_each(AccentPhrase::validate) ];
    [ crate::Note ] [ "ノート" ] [ Self::validate ];
    [ crate::Score ] [ "楽譜" ] [ Self::validate ];
    [ crate::FramePhoneme ] [ "FramePhoneme" ] [ |_| Ok(()) ];
    [ crate::FrameAudioQuery ] [ "FrameAudioQuery" ] [ |this: &Self| { this.validate(); Ok(()) } ];
)]
impl Validate for T {
    const NAME: &str = S;

    fn validate(&self) -> crate::Result<()> {
        (validation)(self)
    }
}

=======
>>>>>>> 7058c043
macro_rules! warn_for_non_finite {
    ($v:ident $(,)?) => {
        match $v.classify() {
            FpCategory::Nan => warn!("`{}` should not be NaN", stringify!($v)),
            FpCategory::Infinite => warn!("`{}` should not be infinite", stringify!($v)),
            FpCategory::Zero | FpCategory::Subnormal | FpCategory::Normal => {}
        }
    };
}

macro_rules! warn_for_non_positive_finite {
    ($v:ident $(,)?) => {
        match $v.classify() {
            FpCategory::Nan | FpCategory::Infinite => warn_for_non_finite!($v),
            FpCategory::Zero | FpCategory::Subnormal | FpCategory::Normal => {
                if $v.is_sign_negative() {
                    warn!("`{}` should not be negative", stringify!($v));
                }
            }
        }
    };
}

#[derive(Clone, PartialEq, Debug)]
pub(crate) struct ValidatedMora<'original> {
    pub(crate) text: Cow<'original, str>,
    pub(crate) consonant: Option<LengthedPhoneme<Consonant>>,
    pub(crate) vowel: LengthedPhoneme<NonConsonant>,
    pub(crate) pitch: f32,
}

impl<'original> ValidatedMora<'original> {
    fn new(original: &'original Mora) -> Result<Self, InvalidQueryError> {
        let Mora {
            text,
            consonant,
            consonant_length,
            vowel,
            vowel_length,
            pitch,
        } = original;
        let consonant_length = *consonant_length;
        let vowel_length = *vowel_length;
        let pitch = *pitch;

        if let Some(consonant_length) = consonant_length {
            warn_for_non_positive_finite!(consonant_length);
        }
        warn_for_non_positive_finite!(vowel_length);
        warn_for_non_finite!(pitch);

        let consonant = match (consonant, consonant_length) {
            (Some(phoneme), Some(length)) => {
                Some(LengthedPhoneme::new(phoneme, length).map_err(|source| {
                    error(InvalidQueryErrorSource::InvalidFields {
                        fields: "`consonant`".to_owned(),
                        source: source.into(),
                    })
                })?)
            }
            (None, None) => None,
            (Some(_), None) | (None, Some(_)) => {
                return Err(error(InvalidQueryErrorSource::InvalidFields {
                    fields: "`consonant`と`consonant_length`".to_owned(),
                    source: InvalidQueryError {
                        what: "組み合わせ",
                        value: None,
                        source: InvalidQueryErrorSource::PartiallyPresent.into(),
                    }
                    .into(),
                }));
            }
        };

        let vowel = LengthedPhoneme::new(vowel, vowel_length).map_err(|source| {
            error(InvalidQueryErrorSource::InvalidFields {
                fields: "`vowel`".to_owned(),
                source: source.into(),
            })
        })?;

        let text = text.into();

        return Ok(Self {
            text,
            consonant,
            vowel,
            pitch,
        });

        fn error(source: InvalidQueryErrorSource) -> InvalidQueryError {
            InvalidQueryError {
                what: Mora::NAME,
                value: None,
                source: Some(source),
            }
        }
    }

    fn into_owned(self) -> ValidatedMora<'static> {
        let Self {
            text,
            consonant,
            vowel,
            pitch,
        } = self;
        let text = text.into_owned().into();
        ValidatedMora {
            text,
            consonant,
            vowel,
            pitch,
        }
    }
}

impl From<ValidatedMora<'_>> for Mora {
    fn from(
        ValidatedMora {
            text,
            consonant,
            vowel,
            pitch,
        }: ValidatedMora<'_>,
    ) -> Self {
        Self {
            text: text.into_owned(),
            consonant: consonant
                .as_ref()
                .map(|LengthedPhoneme { phoneme, .. }| phoneme.to_string()),
            consonant_length: consonant.map(|LengthedPhoneme { length, .. }| length),
            vowel: vowel.phoneme.to_string(),
            vowel_length: vowel.length,
            pitch,
        }
    }
}

#[derive(Clone, PartialEq, Debug)]
pub(crate) struct LengthedPhoneme<P> {
    pub(crate) phoneme: P,
    pub(crate) length: f32,
}

impl<P> LengthedPhoneme<P> {
    fn new(phoneme: &str, length: f32) -> Result<Self, InvalidQueryError>
    where
        P: FromStrWithInnerError,
    {
        let phoneme = FromStrWithInnerError::from_str_with_inner_error(phoneme)?;
        Ok(Self { phoneme, length })
    }
}

trait FromStrWithInnerError: FromStr {
    fn from_str_with_inner_error(s: &str) -> Result<Self, InvalidQueryError>;
}

#[duplicate_item(
    T;
    [ Consonant ];
    [ NonConsonant ];
)]
impl FromStrWithInnerError for T {
    fn from_str_with_inner_error(s: &str) -> Result<Self, InvalidQueryError> {
        Self::from_str_with_inner_error(s)
    }
}

impl<P> From<P> for LengthedPhoneme<P> {
    fn from(phoneme: P) -> Self {
        Self {
            phoneme,
            length: 0.,
        }
    }
}

#[derive(Clone, PartialEq, Debug)]
pub(crate) struct ValidatedAccentPhrase<'original> {
    pub(crate) moras: Vec<ValidatedMora<'original>>,
    pub(crate) accent: NonZero<usize>,
    pub(crate) pause_mora: Option<ValidatedMora<'original>>,
    pub(crate) is_interrogative: bool,
}

impl<'original> ValidatedAccentPhrase<'original> {
    fn new(original: &'original AccentPhrase) -> Result<Self, InvalidQueryError> {
        let AccentPhrase {
            moras,
            accent,
            pause_mora,
            is_interrogative,
        } = original;
        let is_interrogative = *is_interrogative;

        if *accent > moras.len() {
            warn!("`accent` should not exceed the number of `moras`");
        }

        let moras = moras
            .iter()
            .enumerate()
            .map(|(i, mora)| {
                ValidatedMora::new(mora).map_err(|source| {
                    error(InvalidQueryErrorSource::InvalidFields {
                        fields: format!("moras[{i}]"),
                        source: source.into(),
                    })
                })
            })
            .collect::<Result<_, _>>()?;

        let accent = NonZero::new(*accent).ok_or_else(|| {
            assert_eq!(0, *accent);
            error(InvalidQueryErrorSource::InvalidFields {
                fields: "`accent`".to_owned(),
                source: InvalidQueryError {
                    what: "アクセント位置",
                    value: Some(Box::new(0usize)),
                    source: Some(InvalidQueryErrorSource::IsZero),
                }
                .into(),
            })
        })?;

        let pause_mora = pause_mora
            .as_ref()
            .map(ValidatedMora::new)
            .transpose()
            .map_err(|source| {
                error(InvalidQueryErrorSource::InvalidFields {
                    fields: "pause_mora".to_owned(),
                    source: source.into(),
                })
            })?;

        return Ok(Self {
            moras,
            accent,
            pause_mora,
            is_interrogative,
        });

        fn error(source: InvalidQueryErrorSource) -> InvalidQueryError {
            InvalidQueryError {
                what: AccentPhrase::NAME,
                value: None,
                source: Some(source),
            }
        }
    }

    fn into_owned(self) -> ValidatedAccentPhrase<'static> {
        let Self {
            moras,
            accent,
            pause_mora,
            is_interrogative,
        } = self;
        let moras = moras.into_iter().map(ValidatedMora::into_owned).collect();
        let pause_mora = pause_mora.map(ValidatedMora::into_owned);
        ValidatedAccentPhrase {
            moras,
            accent,
            pause_mora,
            is_interrogative,
        }
    }
}

impl From<ValidatedAccentPhrase<'_>> for AccentPhrase {
    fn from(
        ValidatedAccentPhrase {
            moras,
            accent,
            pause_mora,
            is_interrogative,
        }: ValidatedAccentPhrase<'_>,
    ) -> Self {
        Self {
            moras: moras.into_iter().map(Into::into).collect(),
            accent: accent.get(),
            pause_mora: pause_mora.map(Into::into),
            is_interrogative,
        }
    }
}

#[derive(Clone, PartialEq, Debug)]
pub struct ValidatedAudioQuery<'original> {
    pub(crate) accent_phrases: Vec<ValidatedAccentPhrase<'original>>,
    pub(crate) speed_scale: f32,
    pub(crate) pitch_scale: f32,
    pub(crate) intonation_scale: f32,
    pub(crate) volume_scale: f32,
    pub(crate) pre_phoneme_length: f32,
    pub(crate) post_phoneme_length: f32,
    pub(crate) output_sampling_rate: SamplingRate,
    pub(crate) output_stereo: bool,
    pub(crate) kana: Option<String>,
}

impl<'original> ValidatedAudioQuery<'original> {
    fn new(original: &'original AudioQuery) -> Result<Self, InvalidQueryError> {
        let AudioQuery {
            accent_phrases,
            speed_scale,
            pitch_scale,
            intonation_scale,
            volume_scale,
            pre_phoneme_length,
            post_phoneme_length,
            output_sampling_rate,
            output_stereo,
            kana,
        } = original;
        let speed_scale = *speed_scale;
        let pitch_scale = *pitch_scale;
        let intonation_scale = *intonation_scale;
        let volume_scale = *volume_scale;
        let pre_phoneme_length = *pre_phoneme_length;
        let post_phoneme_length = *post_phoneme_length;
        let output_stereo = *output_stereo;

        warn_for_non_positive_finite!(speed_scale);
        warn_for_non_finite!(pitch_scale);
        warn_for_non_finite!(intonation_scale);
        warn_for_non_positive_finite!(volume_scale);
        warn_for_non_positive_finite!(pre_phoneme_length);
        warn_for_non_positive_finite!(post_phoneme_length);
        if *output_sampling_rate != DEFAULT_SAMPLING_RATE {
            warn!("`output_sampling_rate` should be `DEFAULT_SAMPLING_RATE`");
        }

        let accent_phrases = accent_phrases
            .iter()
            .enumerate()
            .map(|(i, accent_phrase)| {
                ValidatedAccentPhrase::new(accent_phrase).map_err(|source| {
                    error(InvalidQueryErrorSource::InvalidFields {
                        fields: format!("`accent_phrases[{i}]`"),
                        source: source.into(),
                    })
                })
            })
            .collect::<Result<_, _>>()?;

        let output_sampling_rate = SamplingRate::new_(*output_sampling_rate).map_err(|source| {
            error(InvalidQueryErrorSource::InvalidFields {
                fields: "`output_sampling_rate`/`outputSamplingRate`".to_owned(),
                source: source.into(),
            })
        })?;

        let kana = kana.clone();

        return Ok(Self {
            accent_phrases,
            speed_scale,
            pitch_scale,
            intonation_scale,
            volume_scale,
            pre_phoneme_length,
            post_phoneme_length,
            output_sampling_rate,
            output_stereo,
            kana,
        });

        fn error(source: InvalidQueryErrorSource) -> InvalidQueryError {
            InvalidQueryError {
                what: AudioQuery::NAME,
                value: None,
                source: Some(source),
            }
        }
    }

    pub(crate) fn into_owned(self) -> ValidatedAudioQuery<'static> {
        let Self {
            accent_phrases,
            speed_scale,
            pitch_scale,
            intonation_scale,
            volume_scale,
            pre_phoneme_length,
            post_phoneme_length,
            output_sampling_rate,
            output_stereo,
            kana,
        } = self;
        let accent_phrases = accent_phrases
            .into_iter()
            .map(ValidatedAccentPhrase::into_owned)
            .collect();
        ValidatedAudioQuery {
            accent_phrases,
            speed_scale,
            pitch_scale,
            intonation_scale,
            volume_scale,
            pre_phoneme_length,
            post_phoneme_length,
            output_sampling_rate,
            output_stereo,
            kana,
        }
    }
}

impl From<ValidatedAudioQuery<'_>> for AudioQuery {
    fn from(
        ValidatedAudioQuery {
            accent_phrases,
            speed_scale,
            pitch_scale,
            intonation_scale,
            volume_scale,
            pre_phoneme_length,
            post_phoneme_length,
            output_sampling_rate,
            output_stereo,
            kana,
        }: ValidatedAudioQuery<'_>,
    ) -> Self {
        Self {
            accent_phrases: accent_phrases.into_iter().map(Into::into).collect(),
            speed_scale,
            pitch_scale,
            intonation_scale,
            volume_scale,
            pre_phoneme_length,
            post_phoneme_length,
            output_sampling_rate: output_sampling_rate.get().get(),
            output_stereo,
            kana,
        }
    }
}<|MERGE_RESOLUTION|>--- conflicted
+++ resolved
@@ -135,38 +135,6 @@
     }
 }
 
-<<<<<<< HEAD
-pub trait Validate: DeserializeOwned {
-    const NAME: &str;
-    fn validate(&self) -> crate::Result<()>;
-
-    fn validation_error_description() -> String {
-        format!("不正な{}です", Self::NAME)
-    }
-}
-
-// TODO: #1243
-#[duplicate_item(
-    T S validation;
-    [ AudioQuery ] [ "AudioQuery" ] [ Self::validate ];
-    [ AccentPhrase ] [ "アクセント句" ] [ Self::validate ];
-    [ Mora ] [ "モーラ" ] [ Self::validate ];
-    [ Vec<AccentPhrase> ] [ "アクセント句の列" ] [ |this: &Self| this.iter().try_for_each(AccentPhrase::validate) ];
-    [ crate::Note ] [ "ノート" ] [ Self::validate ];
-    [ crate::Score ] [ "楽譜" ] [ Self::validate ];
-    [ crate::FramePhoneme ] [ "FramePhoneme" ] [ |_| Ok(()) ];
-    [ crate::FrameAudioQuery ] [ "FrameAudioQuery" ] [ |this: &Self| { this.validate(); Ok(()) } ];
-)]
-impl Validate for T {
-    const NAME: &str = S;
-
-    fn validate(&self) -> crate::Result<()> {
-        (validation)(self)
-    }
-}
-
-=======
->>>>>>> 7058c043
 macro_rules! warn_for_non_finite {
     ($v:ident $(,)?) => {
         match $v.classify() {
