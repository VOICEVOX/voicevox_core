--- conflicted
+++ resolved
@@ -507,28 +507,12 @@
             })
             .collect::<Result<_, _>>()?;
 
-<<<<<<< HEAD
-        let output_sampling_rate = NonZero::new(*output_sampling_rate)
-            .and_then(SamplingRate::new)
-            .ok_or_else(|| {
-                error(InvalidQueryErrorSource::InvalidFields {
-                    fields: "`output_sampling_rate`/`outputSamplingRate`".to_owned(),
-                    source: InvalidQueryError {
-                        what: "サンプリングレート",
-                        value: Some(Box::new(*output_sampling_rate) as _),
-                        source: Some(InvalidQueryErrorSource::IsNotMultipleOfBaseSamplingRate),
-                    }
-                    .into(),
-                })
-            })?;
-=======
         let output_sampling_rate = SamplingRate::new_(*output_sampling_rate).map_err(|source| {
             error(InvalidQueryErrorSource::InvalidFields {
                 fields: "`output_sampling_rate`/`outputSamplingRate`".to_owned(),
                 source: source.into(),
             })
         })?;
->>>>>>> 209ea99d
 
         let kana = kana.clone();
 
