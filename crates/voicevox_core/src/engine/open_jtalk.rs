use std::path::{Path, PathBuf};

use ::open_jtalk::*;

#[derive(thiserror::Error, Debug)]
pub enum OpenJtalkError {
    #[error("open_jtalk load error")]
    Load { mecab_dict_dir: PathBuf },
    #[error("open_jtalk extract_fullcontext error")]
    ExtractFullContext {
        text: String,
        #[source]
        source: Option<anyhow::Error>,
    },
}

pub type Result<T> = std::result::Result<T, OpenJtalkError>;

pub struct OpenJtalk {
    mecab: ManagedResource<Mecab>,
    njd: ManagedResource<Njd>,
    jpcommon: ManagedResource<JpCommon>,
    dict_loaded: bool,
}

impl OpenJtalk {
    pub fn initialize() -> Self {
        Self {
            mecab: ManagedResource::initialize(),
            njd: ManagedResource::initialize(),
            jpcommon: ManagedResource::initialize(),
            dict_loaded: false,
        }
    }

    pub fn extract_fullcontext(&mut self, text: impl AsRef<str>) -> Result<Vec<String>> {
        let result = self.extract_fullcontext_non_reflesh(text);
        self.jpcommon.refresh();
        self.njd.refresh();
        self.mecab.refresh();
        result
    }

    fn extract_fullcontext_non_reflesh(&mut self, text: impl AsRef<str>) -> Result<Vec<String>> {
        let mecab_text =
            text2mecab(text.as_ref()).map_err(|e| OpenJtalkError::ExtractFullContext {
                text: text.as_ref().into(),
                source: Some(e.into()),
            })?;
        if self.mecab.analysis(mecab_text) {
            self.njd.mecab2njd(
                self.mecab
                    .get_feature()
                    .ok_or(OpenJtalkError::ExtractFullContext {
                        text: text.as_ref().into(),
                        source: None,
                    })?,
                self.mecab.get_size(),
            );
            self.njd.set_pronunciation();
            self.njd.set_digit();
            self.njd.set_accent_phrase();
            self.njd.set_accent_type();
            self.njd.set_unvoiced_vowel();
            self.njd.set_long_vowel();
            self.jpcommon.njd2jpcommon(&self.njd);
            self.jpcommon.make_label();
            self.jpcommon
                .get_label_feature_to_iter()
                .ok_or_else(|| OpenJtalkError::ExtractFullContext {
                    text: text.as_ref().into(),
                    source: None,
                })
                .map(|iter| iter.map(|s| s.to_string()).collect())
        } else {
            Err(OpenJtalkError::ExtractFullContext {
                text: text.as_ref().into(),
                source: None,
            })
        }
    }

    pub fn load(&mut self, mecab_dict_dir: impl AsRef<Path>) -> Result<()> {
        let result = self.mecab.load(mecab_dict_dir.as_ref());
        if result {
            self.dict_loaded = true;
            Ok(())
        } else {
            self.dict_loaded = false;
            Err(OpenJtalkError::Load {
                mecab_dict_dir: mecab_dict_dir.as_ref().into(),
            })
        }
    }

    pub fn dict_loaded(&self) -> bool {
        self.dict_loaded
    }
}

#[cfg(test)]
mod tests {
    use super::*;
<<<<<<< HEAD
=======
    use pretty_assertions::assert_eq;
    use test_util::OPEN_JTALK_DIC_DIR;
>>>>>>> b6e7e863

    use crate::{macros::tests::assert_debug_fmt_eq, *};

    fn testdata_hello_hiho() -> Vec<String> {
        // こんにちは、ヒホです。の期待値
        vec![
            // sil (無音)
            String::from(
                "xx^xx-sil+k=o/A:xx+xx+xx/B:xx-xx_xx/C:xx_xx+xx/D:09+xx_xx/E:xx_xx!xx_xx-xx",
            ) + "/F:xx_xx#xx_xx@xx_xx|xx_xx/G:5_5%0_xx_xx/H:xx_xx/I:xx-xx"
                + "@xx+xx&xx-xx|xx+xx/J:1_5/K:2+2-9",
            // k
            String::from("xx^sil-k+o=N/A:-4+1+5/B:xx-xx_xx/C:09_xx+xx/D:09+xx_xx/E:xx_xx!xx_xx-xx")
                + "/F:5_5#0_xx@1_1|1_5/G:4_1%0_xx_0/H:xx_xx/I:1-5"
                + "@1+2&1-2|1+9/J:1_4/K:2+2-9",
            // o
            String::from("sil^k-o+N=n/A:-4+1+5/B:xx-xx_xx/C:09_xx+xx/D:09+xx_xx/E:xx_xx!xx_xx-xx")
                + "/F:5_5#0_xx@1_1|1_5/G:4_1%0_xx_0/H:xx_xx/I:1-5"
                + "@1+2&1-2|1+9/J:1_4/K:2+2-9",
            // N (ん)
            String::from("k^o-N+n=i/A:-3+2+4/B:xx-xx_xx/C:09_xx+xx/D:09+xx_xx/E:xx_xx!xx_xx-xx")
                + "/F:5_5#0_xx@1_1|1_5/G:4_1%0_xx_0/H:xx_xx/I:1-5"
                + "@1+2&1-2|1+9/J:1_4/K:2+2-9",
            // n
            String::from("o^N-n+i=ch/A:-2+3+3/B:xx-xx_xx/C:09_xx+xx/D:09+xx_xx/E:xx_xx!xx_xx-xx")
                + "/F:5_5#0_xx@1_1|1_5/G:4_1%0_xx_0/H:xx_xx/I:1-5"
                + "@1+2&1-2|1+9/J:1_4/K:2+2-9",
            // i
            String::from("N^n-i+ch=i/A:-2+3+3/B:xx-xx_xx/C:09_xx+xx/D:09+xx_xx/E:xx_xx!xx_xx-xx")
                + "/F:5_5#0_xx@1_1|1_5/G:4_1%0_xx_0/H:xx_xx/I:1-5"
                + "@1+2&1-2|1+9/J:1_4/K:2+2-9",
            // ch
            String::from("n^i-ch+i=w/A:-1+4+2/B:xx-xx_xx/C:09_xx+xx/D:09+xx_xx/E:xx_xx!xx_xx-xx")
                + "/F:5_5#0_xx@1_1|1_5/G:4_1%0_xx_0/H:xx_xx/I:1-5"
                + "@1+2&1-2|1+9/J:1_4/K:2+2-9",
            // i
            String::from("i^ch-i+w=a/A:-1+4+2/B:xx-xx_xx/C:09_xx+xx/D:09+xx_xx/E:xx_xx!xx_xx-xx")
                + "/F:5_5#0_xx@1_1|1_5/G:4_1%0_xx_0/H:xx_xx/I:1-5"
                + "@1+2&1-2|1+9/J:1_4/K:2+2-9",
            // w
            String::from("ch^i-w+a=pau/A:0+5+1/B:xx-xx_xx/C:09_xx+xx/D:09+xx_xx/E:xx_xx!xx_xx-xx")
                + "/F:5_5#0_xx@1_1|1_5/G:4_1%0_xx_0/H:xx_xx/I:1-5"
                + "@1+2&1-2|1+9/J:1_4/K:2+2-9",
            // a
            String::from("i^w-a+pau=h/A:0+5+1/B:xx-xx_xx/C:09_xx+xx/D:09+xx_xx/E:xx_xx!xx_xx-xx")
                + "/F:5_5#0_xx@1_1|1_5/G:4_1%0_xx_0/H:xx_xx/I:1-5"
                + "@1+2&1-2|1+9/J:1_4/K:2+2-9",
            // pau (読点)
            String::from("w^a-pau+h=i/A:xx+xx+xx/B:09-xx_xx/C:xx_xx+xx/D:09+xx_xx/E:5_5!0_xx-xx")
                + "/F:xx_xx#xx_xx@xx_xx|xx_xx/G:4_1%0_xx_xx/H:1_5/I:xx-xx"
                + "@xx+xx&xx-xx|xx+xx/J:1_4/K:2+2-9",
            // h
            String::from("a^pau-h+i=h/A:0+1+4/B:09-xx_xx/C:09_xx+xx/D:22+xx_xx/E:5_5!0_xx-0")
                + "/F:4_1#0_xx@1_1|1_4/G:xx_xx%xx_xx_xx/H:1_5/I:1-4"
                + "@2+1&2-1|6+4/J:xx_xx/K:2+2-9",
            // i
            String::from("pau^h-i+h=o/A:0+1+4/B:09-xx_xx/C:09_xx+xx/D:22+xx_xx/E:5_5!0_xx-0")
                + "/F:4_1#0_xx@1_1|1_4/G:xx_xx%xx_xx_xx/H:1_5/I:1-4"
                + "@2+1&2-1|6+4/J:xx_xx/K:2+2-9",
            // h
            String::from("h^i-h+o=d/A:1+2+3/B:09-xx_xx/C:22_xx+xx/D:10+7_2/E:5_5!0_xx-0")
                + "/F:4_1#0_xx@1_1|1_4/G:xx_xx%xx_xx_xx/H:1_5/I:1-4"
                + "@2+1&2-1|6+4/J:xx_xx/K:2+2-9",
            // o
            String::from("i^h-o+d=e/A:1+2+3/B:09-xx_xx/C:22_xx+xx/D:10+7_2/E:5_5!0_xx-0")
                + "/F:4_1#0_xx@1_1|1_4/G:xx_xx%xx_xx_xx/H:1_5/I:1-4"
                + "@2+1&2-1|6+4/J:xx_xx/K:2+2-9",
            // d
            String::from("h^o-d+e=s/A:2+3+2/B:22-xx_xx/C:10_7+2/D:xx+xx_xx/E:5_5!0_xx-0")
                + "/F:4_1#0_xx@1_1|1_4/G:xx_xx%xx_xx_xx/H:1_5/I:1-4"
                + "@2+1&2-1|6+4/J:xx_xx/K:2+2-9",
            // e
            String::from("o^d-e+s=U/A:2+3+2/B:22-xx_xx/C:10_7+2/D:xx+xx_xx/E:5_5!0_xx-0")
                + "/F:4_1#0_xx@1_1|1_4/G:xx_xx%xx_xx_xx/H:1_5/I:1-4"
                + "@2+1&2-1|6+4/J:xx_xx/K:2+2-9",
            // s
            String::from("d^e-s+U=sil/A:3+4+1/B:22-xx_xx/C:10_7+2/D:xx+xx_xx/E:5_5!0_xx-0")
                + "/F:4_1#0_xx@1_1|1_4/G:xx_xx%xx_xx_xx/H:1_5/I:1-4"
                + "@2+1&2-1|6+4/J:xx_xx/K:2+2-9",
            // U (無声母音)
            String::from("e^s-U+sil=xx/A:3+4+1/B:22-xx_xx/C:10_7+2/D:xx+xx_xx/E:5_5!0_xx-0")
                + "/F:4_1#0_xx@1_1|1_4/G:xx_xx%xx_xx_xx/H:1_5/I:1-4"
                + "@2+1&2-1|6+4/J:xx_xx/K:2+2-9",
            // sil (無音)
            String::from("s^U-sil+xx=xx/A:xx+xx+xx/B:10-7_2/C:xx_xx+xx/D:xx+xx_xx/E:4_1!0_xx-xx")
                + "/F:xx_xx#xx_xx@xx_xx|xx_xx/G:xx_xx%xx_xx_xx/H:1_4/I:xx-xx"
                + "@xx+xx&xx-xx|xx+xx/J:xx_xx/K:2+2-9",
        ]
    }

    #[rstest]
    #[case("",Err(OpenJtalkError::ExtractFullContext{text:"".into(),source:None}))]
    #[case("こんにちは、ヒホです。", Ok(testdata_hello_hiho()))]
    fn extract_fullcontext_works(#[case] text: &str, #[case] expected: super::Result<Vec<String>>) {
        let mut open_jtalk = OpenJtalk::initialize();
        open_jtalk.load(OPEN_JTALK_DIC_DIR).unwrap();
        let result = open_jtalk.extract_fullcontext(text);
        assert_debug_fmt_eq!(expected, result);
    }

    #[rstest]
    #[case("こんにちは、ヒホです。", Ok(testdata_hello_hiho()))]
    fn extract_fullcontext_loop_works(
        #[case] text: &str,
        #[case] expected: super::Result<Vec<String>>,
    ) {
        let mut open_jtalk = OpenJtalk::initialize();
        open_jtalk.load(OPEN_JTALK_DIC_DIR).unwrap();
        for _ in 0..10 {
            let result = open_jtalk.extract_fullcontext(text);
            assert_debug_fmt_eq!(expected, result);
        }
    }
}<|MERGE_RESOLUTION|>--- conflicted
+++ resolved
@@ -101,11 +101,7 @@
 #[cfg(test)]
 mod tests {
     use super::*;
-<<<<<<< HEAD
-=======
-    use pretty_assertions::assert_eq;
     use test_util::OPEN_JTALK_DIC_DIR;
->>>>>>> b6e7e863
 
     use crate::{macros::tests::assert_debug_fmt_eq, *};
 
