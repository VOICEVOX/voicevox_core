--- conflicted
+++ resolved
@@ -1,14 +1,13 @@
 use std::{
     collections::BTreeMap,
     fmt::{self, Display},
-    ops::Index,
     sync::Arc,
 };
 
 use derive_getters::Getters;
-use derive_more::Deref;
+use derive_more::{Deref, Index};
 use derive_new::new;
-use enum_map::{Enum, EnumMap};
+use enum_map::EnumMap;
 use serde::{de, Deserialize, Deserializer, Serialize};
 use serde_with::{serde_as, DisplayFromStr};
 
@@ -82,57 +81,15 @@
 
 pub(crate) type ManifestDomains = inference_domain_map_values!(for<D> Option<D::Manifest>);
 
-#[derive(Deserialize)]
+#[derive(Index, Deserialize)]
 #[cfg_attr(test, derive(Default))]
 pub(crate) struct TalkManifest {
-<<<<<<< HEAD
-    #[index_for_fields(TalkOperation::PredictDuration)]
-    pub(crate) predict_duration: ModelFile,
-
-    #[index_for_fields(TalkOperation::PredictIntonation)]
-    pub(crate) predict_intonation: ModelFile,
-
-    #[index_for_fields(TalkOperation::GenerateFullIntermediate)]
-    pub(crate) generate_full_intermediate: ModelFile,
-
-    #[index_for_fields(TalkOperation::RenderAudioSegment)]
-    pub(crate) render_audio_segment: ModelFile,
-=======
+    #[index]
     #[serde(flatten)]
-    filenames: EnumMap<TalkOperationFilenameKey, Arc<str>>,
+    filenames: EnumMap<TalkOperation, ModelFile>,
 
     #[serde(default)]
     pub(crate) style_id_to_inner_voice_id: StyleIdToInnerVoiceId,
-}
-
-// TODO: #825 では`TalkOperation`と統合する。`Index`の実装もderive_moreで委譲する
-#[derive(Enum, Deserialize)]
-pub(crate) enum TalkOperationFilenameKey {
-    #[serde(rename = "predict_duration_filename")]
-    PredictDuration,
-    #[serde(rename = "predict_intonation_filename")]
-    PredictIntonation,
-    #[serde(rename = "generate_full_intermediate_filename")]
-    GenerateFullIntermediate,
-    #[serde(rename = "render_audio_segment_filename")]
-    RenderAudioSegment,
-}
-
-impl Index<TalkOperation> for TalkManifest {
-    type Output = Arc<str>;
->>>>>>> 5c01e9c4
-
-    fn index(&self, index: TalkOperation) -> &Self::Output {
-        let key = match index {
-            TalkOperation::PredictDuration => TalkOperationFilenameKey::PredictDuration,
-            TalkOperation::PredictIntonation => TalkOperationFilenameKey::PredictIntonation,
-            TalkOperation::GenerateFullIntermediate => {
-                TalkOperationFilenameKey::GenerateFullIntermediate
-            }
-            TalkOperation::RenderAudioSegment => TalkOperationFilenameKey::RenderAudioSegment,
-        };
-        &self.filenames[key]
-    }
 }
 
 #[derive(Deserialize, Clone)]
