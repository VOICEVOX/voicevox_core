use std::{
    collections::BTreeMap,
    fmt::{self, Display},
    sync::Arc,
};

use derive_getters::Getters;
use derive_more::Deref;
use derive_new::new;
use macros::IndexForFields;
use serde::{de, Deserialize, Deserializer, Serialize};
use serde_with::{serde_as, DisplayFromStr};

use crate::{
    infer::domains::{InferenceDomainMap, TalkOperation},
    StyleId, VoiceModelId,
};

#[derive(Clone)]
struct FormatVersionV1;

impl<'de> Deserialize<'de> for FormatVersionV1 {
    fn deserialize<D>(deserializer: D) -> Result<Self, D::Error>
    where
        D: Deserializer<'de>,
    {
        return deserializer.deserialize_any(Visitor);

        struct Visitor;

        impl<'de> de::Visitor<'de> for Visitor {
            type Value = FormatVersionV1;

            fn expecting(&self, formatter: &mut fmt::Formatter<'_>) -> fmt::Result {
                formatter.write_str("an unsigned integer")
            }

            fn visit_u64<E>(self, v: u64) -> Result<Self::Value, E>
            where
                E: de::Error,
            {
                match v {
                    1 => Ok(FormatVersionV1),
                    v => Err(E::custom(format!(
                        "未知の形式です（`vvm_format_version={v}`）。新しいバージョンのVOICEVOX \
                         COREであれば対応しているかもしれません",
                    ))),
                }
            }
        }
    }
}

/// モデル内IDの実体
pub type RawInnerVoiceId = u32;
/// モデル内ID
#[derive(PartialEq, Eq, Clone, Copy, Ord, PartialOrd, Deserialize, Serialize, new, Debug)]
pub struct InnerVoiceId(RawInnerVoiceId);

impl InnerVoiceId {
    pub fn raw_id(self) -> RawInnerVoiceId {
        self.0
    }
}

impl Display for InnerVoiceId {
    fn fmt(&self, f: &mut std::fmt::Formatter<'_>) -> std::fmt::Result {
        write!(f, "{}", self.raw_id())
    }
}

#[derive(Deserialize, Getters)]
pub struct Manifest {
    #[expect(dead_code, reason = "現状はバリデーションのためだけに存在")]
    vvm_format_version: FormatVersionV1,
    pub(crate) id: VoiceModelId,
    metas_filename: String,
    #[serde(flatten)]
    domains: InferenceDomainMap<ManifestDomains>,
}

pub(crate) type ManifestDomains = (Option<TalkManifest>,);

#[derive(Deserialize, IndexForFields)]
#[cfg_attr(test, derive(Default))]
#[index_for_fields(TalkOperation)]
pub(crate) struct TalkManifest {
<<<<<<< HEAD
    pub(crate) predict_duration: ModelFile,
    pub(crate) predict_intonation: ModelFile,
    pub(crate) decode: ModelFile,
=======
    #[index_for_fields(TalkOperation::PredictDuration)]
    pub(crate) predict_duration_filename: Arc<str>,

    #[index_for_fields(TalkOperation::PredictIntonation)]
    pub(crate) predict_intonation_filename: Arc<str>,

    #[index_for_fields(TalkOperation::Decode)]
    pub(crate) decode_filename: Arc<str>,

>>>>>>> e07c7958
    #[serde(default)]
    pub(crate) style_id_to_inner_voice_id: StyleIdToInnerVoiceId,
}

#[derive(Deserialize, Clone)]
#[serde(tag = "type", rename_all = "snake_case")]
pub(crate) enum ModelFile {
    Onnx { filename: String },
    VvBin { filename: String },
}

#[serde_as]
#[derive(Default, Clone, Deref, Deserialize)]
#[deref(forward)]
pub(crate) struct StyleIdToInnerVoiceId(
    #[serde_as(as = "Arc<BTreeMap<DisplayFromStr, _>>")] Arc<BTreeMap<StyleId, InnerVoiceId>>,
);

#[cfg(test)]
mod tests {
    use std::ops::Deref;

    use rstest::rstest;
    use serde::Deserialize;

    use super::FormatVersionV1;

    #[rstest]
    #[case("{\"vvm_format_version\":1}", Ok(()))]
    #[case(
        "{\"vvm_format_version\":2}",
        Err(
            "未知の形式です（`vvm_format_version=2`）。新しいバージョンのVOICEVOX COREであれば対応\
             しているかもしれません at line 1 column 23",
        )
    )]
    fn vvm_format_version_works(
        #[case] input: &str,
        #[case] expected: Result<(), &str>,
    ) -> anyhow::Result<()> {
        let actual = serde_json::from_str::<ManifestPart>(input).map_err(|e| e.to_string());
        let actual = actual.as_ref().map(|_| ()).map_err(Deref::deref);
        assert_eq!(expected, actual);
        return Ok(());

        #[derive(Deserialize)]
        struct ManifestPart {
            #[expect(dead_code, reason = "バリデーションのためだけに存在")]
            vvm_format_version: FormatVersionV1,
        }
    }
}<|MERGE_RESOLUTION|>--- conflicted
+++ resolved
@@ -85,30 +85,40 @@
 #[cfg_attr(test, derive(Default))]
 #[index_for_fields(TalkOperation)]
 pub(crate) struct TalkManifest {
-<<<<<<< HEAD
+    #[index_for_fields(TalkOperation::PredictDuration)]
     pub(crate) predict_duration: ModelFile,
-    pub(crate) predict_intonation: ModelFile,
-    pub(crate) decode: ModelFile,
-=======
-    #[index_for_fields(TalkOperation::PredictDuration)]
-    pub(crate) predict_duration_filename: Arc<str>,
 
     #[index_for_fields(TalkOperation::PredictIntonation)]
-    pub(crate) predict_intonation_filename: Arc<str>,
+    pub(crate) predict_intonation: ModelFile,
 
     #[index_for_fields(TalkOperation::Decode)]
-    pub(crate) decode_filename: Arc<str>,
+    pub(crate) decode: ModelFile,
 
->>>>>>> e07c7958
     #[serde(default)]
     pub(crate) style_id_to_inner_voice_id: StyleIdToInnerVoiceId,
 }
 
 #[derive(Deserialize, Clone)]
-#[serde(tag = "type", rename_all = "snake_case")]
-pub(crate) enum ModelFile {
-    Onnx { filename: String },
-    VvBin { filename: String },
+pub(crate) struct ModelFile {
+    pub(crate) r#type: ModelFileType,
+    pub(crate) filename: Arc<str>,
+}
+
+#[cfg(test)]
+impl Default for ModelFile {
+    fn default() -> Self {
+        Self {
+            r#type: ModelFileType::Onnx,
+            filename: "".into(),
+        }
+    }
+}
+
+#[derive(Deserialize, Clone, Copy)]
+#[serde(rename_all = "snake_case")]
+pub(crate) enum ModelFileType {
+    Onnx,
+    VvBin,
 }
 
 #[serde_as]
