use std::{
    collections::BTreeMap,
    fmt::{self, Display},
    sync::Arc,
};

use derive_getters::Getters;
use derive_more::{Deref, Index};
use derive_new::new;
use enum_map::EnumMap;
use serde::{de, Deserialize, Deserializer, Serialize};
use serde_with::{serde_as, DisplayFromStr};

use crate::{
    infer::domains::{
        inference_domain_map_values, ExperimentalTalkOperation, FrameDecodeOperation,
        InferenceDomainMap, SingingTeacherOperation, TalkOperation,
    },
    StyleId, VoiceModelId,
};

#[derive(Clone)]
struct FormatVersionV1;

impl<'de> Deserialize<'de> for FormatVersionV1 {
    fn deserialize<D>(deserializer: D) -> Result<Self, D::Error>
    where
        D: Deserializer<'de>,
    {
        return deserializer.deserialize_any(Visitor);

        struct Visitor;

        impl de::Visitor<'_> for Visitor {
            type Value = FormatVersionV1;

            fn expecting(&self, formatter: &mut fmt::Formatter<'_>) -> fmt::Result {
                formatter.write_str("an unsigned integer")
            }

            fn visit_u64<E>(self, v: u64) -> Result<Self::Value, E>
            where
                E: de::Error,
            {
                match v {
                    1 => Ok(FormatVersionV1),
                    v => Err(E::custom(format!(
                        "未知の形式です（`vvm_format_version={v}`）。新しいバージョンのVOICEVOX \
                         COREであれば対応しているかもしれません",
                    ))),
                }
            }
        }
    }
}

/// モデル内IDの実体
pub type RawInnerVoiceId = u32;
/// モデル内ID
#[derive(PartialEq, Eq, Clone, Copy, Ord, PartialOrd, Deserialize, Serialize, new, Debug)]
pub struct InnerVoiceId(RawInnerVoiceId);

impl InnerVoiceId {
    pub fn raw_id(self) -> RawInnerVoiceId {
        self.0
    }
}

impl Display for InnerVoiceId {
    fn fmt(&self, f: &mut std::fmt::Formatter<'_>) -> std::fmt::Result {
        write!(f, "{}", self.raw_id())
    }
}

#[derive(Deserialize, Getters)]
pub struct Manifest {
    #[expect(dead_code, reason = "現状はバリデーションのためだけに存在")]
    vvm_format_version: FormatVersionV1,
    pub(crate) id: VoiceModelId,
    metas_filename: String,
    #[serde(flatten)]
    domains: InferenceDomainMap<ManifestDomains>,
}

pub(crate) type ManifestDomains = inference_domain_map_values!(for<D> Option<D::Manifest>);

// TODO: #825 が終わったら`singing_teacher`と`frame_decode`のやつと統一する
#[derive(Index, Deserialize)]
#[cfg_attr(test, derive(Default))]
pub(crate) struct TalkManifest {
    #[index]
    #[serde(flatten)]
    filenames: EnumMap<TalkOperation, ModelFile>,

    #[serde(default)]
    pub(crate) style_id_to_inner_voice_id: StyleIdToInnerVoiceId,
}

// TODO: #825 が終わったら`singing_teacher`と`frame_decode`のやつと統一する
#[derive(Index, Deserialize)]
#[cfg_attr(test, derive(Default))]
pub(crate) struct ExperimentalTalkManifest {
    #[serde(flatten)]
    filenames: EnumMap<ExperimentalTalkOperationFilenameKey, Arc<str>>,

    #[serde(default)]
    pub(crate) style_id_to_inner_voice_id: StyleIdToInnerVoiceId,
}

#[derive(Deserialize)]
#[cfg_attr(test, derive(Default))]
pub(crate) struct SingingTeacherManifest {
    #[index]
    #[serde(flatten)]
    filenames: EnumMap<SingingTeacherOperation, ModelFile>,

    #[serde(default)]
    pub(crate) style_id_to_inner_voice_id: StyleIdToInnerVoiceId,
}

// TODO: #825 が終わったら`singing_teacher`と`frame_decode`のやつと統一する
#[derive(Index, Deserialize)]
#[cfg_attr(test, derive(Default))]
pub(crate) struct FrameDecodeManifest {
    #[index]
    #[serde(flatten)]
    filenames: EnumMap<FrameDecodeOperation, ModelFile>,

    #[serde(default)]
    pub(crate) style_id_to_inner_voice_id: StyleIdToInnerVoiceId,
}

<<<<<<< HEAD
#[derive(Deserialize, Clone)]
pub(crate) struct ModelFile {
    pub(crate) r#type: ModelFileType,
    pub(crate) filename: Arc<str>,
=======
// TODO: #825 では`TalkOperation`と統合する。`Index`の実装もderive_moreで委譲する
#[derive(Enum, Deserialize)]
pub(crate) enum TalkOperationFilenameKey {
    #[serde(rename = "predict_duration_filename")]
    PredictDuration,
    #[serde(rename = "predict_intonation_filename")]
    PredictIntonation,
    #[serde(rename = "decode_filename")]
    Decode,
}

impl Index<TalkOperation> for TalkManifest {
    type Output = Arc<str>;

    fn index(&self, index: TalkOperation) -> &Self::Output {
        let key = match index {
            TalkOperation::PredictDuration => TalkOperationFilenameKey::PredictDuration,
            TalkOperation::PredictIntonation => TalkOperationFilenameKey::PredictIntonation,
            TalkOperation::Decode => TalkOperationFilenameKey::Decode,
        };
        &self.filenames[key]
    }
}

#[derive(Enum, Deserialize)]
pub(crate) enum ExperimentalTalkOperationFilenameKey {
    #[serde(rename = "predict_duration_filename")]
    PredictDuration,
    #[serde(rename = "predict_intonation_filename")]
    PredictIntonation,
    #[serde(rename = "generate_full_intermediate_filename")]
    GenerateFullIntermediate,
    #[serde(rename = "render_audio_segment_filename")]
    RenderAudioSegment,
}

impl Index<ExperimentalTalkOperation> for ExperimentalTalkManifest {
    type Output = Arc<str>;

    fn index(&self, index: ExperimentalTalkOperation) -> &Self::Output {
        let key = match index {
            ExperimentalTalkOperation::PredictDuration => {
                ExperimentalTalkOperationFilenameKey::PredictDuration
            }
            ExperimentalTalkOperation::PredictIntonation => {
                ExperimentalTalkOperationFilenameKey::PredictIntonation
            }
            ExperimentalTalkOperation::GenerateFullIntermediate => {
                ExperimentalTalkOperationFilenameKey::GenerateFullIntermediate
            }
            ExperimentalTalkOperation::RenderAudioSegment => {
                ExperimentalTalkOperationFilenameKey::RenderAudioSegment
            }
        };
        &self.filenames[key]
    }
}

#[derive(Enum, Deserialize)]
pub(crate) enum SingingTeacherOperationFilenameKey {
    #[serde(rename = "predict_sing_consonant_length_filename")]
    PredictSingConsonantLength,
    #[serde(rename = "predict_sing_f0_filename")]
    PredictSingF0,
    #[serde(rename = "predict_sing_volume_filename")]
    PredictSingVolume,
>>>>>>> 87443fd2
}

#[cfg(test)]
impl Default for ModelFile {
    fn default() -> Self {
        Self {
            r#type: ModelFileType::Onnx,
            filename: "".into(),
        }
    }
}

#[derive(Deserialize, Clone, Copy)]
#[serde(rename_all = "snake_case")]
pub(crate) enum ModelFileType {
    Onnx,
    VvBin,
}

#[serde_as]
#[derive(Default, Clone, Deref, Deserialize)]
#[deref(forward)]
pub(crate) struct StyleIdToInnerVoiceId(
    #[serde_as(as = "Arc<BTreeMap<DisplayFromStr, _>>")] Arc<BTreeMap<StyleId, InnerVoiceId>>,
);

#[cfg(test)]
mod tests {
    use std::ops::Deref;

    use rstest::rstest;
    use serde::Deserialize;

    use super::FormatVersionV1;

    #[rstest]
    #[case("{\"vvm_format_version\":1}", Ok(()))]
    #[case(
        "{\"vvm_format_version\":2}",
        Err(
            "未知の形式です（`vvm_format_version=2`）。新しいバージョンのVOICEVOX COREであれば対応\
             しているかもしれません at line 1 column 23",
        )
    )]
    fn vvm_format_version_works(
        #[case] input: &str,
        #[case] expected: Result<(), &str>,
    ) -> anyhow::Result<()> {
        let actual = serde_json::from_str::<ManifestPart>(input).map_err(|e| e.to_string());
        let actual = actual.as_ref().map(|_| ()).map_err(Deref::deref);
        assert_eq!(expected, actual);
        return Ok(());

        #[derive(Deserialize)]
        struct ManifestPart {
            #[expect(dead_code, reason = "バリデーションのためだけに存在")]
            vvm_format_version: FormatVersionV1,
        }
    }
}<|MERGE_RESOLUTION|>--- conflicted
+++ resolved
@@ -100,14 +100,15 @@
 #[derive(Index, Deserialize)]
 #[cfg_attr(test, derive(Default))]
 pub(crate) struct ExperimentalTalkManifest {
+    #[index]
     #[serde(flatten)]
-    filenames: EnumMap<ExperimentalTalkOperationFilenameKey, Arc<str>>,
+    filenames: EnumMap<ExperimentalTalkOperation, ModelFile>,
 
     #[serde(default)]
     pub(crate) style_id_to_inner_voice_id: StyleIdToInnerVoiceId,
 }
 
-#[derive(Deserialize)]
+#[derive(Index, Deserialize)]
 #[cfg_attr(test, derive(Default))]
 pub(crate) struct SingingTeacherManifest {
     #[index]
@@ -130,79 +131,10 @@
     pub(crate) style_id_to_inner_voice_id: StyleIdToInnerVoiceId,
 }
 
-<<<<<<< HEAD
 #[derive(Deserialize, Clone)]
 pub(crate) struct ModelFile {
     pub(crate) r#type: ModelFileType,
     pub(crate) filename: Arc<str>,
-=======
-// TODO: #825 では`TalkOperation`と統合する。`Index`の実装もderive_moreで委譲する
-#[derive(Enum, Deserialize)]
-pub(crate) enum TalkOperationFilenameKey {
-    #[serde(rename = "predict_duration_filename")]
-    PredictDuration,
-    #[serde(rename = "predict_intonation_filename")]
-    PredictIntonation,
-    #[serde(rename = "decode_filename")]
-    Decode,
-}
-
-impl Index<TalkOperation> for TalkManifest {
-    type Output = Arc<str>;
-
-    fn index(&self, index: TalkOperation) -> &Self::Output {
-        let key = match index {
-            TalkOperation::PredictDuration => TalkOperationFilenameKey::PredictDuration,
-            TalkOperation::PredictIntonation => TalkOperationFilenameKey::PredictIntonation,
-            TalkOperation::Decode => TalkOperationFilenameKey::Decode,
-        };
-        &self.filenames[key]
-    }
-}
-
-#[derive(Enum, Deserialize)]
-pub(crate) enum ExperimentalTalkOperationFilenameKey {
-    #[serde(rename = "predict_duration_filename")]
-    PredictDuration,
-    #[serde(rename = "predict_intonation_filename")]
-    PredictIntonation,
-    #[serde(rename = "generate_full_intermediate_filename")]
-    GenerateFullIntermediate,
-    #[serde(rename = "render_audio_segment_filename")]
-    RenderAudioSegment,
-}
-
-impl Index<ExperimentalTalkOperation> for ExperimentalTalkManifest {
-    type Output = Arc<str>;
-
-    fn index(&self, index: ExperimentalTalkOperation) -> &Self::Output {
-        let key = match index {
-            ExperimentalTalkOperation::PredictDuration => {
-                ExperimentalTalkOperationFilenameKey::PredictDuration
-            }
-            ExperimentalTalkOperation::PredictIntonation => {
-                ExperimentalTalkOperationFilenameKey::PredictIntonation
-            }
-            ExperimentalTalkOperation::GenerateFullIntermediate => {
-                ExperimentalTalkOperationFilenameKey::GenerateFullIntermediate
-            }
-            ExperimentalTalkOperation::RenderAudioSegment => {
-                ExperimentalTalkOperationFilenameKey::RenderAudioSegment
-            }
-        };
-        &self.filenames[key]
-    }
-}
-
-#[derive(Enum, Deserialize)]
-pub(crate) enum SingingTeacherOperationFilenameKey {
-    #[serde(rename = "predict_sing_consonant_length_filename")]
-    PredictSingConsonantLength,
-    #[serde(rename = "predict_sing_f0_filename")]
-    PredictSingF0,
-    #[serde(rename = "predict_sing_volume_filename")]
-    PredictSingVolume,
->>>>>>> 87443fd2
 }
 
 #[cfg(test)]
