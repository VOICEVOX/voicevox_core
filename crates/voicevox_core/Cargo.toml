--- conflicted
+++ resolved
@@ -49,11 +49,8 @@
 nonempty-collections = { version = "1.2.1", features = ["serde"] }
 open_jtalk.workspace = true
 ouroboros.workspace = true
-<<<<<<< HEAD
 pastey.workspace = true
-=======
 phf = { workspace = true, features = ["macros"] }
->>>>>>> 33f78047
 ref-cast.workspace = true
 regex.workspace = true
 serde = { workspace = true, features = ["derive", "rc"] }
