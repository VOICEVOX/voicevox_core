[package]
name = "voicevox_core"
version.workspace = true
edition.workspace = true
publish.workspace = true

[features]
default = []
directml = ["onnxruntime/directml"]


[dependencies]
anyhow.workspace = true
cfg-if = "1.0.0"
derive-getters.workspace = true
derive-new = "0.5.9"
easy-ext.workspace = true
fs-err.workspace = true
once_cell.workspace = true
onnxruntime = { git = "https://github.com/VOICEVOX/onnxruntime-rs.git", rev="c322c6ac8f4d58afbbe6412ad674c59a01933620" }
process_path.workspace = true
serde.workspace = true
serde_json.workspace = true
thiserror.workspace = true
tracing.workspace = true
<<<<<<< HEAD
open_jtalk = { git = "https://github.com/VOICEVOX/open_jtalk-rs.git", rev="9edab53f0bfa877dbb37224d17fd0f3efbe32abd" }
regex = "1.6.0"
async_zip = { version ="0.0.11",features=["full"]}
futures = "0.3.26"
nanoid = "0.4.0"
tokio.workspace = true 
=======
open_jtalk = { git = "https://github.com/VOICEVOX/open_jtalk-rs.git", rev="4a812570bb792be1579148c5adce0d047e22aa94" }
regex.workspace = true
>>>>>>> eb1247dc

[dev-dependencies]
rstest = "0.15.0"
pretty_assertions = "1.3.0"
<<<<<<< HEAD
flate2 = "1.0.24"
tar = "0.4.38"
heck = "0.4.0"
reqwest.workspace=true
=======
heck = "0.4.0"
test_util.workspace = true
>>>>>>> eb1247dc

[target."cfg(windows)".dependencies]
humansize = "2.1.2"
windows = { version = "0.43.0", features = ["Win32_Foundation", "Win32_Graphics_Dxgi"] }<|MERGE_RESOLUTION|>--- conflicted
+++ resolved
@@ -23,30 +23,20 @@
 serde_json.workspace = true
 thiserror.workspace = true
 tracing.workspace = true
-<<<<<<< HEAD
-open_jtalk = { git = "https://github.com/VOICEVOX/open_jtalk-rs.git", rev="9edab53f0bfa877dbb37224d17fd0f3efbe32abd" }
-regex = "1.6.0"
+open_jtalk = { git = "https://github.com/VOICEVOX/open_jtalk-rs.git", rev="4a812570bb792be1579148c5adce0d047e22aa94" }
+regex.workspace = true
 async_zip = { version ="0.0.11",features=["full"]}
 futures = "0.3.26"
 nanoid = "0.4.0"
 tokio.workspace = true 
-=======
-open_jtalk = { git = "https://github.com/VOICEVOX/open_jtalk-rs.git", rev="4a812570bb792be1579148c5adce0d047e22aa94" }
-regex.workspace = true
->>>>>>> eb1247dc
 
 [dev-dependencies]
 rstest = "0.15.0"
 pretty_assertions = "1.3.0"
-<<<<<<< HEAD
 flate2 = "1.0.24"
 tar = "0.4.38"
 heck = "0.4.0"
-reqwest.workspace=true
-=======
-heck = "0.4.0"
 test_util.workspace = true
->>>>>>> eb1247dc
 
 [target."cfg(windows)".dependencies]
 humansize = "2.1.2"
