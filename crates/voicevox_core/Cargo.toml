--- conflicted
+++ resolved
@@ -11,11 +11,8 @@
 [dependencies]
 anyhow.workspace = true
 async_zip = { workspace = true, features = ["full"] }
-<<<<<<< HEAD
 az.workspace = true
-=======
 camino.workspace = true
->>>>>>> 9d1151f9
 derive-getters.workspace = true
 derive-new.workspace = true
 derive_more.workspace = true
