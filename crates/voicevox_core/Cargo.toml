[package]
name = "voicevox_core"
version.workspace = true
edition.workspace = true
publish.workspace = true

[features]
default = []
directml = ["onnxruntime/directml"]

[dependencies]
anyhow.workspace = true
<<<<<<< HEAD
async_zip = { workspace = true, features = ["full"] }
az.workspace = true
=======
async_zip = { workspace = true, features = ["deflate"] }
>>>>>>> 94a3c0a8
camino.workspace = true
derive-getters.workspace = true
derive-new.workspace = true
derive_more.workspace = true
duplicate.workspace = true
easy-ext.workspace = true
educe.workspace = true
enum-map.workspace = true
fs-err = { workspace = true, features = ["tokio"] }
futures.workspace = true
indexmap = { workspace = true, features = ["serde"] }
itertools.workspace = true
jlabel.workspace = true
nanoid.workspace = true
ndarray.workspace = true
num-traits.workspace = true
once_cell.workspace = true
onnxruntime.workspace = true
open_jtalk.workspace = true
ouroboros.workspace = true
rayon.workspace = true
regex.workspace = true
serde = { workspace = true, features = ["derive"] }
serde_json = { workspace = true, features = ["preserve_order"] }
smallvec.workspace = true
tempfile.workspace = true
thiserror.workspace = true
tokio = { workspace = true, features = ["rt"] } # FIXME: feature-gateする
tracing.workspace = true
uuid = { workspace = true, features = ["v4", "serde"] }
voicevox_core_macros = { path = "../voicevox_core_macros" }
world = { workspace = true, features = ["ndarray"] }
zip.workspace = true

[dev-dependencies]
heck.workspace = true
lit2.workspace = true
pretty_assertions.workspace = true
rstest.workspace = true
rstest_reuse.workspace = true
test_util.workspace = true
tokio = { workspace = true, features = ["rt", "macros"] }

[target."cfg(windows)".dependencies]
humansize.workspace = true
windows = { workspace = true, features = ["Win32_Foundation", "Win32_Graphics_Dxgi"] }

[lints.rust]
unsafe_code = "deny" # FIXME: あまり意味が無くなっているため潔く`allow`にする。あるいはunsafeを撲滅する
rust_2018_idioms = "warn"<|MERGE_RESOLUTION|>--- conflicted
+++ resolved
@@ -10,12 +10,8 @@
 
 [dependencies]
 anyhow.workspace = true
-<<<<<<< HEAD
-async_zip = { workspace = true, features = ["full"] }
+async_zip = { workspace = true, features = ["deflate"] }
 az.workspace = true
-=======
-async_zip = { workspace = true, features = ["deflate"] }
->>>>>>> 94a3c0a8
 camino.workspace = true
 derive-getters.workspace = true
 derive-new.workspace = true
