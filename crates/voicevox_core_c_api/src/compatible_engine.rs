--- conflicted
+++ resolved
@@ -33,18 +33,14 @@
             "onnxruntime",
         );
     voicevox_core::blocking::Onnxruntime::load_once()
-<<<<<<< HEAD
         .perform()
-=======
-        .exec()
         .or_else(|err| {
             warn!("{err}");
             warn!("falling back to `{alt_onnxruntime_filename}`");
             voicevox_core::blocking::Onnxruntime::load_once()
                 .filename(alt_onnxruntime_filename)
-                .exec()
+                .perform()
         })
->>>>>>> b94883f7
         .unwrap_or_else(|err| {
             display_error(&err);
             panic!("ONNX Runtimeをロードもしくは初期化ができなかったため、クラッシュします");
