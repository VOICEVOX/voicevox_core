--- conflicted
+++ resolved
@@ -65,37 +65,6 @@
     serde_json::to_string(audio_query_model).expect("should be always valid")
 }
 
-<<<<<<< HEAD
-pub(crate) unsafe fn write_json_to_ptr(output_ptr: *mut *mut c_char, json: &CStr) {
-    let n = json.to_bytes_with_nul().len();
-    let json_heap = libc::malloc(n);
-    libc::memcpy(json_heap, json.as_ptr() as *const c_void, n);
-    output_ptr.write(json_heap as *mut c_char);
-}
-
-pub(crate) unsafe fn write_wav_to_ptr(
-    output_wav_ptr: *mut *mut u8,
-    output_length_ptr: *mut usize,
-    data: &[u8],
-) {
-    write_data_to_ptr(output_wav_ptr, output_length_ptr, data);
-}
-
-unsafe fn write_data_to_ptr<T>(
-    output_data_ptr: *mut *mut T,
-    output_length_ptr: *mut usize,
-    data: &[T],
-) {
-    output_length_ptr.write(data.len());
-    use std::mem;
-    let num_bytes = mem::size_of_val(data);
-    let data_heap = libc::malloc(num_bytes);
-    libc::memcpy(data_heap, data.as_ptr() as *const c_void, num_bytes);
-    output_data_ptr.write(data_heap as *mut T);
-}
-
-=======
->>>>>>> dc67cd1b
 pub(crate) fn ensure_utf8(s: &CStr) -> CApiResult<&str> {
     s.to_str().map_err(|_| CApiError::InvalidUtf8Input)
 }
