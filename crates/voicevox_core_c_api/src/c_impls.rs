use std::{ffi::CString, path::Path, sync::Arc};

use voicevox_core::{InitializeOptions, OpenJtalk, Result, Synthesizer, VoiceModel, VoiceModelId};

use crate::{CApiResult, OpenJtalkRc, VoicevoxSynthesizer, VoicevoxVoiceModel};

impl OpenJtalkRc {
    pub(crate) fn new_with_initialize(open_jtalk_dic_dir: impl AsRef<Path>) -> Result<Self> {
        Ok(Self {
            open_jtalk: Arc::new(OpenJtalk::new_with_initialize(open_jtalk_dic_dir)?),
        })
    }
}

impl VoicevoxSynthesizer {
    pub(crate) async fn new_with_initialize(
        open_jtalk: &OpenJtalkRc,
        options: &InitializeOptions,
    ) -> Result<Self> {
        let synthesizer =
            Synthesizer::new_with_initialize(open_jtalk.open_jtalk.clone(), options).await?;
        let metas = synthesizer.metas();
        let metas_cstring = CString::new(serde_json::to_string(&metas).unwrap()).unwrap();
        Ok(Self {
<<<<<<< HEAD
            synthesizer: Synthesizer::new_with_initialize(open_jtalk.open_jtalk.clone(), options)
                .await?,
=======
            synthesizer,
            metas_cstring,
>>>>>>> 07ded4ee
        })
    }

    pub(crate) async fn load_voice_model(&self, model: &VoiceModel) -> CApiResult<()> {
        self.synthesizer.load_voice_model(model).await?;
        Ok(())
    }

    pub(crate) fn unload_voice_model(&self, model_id: &VoiceModelId) -> Result<()> {
        self.synthesizer.unload_voice_model(model_id)?;
        Ok(())
    }

    pub(crate) fn metas(&self) -> CString {
        let metas = &self.synthesizer.metas();
        CString::new(serde_json::to_string(metas).unwrap()).unwrap()
    }
}

impl VoicevoxVoiceModel {
    pub(crate) async fn from_path(path: impl AsRef<Path>) -> Result<Self> {
        let model = VoiceModel::from_path(path).await?;
        let id = CString::new(model.id().raw_voice_model_id().as_str()).unwrap();
        let metas = CString::new(serde_json::to_string(model.metas()).unwrap()).unwrap();
        Ok(Self { model, id, metas })
    }
}<|MERGE_RESOLUTION|>--- conflicted
+++ resolved
@@ -19,16 +19,9 @@
     ) -> Result<Self> {
         let synthesizer =
             Synthesizer::new_with_initialize(open_jtalk.open_jtalk.clone(), options).await?;
-        let metas = synthesizer.metas();
-        let metas_cstring = CString::new(serde_json::to_string(&metas).unwrap()).unwrap();
         Ok(Self {
-<<<<<<< HEAD
             synthesizer: Synthesizer::new_with_initialize(open_jtalk.open_jtalk.clone(), options)
                 .await?,
-=======
-            synthesizer,
-            metas_cstring,
->>>>>>> 07ded4ee
         })
     }
 
