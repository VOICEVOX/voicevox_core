mod helpers;
use helpers::*;
use libc::c_void;
use once_cell::sync::Lazy;
use std::ffi::{CStr, CString};
use std::os::raw::c_char;
use std::path::PathBuf;
use std::ptr::null;
use std::sync::{Mutex, MutexGuard};
use voicevox_core::AudioQueryModel;
use voicevox_core::VoicevoxCore;
use voicevox_core::{Error, Result};

#[cfg(test)]
use rstest::*;

type Internal = VoicevoxCore;

static INTERNAL: Lazy<Mutex<Internal>> = Lazy::new(Internal::new_with_mutex);

fn lock_internal() -> MutexGuard<'static, Internal> {
    INTERNAL.lock().unwrap()
}

/*
 * Cの関数として公開するための型や関数を定義するこれらの実装はvoicevox_core/publish.rsに定義してある対応する関数にある
 * この関数ではvoicevox_core/publish.rsにある対応する関数の呼び出しと、その戻り値をCの形式に変換する処理のみとする
 * これはC文脈の処理と実装をわけるためと、内部実装の変更がAPIに影響を与えにくくするためである
 * voicevox_core/publish.rsにある対応する関数とはこのファイルに定義してある公開関数からvoicevoxプレフィックスを取り除いた名前の関数である
 */

pub use voicevox_core::result_code::VoicevoxResultCode;

/// ハードウェアアクセラレーションモードを設定する設定値
#[repr(i32)]
#[derive(Debug, PartialEq, Eq)]
#[allow(non_camel_case_types)]
pub enum VoicevoxAccelerationMode {
    /// 実行環境に合った適切なハードウェアアクセラレーションモードを選択する
    VOICEVOX_ACCELERATION_MODE_AUTO = 0,
    /// ハードウェアアクセラレーションモードを"CPU"に設定する
    VOICEVOX_ACCELERATION_MODE_CPU = 1,
    /// ハードウェアアクセラレーションモードを"GPU"に設定する
    VOICEVOX_ACCELERATION_MODE_GPU = 2,
}

/// 初期化オプション
#[repr(C)]
pub struct VoicevoxInitializeOptions {
    /// ハードウェアアクセラレーションモード
    acceleration_mode: VoicevoxAccelerationMode,
    /// CPU利用数を指定
    /// 0を指定すると環境に合わせたCPUが利用される
    cpu_num_threads: u16,
    /// 全てのモデルを読み込む
    load_all_models: bool,
    /// open_jtalkの辞書ディレクトリ
    open_jtalk_dict_dir: *const c_char,
}

/// デフォルトの初期化オプションを生成する
/// @return デフォルト値が設定された初期化オプション
#[no_mangle]
pub extern "C" fn voicevox_make_default_initialize_options() -> VoicevoxInitializeOptions {
    VoicevoxInitializeOptions::default()
}

/// 初期化する
/// @param [in] options 初期化オプション
/// @return 結果コード #VoicevoxResultCode
#[no_mangle]
pub extern "C" fn voicevox_initialize(options: VoicevoxInitializeOptions) -> VoicevoxResultCode {
    match unsafe { options.try_into_options() } {
        Ok(options) => {
            let result = lock_internal().initialize(options);
            let (_, result_code) = convert_result(result);
            result_code
        }
        Err(result_code) => result_code,
    }
}

<<<<<<< HEAD
static VOICEVOX_VERSION: once_cell::sync::Lazy<CString> =
    once_cell::sync::Lazy::new(|| CString::new(Internal::get_version()).unwrap());

/// voicevoxのバージョンを取得する
/// @return SemVerでフォーマットされたバージョン
#[no_mangle]
pub extern "C" fn voicevox_get_version() -> *const c_char {
    VOICEVOX_VERSION.as_ptr()
}

=======
/// モデルを読み込む
/// @param [in] speaker_id 読み込むモデルの話者ID
/// @return 結果コード #VoicevoxResultCode
>>>>>>> 217f6f35
#[no_mangle]
pub extern "C" fn voicevox_load_model(speaker_id: u32) -> VoicevoxResultCode {
    let result = lock_internal().load_model(speaker_id);
    let (_, result_code) = convert_result(result);
    result_code
}

/// ハードウェアアクセラレーションがGPUモードか判定する
/// @return GPUモードならtrue、そうでないならfalse
#[no_mangle]
pub extern "C" fn voicevox_is_gpu_mode() -> bool {
    lock_internal().is_gpu_mode()
}

/// 指定したspeaker_idのモデルが読み込まれているか判定する
/// @return モデルが読み込まれているのであればtrue、そうでないならfalse
#[no_mangle]
pub extern "C" fn voicevox_is_model_loaded(speaker_id: u32) -> bool {
    lock_internal().is_model_loaded(speaker_id)
}

/// このライブラリの利用を終了し、確保しているリソースを解放する
#[no_mangle]
pub extern "C" fn voicevox_finalize() {
    lock_internal().finalize()
}

/// メタ情報をjsonで取得する
/// @return メタ情報のjson文字列
#[no_mangle]
pub extern "C" fn voicevox_get_metas_json() -> *const c_char {
    lock_internal().get_metas_json().as_ptr()
}

/// サポートデバイス情報をjsonで取得する
/// @return サポートデバイス情報のjson文字列
#[no_mangle]
pub extern "C" fn voicevox_get_supported_devices_json() -> *const c_char {
    lock_internal().get_supported_devices_json().as_ptr()
}

/// 音素ごとの長さを推論する
/// @param [in] length phoneme_vector, output のデータ長
/// @param [in] phoneme_vector  音素データ
/// @param [in] speaker_id 話者ID
/// @param [out] output_predict_duration_length 出力データのサイズ
/// @param [out] output_predict_duration_data データの出力先
/// @return 結果コード #VoicevoxResultCode
///
/// # Safety
/// @param phoneme_vector 必ずlengthの長さだけデータがある状態で渡すこと
/// @param output_predict_duration_data_length uintptr_t 分のメモリ領域が割り当てられていること
/// @param output_predict_duration_data 成功後にメモリ領域が割り当てられるので ::voicevox_predict_duration_data_free で解放する必要がある
#[no_mangle]
pub unsafe extern "C" fn voicevox_predict_duration(
    length: usize,
    phoneme_vector: *mut i64,
    speaker_id: u32,
    output_predict_duration_data_length: *mut usize,
    output_predict_duration_data: *mut *mut f32,
) -> VoicevoxResultCode {
    let result = lock_internal().predict_duration(
        std::slice::from_raw_parts_mut(phoneme_vector, length),
        speaker_id,
    );

    let (output_vec, result_code) = convert_result(result);
    if result_code == VoicevoxResultCode::VOICEVOX_RESULT_OK {
        if let Some(output_vec) = output_vec {
            write_predict_duration_to_ptr(
                output_predict_duration_data,
                output_predict_duration_data_length,
                &output_vec,
            );
        }
    }
    result_code
}

/// ::voicevox_predict_durationで出力されたデータを解放する
/// @param[in] predict_duration_data 確保されたメモリ領域
///
/// # Safety
/// @param predict_duration_data 実行後に割り当てられたメモリ領域が解放される
#[no_mangle]
pub unsafe extern "C" fn voicevox_predict_duration_data_free(predict_duration_data: *mut f32) {
    libc::free(predict_duration_data as *mut c_void);
}

/// モーラごとのF0を推論する
/// @param [in] length vowel_phoneme_vector, consonant_phoneme_vector, start_accent_vector, end_accent_vector, start_accent_phrase_vector, end_accent_phrase_vector, output のデータ長
/// @param [in] vowel_phoneme_vector 母音の音素データ
/// @param [in] consonant_phoneme_vector 子音の音素データ
/// @param [in] start_accent_vector 開始アクセントデータ
/// @param [in] end_accent_vector 終了アクセントデータ
/// @param [in] start_accent_phrase_vector 開始アクセントフレーズデータ
/// @param [in] end_accent_phrase_vector 終了アクセントフレーズデータ
/// @param [in] speaker_id 話者ID
/// @param [out] output_predict_intonation_data_length 出力データのサイズ
/// @param [out] output_predict_intonation_data データの出力先
/// @return 結果コード #VoicevoxResultCode
///
/// # Safety
/// @param vowel_phoneme_vector 必ずlengthの長さだけデータがある状態で渡すこと
/// @param consonant_phoneme_vector 必ずlengthの長さだけデータがある状態で渡すこと
/// @param start_accent_vector 必ずlengthの長さだけデータがある状態で渡すこと
/// @param end_accent_vector 必ずlengthの長さだけデータがある状態で渡すこと
/// @param start_accent_phrase_vector 必ずlengthの長さだけデータがある状態で渡すこと
/// @param end_accent_phrase_vector 必ずlengthの長さだけデータがある状態で渡すこと
/// @param output_predict_intonation_data_length uintptr_t 分のメモリ領域が割り当てられていること
/// @param output_predict_intonation_data 成功後にメモリ領域が割り当てられるので ::voicevox_predict_intonation_data_free で解放する必要がある
#[no_mangle]
pub unsafe extern "C" fn voicevox_predict_intonation(
    length: usize,
    vowel_phoneme_vector: *mut i64,
    consonant_phoneme_vector: *mut i64,
    start_accent_vector: *mut i64,
    end_accent_vector: *mut i64,
    start_accent_phrase_vector: *mut i64,
    end_accent_phrase_vector: *mut i64,
    speaker_id: u32,
    output_predict_intonation_data_length: *mut usize,
    output_predict_intonation_data: *mut *mut f32,
) -> VoicevoxResultCode {
    let result = lock_internal().predict_intonation(
        length,
        std::slice::from_raw_parts(vowel_phoneme_vector, length),
        std::slice::from_raw_parts(consonant_phoneme_vector, length),
        std::slice::from_raw_parts(start_accent_vector, length),
        std::slice::from_raw_parts(end_accent_vector, length),
        std::slice::from_raw_parts(start_accent_phrase_vector, length),
        std::slice::from_raw_parts(end_accent_phrase_vector, length),
        speaker_id,
    );
    let (output_vec, result_code) = convert_result(result);
    if let Some(output_vec) = output_vec {
        write_predict_intonation_to_ptr(
            output_predict_intonation_data,
            output_predict_intonation_data_length,
            &output_vec,
        );
    }
    result_code
}

/// ::voicevox_predict_intonationで出力されたデータを解放する
/// @param[in] predict_intonation_data 確保されたメモリ領域
///
/// # Safety
/// @param predict_intonation_data 実行後に割り当てられたメモリ領域が解放される
#[no_mangle]
pub unsafe extern "C" fn voicevox_predict_intonation_data_free(predict_intonation_data: *mut f32) {
    libc::free(predict_intonation_data as *mut c_void);
}

/// decodeを実行する
/// @param [in] length f0 , output のデータ長及び phoneme のデータ長に関連する
/// @param [in] phoneme_size 音素のサイズ phoneme のデータ長に関連する
/// @param [in] f0 基本周波数
/// @param [in] phoneme_vector 音素データ
/// @param [in] speaker_id 話者ID
/// @param [out] output_decode_data_length 出力先データのサイズ
/// @param [out] output_decode_data データ出力先
/// @return 結果コード #VoicevoxResultCode
///
/// # Safety
/// @param f0 必ず length の長さだけデータがある状態で渡すこと
/// @param phoneme_vector 必ず length * phoneme_size の長さだけデータがある状態で渡すこと
/// @param output_decode_data_length uintptr_t 分のメモリ領域が割り当てられていること
/// @param output_decode_data 成功後にメモリ領域が割り当てられるので ::voicevox_decode_data_free で解放する必要がある
#[no_mangle]
pub unsafe extern "C" fn voicevox_decode(
    length: usize,
    phoneme_size: usize,
    f0: *mut f32,
    phoneme_vector: *mut f32,
    speaker_id: u32,
    output_decode_data_length: *mut usize,
    output_decode_data: *mut *mut f32,
) -> VoicevoxResultCode {
    let result = lock_internal().decode(
        length,
        phoneme_size,
        std::slice::from_raw_parts(f0, length),
        std::slice::from_raw_parts(phoneme_vector, phoneme_size * length),
        speaker_id,
    );
    let (output_vec, result_code) = convert_result(result);
    if let Some(output_vec) = output_vec {
        write_decode_to_ptr(output_decode_data, output_decode_data_length, &output_vec);
    }
    result_code
}

/// ::voicevox_decodeで出力されたデータを解放する
/// @param[in] decode_data 確保されたメモリ領域
///
/// # Safety
/// @param decode_data 実行後に割り当てられたメモリ領域が解放される
#[no_mangle]
pub unsafe extern "C" fn voicevox_decode_data_free(decode_data: *mut f32) {
    libc::free(decode_data as *mut c_void);
}

/// Audio query のオプション
#[repr(C)]
pub struct VoicevoxAudioQueryOptions {
    /// aquestalk形式のkanaとしてテキストを解釈する
    kana: bool,
}

/// デフォルトの AudioQuery のオプションを生成する
/// @return デフォルト値が設定された AudioQuery オプション
#[no_mangle]
pub extern "C" fn voicevox_make_default_audio_query_options() -> VoicevoxAudioQueryOptions {
    voicevox_core::AudioQueryOptions::default().into()
}

/// AudioQuery を実行する
/// @param [in] text テキスト
/// @param [in] speaker_id 話者ID
/// @param [in] options AudioQueryのオプション
/// @param [out] output_audio_query_json AudioQuery を json でフォーマットしたもの
/// @return 結果コード #VoicevoxResultCode
///
/// # Safety
/// @param text null終端文字列であること
/// @param output_audio_query_json 自動でheapメモリが割り当てられるので ::voicevox_audio_query_json_free で解放する必要がある
#[no_mangle]
pub unsafe extern "C" fn voicevox_audio_query(
    text: *const c_char,
    speaker_id: u32,
    options: VoicevoxAudioQueryOptions,
    output_audio_query_json: *mut *mut c_char,
) -> VoicevoxResultCode {
    let text = CStr::from_ptr(text);

    let audio_query = &match create_audio_query(text, speaker_id, Internal::audio_query, options) {
        Ok(audio_query) => audio_query,
        Err(result_code) => return result_code,
    };

    write_json_to_ptr(output_audio_query_json, audio_query);
    VoicevoxResultCode::VOICEVOX_RESULT_OK
}

/// `voicevox_synthesis` のオプション
#[repr(C)]
pub struct VoicevoxSynthesisOptions {
    /// 疑問文の調整を有効にする
    enable_interrogative_upspeak: bool,
}

/// デフォルトの `voicevox_synthesis` のオプションを生成する
/// @return デフォルト値が設定された `voicevox_synthesis` のオプション
pub extern "C" fn voicevox_make_default_synthesis_options() -> VoicevoxSynthesisOptions {
    VoicevoxSynthesisOptions::default()
}

/// AudioQuery から音声合成する
/// @param [in] audio_query_json jsonフォーマットされた AudioQuery
/// @param [in] speaker_id  話者ID
/// @param [in] options AudioQueryから音声合成オプション
/// @param [out] output_wav_length 出力する wav データのサイズ
/// @param [out] output_wav wav データの出力先
/// @return 結果コード #VoicevoxResultCode
///
/// # Safety
/// @param output_wav_length 出力先の領域が確保された状態でpointerに渡されていること
/// @param output_wav 自動で output_wav_length 分のデータが割り当てられるので ::voicevox_wav_free で解放する必要がある
#[no_mangle]
pub unsafe extern "C" fn voicevox_synthesis(
    audio_query_json: *const c_char,
    speaker_id: u32,
    options: VoicevoxSynthesisOptions,
    output_wav_length: *mut usize,
    output_wav: *mut *mut u8,
) -> VoicevoxResultCode {
    let audio_query_json = CStr::from_ptr(audio_query_json);

    let audio_query_json = match ensure_utf8(audio_query_json) {
        Ok(audio_query_json) => audio_query_json,
        Err(result_code) => return result_code,
    };
    let audio_query = &if let Ok(audio_query) = serde_json::from_str(audio_query_json) {
        audio_query
    } else {
        return VoicevoxResultCode::VOICEVOX_RESULT_INVALID_AUDIO_QUERY_ERROR;
    };

    let (wav, result_code) =
        convert_result(lock_internal().synthesis(audio_query, speaker_id, options.into()));
    let wav = &if let Some(wav) = wav {
        wav
    } else {
        return result_code;
    };

    write_wav_to_ptr(output_wav, output_wav_length, wav);
    VoicevoxResultCode::VOICEVOX_RESULT_OK
}

/// テキスト音声合成オプション
#[repr(C)]
pub struct VoicevoxTtsOptions {
    /// aquestalk形式のkanaとしてテキストを解釈する
    kana: bool,
    /// 疑問文の調整を有効にする
    enable_interrogative_upspeak: bool,
}

/// デフォルトのテキスト音声合成オプションを生成する
/// @return テキスト音声合成オプション
#[no_mangle]
pub extern "C" fn voicevox_make_default_tts_options() -> VoicevoxTtsOptions {
    voicevox_core::TtsOptions::default().into()
}

/// テキスト音声合成を実行する
/// @param [in] text テキスト
/// @param [in] speaker_id 話者ID
/// @param [in] options テキスト音声合成オプション
/// @param [out] output_wav_length 出力する wav データのサイズ
/// @param [out] output_wav wav データの出力先
/// @return 結果コード #VoicevoxResultCode
///
/// # Safety
/// @param output_wav_length 出力先の領域が確保された状態でpointerに渡されていること
/// @param output_wav は自動で output_wav_length 分のデータが割り当てられるので ::voicevox_wav_free で解放する必要がある
#[no_mangle]
pub unsafe extern "C" fn voicevox_tts(
    text: *const c_char,
    speaker_id: u32,
    options: VoicevoxTtsOptions,
    output_wav_length: *mut usize,
    output_wav: *mut *mut u8,
) -> VoicevoxResultCode {
    let (output_opt, result_code) = {
        if let Ok(text) = CStr::from_ptr(text).to_str() {
            convert_result(lock_internal().tts(text, speaker_id, options.into()))
        } else {
            (
                None,
                VoicevoxResultCode::VOICEVOX_RESULT_INVALID_UTF8_INPUT_ERROR,
            )
        }
    };
    if let Some(output) = output_opt {
        write_wav_to_ptr(output_wav, output_wav_length, output.as_slice());
    }
    result_code
}

/// jsonフォーマットされた AudioQuery データのメモリを解放する
/// @param [in] audio_query_json 解放する json フォーマットされた AudioQuery データ
///
/// # Safety
/// @param wav 確保したメモリ領域が破棄される
#[no_mangle]
pub unsafe extern "C" fn voicevox_audio_query_json_free(audio_query_json: *mut c_char) {
    libc::free(audio_query_json as *mut c_void);
}

/// wav データのメモリを解放する
/// @param [in] wav 解放する wav データ
///
/// # Safety
/// @param wav 確保したメモリ領域が破棄される
#[no_mangle]
pub unsafe extern "C" fn voicevox_wav_free(wav: *mut u8) {
    libc::free(wav as *mut c_void);
}

/// エラー結果をメッセージに変換する
/// @param [in] result_code メッセージに変換する result_code
/// @return 結果コードを元に変換されたメッセージ文字列
#[no_mangle]
pub extern "C" fn voicevox_error_result_to_message(
    result_code: VoicevoxResultCode,
) -> *const c_char {
    voicevox_core::error_result_to_message(result_code).as_ptr() as *const c_char
}

#[cfg(test)]
mod tests {
    use super::*;
    use anyhow::anyhow;
    use pretty_assertions::assert_eq;

    #[rstest]
    #[case(Ok(()), VoicevoxResultCode::VOICEVOX_RESULT_OK)]
    #[case(
        Err(Error::NotLoadedOpenjtalkDict),
        VoicevoxResultCode::VOICEVOX_RESULT_NOT_LOADED_OPENJTALK_DICT_ERROR
    )]
    #[case(
        Err(Error::LoadModel(voicevox_core::SourceError::new(anyhow!("some load model error")))),
        VoicevoxResultCode::VOICEVOX_RESULT_LOAD_MODEL_ERROR
    )]
    #[case(
        Err(Error::GetSupportedDevices(voicevox_core::SourceError::new(anyhow!("some get supported devices error")))),
        VoicevoxResultCode::VOICEVOX_RESULT_GET_SUPPORTED_DEVICES_ERROR
    )]
    fn convert_result_works(#[case] result: Result<()>, #[case] expected: VoicevoxResultCode) {
        let (_, actual) = convert_result(result);
        assert_eq!(expected, actual);
    }
}<|MERGE_RESOLUTION|>--- conflicted
+++ resolved
@@ -80,7 +80,6 @@
     }
 }
 
-<<<<<<< HEAD
 static VOICEVOX_VERSION: once_cell::sync::Lazy<CString> =
     once_cell::sync::Lazy::new(|| CString::new(Internal::get_version()).unwrap());
 
@@ -91,11 +90,9 @@
     VOICEVOX_VERSION.as_ptr()
 }
 
-=======
 /// モデルを読み込む
 /// @param [in] speaker_id 読み込むモデルの話者ID
 /// @return 結果コード #VoicevoxResultCode
->>>>>>> 217f6f35
 #[no_mangle]
 pub extern "C" fn voicevox_load_model(speaker_id: u32) -> VoicevoxResultCode {
     let result = lock_internal().load_model(speaker_id);
