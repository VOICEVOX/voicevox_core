// ここにある`#[doc]`はすべてrustdocではなくDoxygen向けのものである。
#![allow(
    clippy::doc_lazy_continuation,
    clippy::missing_safety_doc // safety documentation自体は書くが、Doxygenの慣習に従い`<dt>`で書く
)]

mod c_impls;
/// cbindgen:ignore
#[cfg(feature = "load-onnxruntime")]
mod compatible_engine;
mod drop_check;
mod helpers;
mod object;
mod result_code;
mod slice_owner;
use self::drop_check::C_STRING_DROP_CHECKER;
use self::helpers::{
    CApiError, UuidBytesExt as _, accent_phrases_to_json, audio_query_model_to_json, ensure_utf8,
    into_result_code_with_error,
};
use self::object::{CApiObject as _, CApiObjectPtrExt as _};
use self::result_code::VoicevoxResultCode;
use self::slice_owner::U8_SLICE_OWNER;
use anstream::{AutoStream, stream::RawStream};
use c_impls::{VoicevoxSynthesizerPtrExt as _, VoicevoxVoiceModelFilePtrExt as _};
use chrono::SecondsFormat;
use colorchoice::ColorChoice;
use educe::Educe;
use ref_cast::RefCastCustom;
use std::env;
use std::ffi::{CStr, CString};
use std::fmt;
use std::io;
use std::mem::MaybeUninit;
use std::os::raw::c_char;
use std::ptr::NonNull;
use std::sync::Once;
use tracing_subscriber::EnvFilter;
use tracing_subscriber::fmt::format::Writer;
use uuid::Uuid;
use voicevox_core::__internal::interop::{
    BlockingTextAnalyzerExt as _, DEFAULT_PRIORITY, DEFAULT_WORD_TYPE, ToJsonValue as _,
};
use voicevox_core::{AccentPhrase, AudioQuery, StyleId};

fn init_logger_once() {
    static ONCE: Once = Once::new();

    ONCE.call_once(|| {
        let ansi = {
            // anstyle系のクレートを利用して次の2つを行う。
            //
            // * ANSI escape codeを出してよいかの判定（環境変数のチェックとisatty）
            // * 必要であれば`ENABLE_VIRTUAL_TERMINAL_PROCESSING`の有効化

            assert_eq!(
                ColorChoice::Auto,
                ColorChoice::global(),
                "`ColorChoice::write_global` should not have been called",
            );

            AutoStream::choice(&out()) != ColorChoice::Never
                && anstyle_query::term_supports_ansi_color()
                && anstyle_query::windows::enable_ansi_colors().unwrap_or(true)
        };

        tracing_subscriber::fmt()
            .with_env_filter(if env::var_os(EnvFilter::DEFAULT_ENV).is_some() {
                EnvFilter::from_default_env()
            } else {
                "error,voicevox_core=info,voicevox_core_c_api=info,ort=warn".into()
            })
            .with_timer(local_time as fn(&mut Writer<'_>) -> _)
            .with_ansi(ansi)
            .with_writer(out)
            .init();
    });

    fn local_time(wtr: &mut Writer<'_>) -> fmt::Result {
        // ローカル時刻で表示はするが、そのフォーマットはtracing-subscriber本来のものに近いようにする。
        // https://github.com/tokio-rs/tracing/blob/tracing-subscriber-0.3.16/tracing-subscriber/src/fmt/time/datetime.rs#L235-L241
        wtr.write_str(&chrono::Local::now().to_rfc3339_opts(SecondsFormat::Micros, false))
    }

    fn out() -> impl RawStream {
        io::stderr()
    }
}

// TODO: https://github.com/mozilla/cbindgen/issues/927
//#[cfg(feature = "load-onnxruntime")]
//pub const VOICEVOX_ONNXRUNTIME_LIB_NAME: &CStr = ..;
//#[cfg(feature = "load-onnxruntime")]
//pub const VOICEVOX_ONNXRUNTIME_LIB_VERSION: &CStr = ..;

// SAFETY: voicevox_core_c_apiを構成するライブラリの中に、これと同名のシンボルは存在しない
/// ONNX Runtimeの動的ライブラリの、バージョン付きのファイル名。
///
/// WindowsとAndroidでは ::voicevox_get_onnxruntime_lib_unversioned_filename と同じ。
///
/// \availability{
///   [リリース](https://github.com/voicevox/voicevox_core/releases)されているライブラリではiOSを除くプラットフォームで利用可能。詳細は<a href="#voicevox-core-availability">ファイルレベルの"Availability"の節</a>を参照。
/// }
///
/// \orig-impl{voicevox_get_onnxruntime_lib_versioned_filename}
#[cfg(feature = "load-onnxruntime")]
#[unsafe(no_mangle)]
pub extern "C" fn voicevox_get_onnxruntime_lib_versioned_filename() -> *const c_char {
    init_logger_once();
    const FILENAME: &CStr = VoicevoxOnnxruntime::LIB_VERSIONED_FILENAME;
    C_STRING_DROP_CHECKER.blacklist(FILENAME).as_ptr()
}

// SAFETY: voicevox_core_c_apiを構成するライブラリの中に、これと同名のシンボルは存在しない
/// ONNX Runtimeの動的ライブラリの、バージョン無しのファイル名。
///
/// \availability{
///   [リリース](https://github.com/voicevox/voicevox_core/releases)されているライブラリではiOSを除くプラットフォームで利用可能。詳細は<a href="#voicevox-core-availability">ファイルレベルの"Availability"の節</a>を参照。
/// }
///
/// \orig-impl{voicevox_get_onnxruntime_lib_unversioned_filename}
#[cfg(feature = "load-onnxruntime")]
#[unsafe(no_mangle)]
pub extern "C" fn voicevox_get_onnxruntime_lib_unversioned_filename() -> *const c_char {
    init_logger_once();
    const FILENAME: &CStr = VoicevoxOnnxruntime::LIB_UNVERSIONED_FILENAME;
    C_STRING_DROP_CHECKER.blacklist(FILENAME).as_ptr()
}

/// ::voicevox_onnxruntime_load_once のオプション。
///
/// \availability{
///   [リリース](https://github.com/voicevox/voicevox_core/releases)されているライブラリではiOSを除くプラットフォームで利用可能。詳細は<a href="#voicevox-core-availability">ファイルレベルの"Availability"の節</a>を参照。
/// }
///
/// \no-orig-impl{VoicevoxLoadOnnxruntimeOptions}
#[cfg(feature = "load-onnxruntime")]
#[repr(C)]
pub struct VoicevoxLoadOnnxruntimeOptions {
    /// ONNX Runtimeのファイル名（モジュール名）もしくはファイルパスを指定する。
    ///
    /// `dlopen`/[`LoadLibraryExW`](https://learn.microsoft.com/en-us/windows/win32/api/libloaderapi/nf-libloaderapi-loadlibraryexw)の引数に使われる。デフォルトは ::voicevox_get_onnxruntime_lib_versioned_filename と同じ。
    filename: *const c_char,
}

// SAFETY: voicevox_core_c_apiを構成するライブラリの中に、これと同名のシンボルは存在しない
/// デフォルトの ::voicevox_onnxruntime_load_once のオプションを生成する。
///
/// @return デフォルトの ::voicevox_onnxruntime_load_once のオプション
///
/// \availability{
///   [リリース](https://github.com/voicevox/voicevox_core/releases)されているライブラリではiOSを除くプラットフォームで利用可能。詳細は<a href="#voicevox-core-availability">ファイルレベルの"Availability"の節</a>を参照。
/// }
///
/// \no-orig-impl{voicevox_make_default_load_onnxruntime_options}
#[cfg(feature = "load-onnxruntime")]
#[unsafe(no_mangle)]
pub extern "C" fn voicevox_make_default_load_onnxruntime_options() -> VoicevoxLoadOnnxruntimeOptions
{
    init_logger_once();
    let filename = VoicevoxOnnxruntime::LIB_VERSIONED_FILENAME;
    let filename = C_STRING_DROP_CHECKER.blacklist(filename).as_ptr();
    VoicevoxLoadOnnxruntimeOptions { filename }
}

// https://github.com/mozilla/cbindgen/issues/967
/// ONNX Runtime。
///
/// シングルトンであり、インスタンスは高々一つ。
///
/// ```c
/// const VoicevoxOnnxruntime *ort1;
/// voicevox_onnxruntime_load_once(
///     voicevox_make_default_load_onnxruntime_options(), &ort1);
/// const VoicevoxOnnxruntime *ort2 = voicevox_onnxruntime_get();
/// assert(ort1 == ort2);
/// ```
///
/// \orig-impl{VoicevoxOnnxruntime}
#[cfg(any())]
pub struct VoicevoxOnnxruntime(!);

/// cbindgen:ignore
#[derive(RefCastCustom)]
#[repr(transparent)]
pub struct VoicevoxOnnxruntime(voicevox_core::blocking::Onnxruntime);

// SAFETY: voicevox_core_c_apiを構成するライブラリの中に、これと同名のシンボルは存在しない
/// ::VoicevoxOnnxruntime のインスタンスが既に作られているならそれを得る。
///
/// 作られていなければ`NULL`を返す。
///
/// @returns ::VoicevoxOnnxruntime のインスタンス
///
/// \orig-impl{voicevox_onnxruntime_get}
#[unsafe(no_mangle)]
pub extern "C" fn voicevox_onnxruntime_get() -> Option<&'static VoicevoxOnnxruntime> {
    VoicevoxOnnxruntime::get()
}

// SAFETY: voicevox_core_c_apiを構成するライブラリの中に、これと同名のシンボルは存在しない
/// ONNX Runtimeをロードして初期化する。
///
/// 一度成功したら、以後は引数を無視して同じ参照を返す。
///
/// @param [in] options オプション
/// @param [out] out_onnxruntime ::VoicevoxOnnxruntime のインスタンス
///
/// @returns 結果コード
///
/// \availability{
///   [リリース](https://github.com/voicevox/voicevox_core/releases)されているライブラリではiOSを除くプラットフォームで利用可能。詳細は<a href="#voicevox-core-availability">ファイルレベルの"Availability"の節</a>を参照。
/// }
///
/// \safety{
/// - `options.filename`はヌル終端文字列を指し、かつ<a href="#voicevox-core-safety">読み込みについて有効</a>でなければならない。
/// - `out_onnxruntime`は<a href="#voicevox-core-safety">書き込みについて有効</a>でなければならない。
/// }
///
/// \orig-impl{voicevox_onnxruntime_load_once}
#[cfg(feature = "load-onnxruntime")]
#[unsafe(no_mangle)]
pub unsafe extern "C" fn voicevox_onnxruntime_load_once(
    options: VoicevoxLoadOnnxruntimeOptions,
    out_onnxruntime: NonNull<&'static VoicevoxOnnxruntime>,
) -> VoicevoxResultCode {
    init_logger_once();
    let filename = unsafe {
        // SAFETY: ユーザーに要求している条件で十分
        CStr::from_ptr(options.filename)
    };
    into_result_code_with_error((|| {
        let instance = VoicevoxOnnxruntime::load_once(filename)?;
        unsafe {
            // SAFETY: ユーザーに要求している条件で十分
            out_onnxruntime.write_unaligned(instance);
        }
        Ok(())
    })())
}

// SAFETY: voicevox_core_c_apiを構成するライブラリの中に、これと同名のシンボルは存在しない
/// ONNX Runtimeを初期化する。
///
/// 一度成功したら以後は同じ参照を返す。
///
/// @param [out] out_onnxruntime ::VoicevoxOnnxruntime のインスタンス
///
/// @returns 結果コード
///
/// \availability{
///   [リリース](https://github.com/voicevox/voicevox_core/releases)されているライブラリではiOSでのみ利用可能。詳細は<a href="#voicevox-core-availability">ファイルレベルの"Availability"の節</a>を参照。
/// }
///
/// \safety{
/// - `out_onnxruntime`は<a href="#voicevox-core-safety">書き込みについて有効</a>でなければならない。
/// }
///
/// \orig-impl{voicevox_onnxruntime_init_once}
#[cfg(feature = "link-onnxruntime")]
#[unsafe(no_mangle)]
pub unsafe extern "C" fn voicevox_onnxruntime_init_once(
    out_onnxruntime: NonNull<&'static VoicevoxOnnxruntime>,
) -> VoicevoxResultCode {
    init_logger_once();
    into_result_code_with_error((|| {
        let instance = VoicevoxOnnxruntime::init_once()?;
        unsafe {
            // SAFETY: ユーザーに要求している条件で十分
            out_onnxruntime.write_unaligned(instance);
        }
        Ok(())
    })())
}

/// テキスト解析器としてのOpen JTalk。
///
/// <b>構築</b>(_construction_)は ::voicevox_open_jtalk_rc_new で行い、<b>破棄</b>(_destruction_)は ::voicevox_open_jtalk_rc_delete で行う。
///
/// 参照カウント方式のスマートポインタ(reference-counted smart pointer)であり、
/// ::voicevox_synthesizer_new に渡されるときには参照カウンタがインクリメントされる形でオブジェクトの共有が行われる。
///
/// \example{
/// ```c
/// OpenJtalkRc *open_jtalk;
/// voicevox_open_jtalk_rc_new("./open_jtalk_dic_utf_8-1.11", &open_jtalk);
/// // ⋮
/// voicevox_open_jtalk_rc_delete(open_jtalk);
/// ```
/// }
///
/// \orig-impl{OpenJtalkRc}
#[derive(Debug, Educe)]
#[educe(Default(expression = "Self { _padding: MaybeUninit::uninit() }"))]
pub struct OpenJtalkRc {
    _padding: MaybeUninit<[u8; 1]>,
}

// SAFETY: voicevox_core_c_apiを構成するライブラリの中に、これと同名のシンボルは存在しない
/// ::OpenJtalkRc を<b>構築</b>(_construct_)する。
///
/// 解放は ::voicevox_open_jtalk_rc_delete で行う。
///
/// @param [in] open_jtalk_dic_dir 辞書ディレクトリを指すUTF-8のパス
/// @param [out] out_open_jtalk 構築先
///
/// @returns 結果コード
///
/// \example{
/// ```c
/// OpenJtalkRc *open_jtalk;
/// voicevox_open_jtalk_rc_new("./open_jtalk_dic_utf_8-1.11", &open_jtalk);
/// ```
/// }
///
/// \safety{
/// - `open_jtalk_dic_dir`はヌル終端文字列を指し、かつ<a href="#voicevox-core-safety">読み込みについて有効</a>でなければならない。
/// - `out_open_jtalk`は<a href="#voicevox-core-safety">書き込みについて有効</a>でなければならない。
/// }
///
/// \orig-impl{voicevox_open_jtalk_rc_new}
#[unsafe(no_mangle)]
pub unsafe extern "C" fn voicevox_open_jtalk_rc_new(
    open_jtalk_dic_dir: *const c_char,
    out_open_jtalk: NonNull<NonNull<OpenJtalkRc>>,
) -> VoicevoxResultCode {
    init_logger_once();
    into_result_code_with_error((|| {
<<<<<<< HEAD
        let open_jtalk_dic_dir = ensure_utf8(unsafe {
            // SAFETY: The safety contract must be upheld by the caller.
            CStr::from_ptr(open_jtalk_dic_dir)
        })?;
        let open_jtalk = OpenJtalkRc::new(open_jtalk_dic_dir)?;
        unsafe {
            // SAFETY: The safety contract must be upheld by the caller.
            out_open_jtalk.write_unaligned(open_jtalk);
        }
=======
        // SAFETY: The safety contract must be upheld by the caller.
        let open_jtalk_dic_dir = ensure_utf8(unsafe { CStr::from_ptr(open_jtalk_dic_dir) })?;
        let open_jtalk = OpenJtalkRc::new(open_jtalk_dic_dir)?;
        // SAFETY: The safety contract must be upheld by the caller.
        unsafe { out_open_jtalk.write_unaligned(open_jtalk) };
>>>>>>> 10eb9f42
        Ok(())
    })())
}

// SAFETY: voicevox_core_c_apiを構成するライブラリの中に、これと同名のシンボルは存在しない
/// OpenJtalkの使うユーザー辞書を設定する。
///
/// この関数を呼び出した後にユーザー辞書を変更した場合、再度この関数を呼び出す必要がある。
///
/// @param [in] open_jtalk Open JTalkのオブジェクト
/// @param [in] user_dict ユーザー辞書
///
/// \orig-impl{voicevox_open_jtalk_rc_use_user_dict}
#[unsafe(no_mangle)]
pub extern "C" fn voicevox_open_jtalk_rc_use_user_dict(
    open_jtalk: *const OpenJtalkRc,
    user_dict: *const VoicevoxUserDict,
) -> VoicevoxResultCode {
    init_logger_once();
    into_result_code_with_error((|| {
        open_jtalk.body().use_user_dict(&user_dict.body())?;
        Ok(())
    })())
}

// SAFETY: voicevox_core_c_apiを構成するライブラリの中に、これと同名のシンボルは存在しない
/// 日本語のテキストを解析する。
///
/// 生成したJSON文字列を解放するには ::voicevox_json_free を使う。
///
/// @param [in] open_jtalk Open JTalkのオブジェクト
/// @param [in] text UTF-8の日本語テキスト
/// @param [out] output_accent_phrases_json 生成先
///
/// \orig-impl{voicevox_open_jtalk_rc_use_user_dict}
#[unsafe(no_mangle)]
pub unsafe extern "C" fn voicevox_open_jtalk_rc_analyze(
    open_jtalk: *const OpenJtalkRc,
    text: *const c_char,
    output_accent_phrases_json: NonNull<*mut c_char>,
) -> VoicevoxResultCode {
    init_logger_once();
    let text = unsafe {
        // SAFETY: The safety contract must be upheld by the caller.
        CStr::from_ptr(text)
    };
    into_result_code_with_error((|| {
        let accent_phrases = &open_jtalk.body().analyze_(ensure_utf8(text)?)?;
        let accent_phrases = serde_json::to_string(accent_phrases).expect("should not fail");
        let accent_phrases = CString::new(accent_phrases).expect("should not contain '\\0'");
        unsafe {
            // SAFETY: The safety contract must be upheld by the caller.
            output_accent_phrases_json
                .write_unaligned(C_STRING_DROP_CHECKER.whitelist(accent_phrases).into_raw());
        }
        Ok(())
    })())
}

// SAFETY: voicevox_core_c_apiを構成するライブラリの中に、これと同名のシンボルは存在しない
/// ::OpenJtalkRc を<b>破棄</b>(_destruct_)する。
///
/// 破棄対象への他スレッドでのアクセスが存在する場合、それらがすべて終わるのを待ってから破棄する。
///
/// この関数の呼び出し後に破棄し終えた対象にアクセスすると、プロセスを異常終了する。
///
/// @param [in] open_jtalk 破棄対象
///
/// \example{
/// ```c
/// voicevox_open_jtalk_rc_delete(open_jtalk);
/// ```
/// }
///
/// \no-orig-impl{voicevox_open_jtalk_rc_delete}
#[unsafe(no_mangle)]
pub extern "C" fn voicevox_open_jtalk_rc_delete(open_jtalk: *mut OpenJtalkRc) {
    init_logger_once();
    open_jtalk.drop_body();
}

/// ハードウェアアクセラレーションモードを設定する設定値。
///
/// \orig-impl{VoicevoxAccelerationMode}
#[repr(i32)]
#[derive(Debug, PartialEq, Eq, Clone, Copy)]
#[allow(
    non_camel_case_types,
    reason = "実際に公開するC APIとの差異をできるだけ少なくするため"
)]
pub enum VoicevoxAccelerationMode {
    /// 実行環境に合った適切なハードウェアアクセラレーションモードを選択する
    VOICEVOX_ACCELERATION_MODE_AUTO = 0,
    /// ハードウェアアクセラレーションモードを"CPU"に設定する
    VOICEVOX_ACCELERATION_MODE_CPU = 1,
    /// ハードウェアアクセラレーションモードを"GPU"に設定する
    VOICEVOX_ACCELERATION_MODE_GPU = 2,
}

/// ::voicevox_synthesizer_new のオプション。
///
/// \no-orig-impl{VoicevoxInitializeOptions}
#[repr(C)]
pub struct VoicevoxInitializeOptions {
    /// ハードウェアアクセラレーションモード
    acceleration_mode: VoicevoxAccelerationMode,
    /// CPU利用数を指定
    /// 0を指定すると環境に合わせたCPUが利用される
    cpu_num_threads: u16,
}

// SAFETY: voicevox_core_c_apiを構成するライブラリの中に、これと同名のシンボルは存在しない
/// デフォルトの初期化オプションを生成する
/// @return デフォルト値が設定された初期化オプション
///
/// \no-orig-impl{voicevox_make_default_initialize_options}
#[unsafe(no_mangle)]
pub extern "C" fn voicevox_make_default_initialize_options() -> VoicevoxInitializeOptions {
    init_logger_once();
    VoicevoxInitializeOptions::default()
}

// SAFETY: voicevox_core_c_apiを構成するライブラリの中に、これと同名のシンボルは存在しない
/// voicevoxのバージョンを取得する。
/// @return SemVerでフォーマットされたバージョン。
///
/// \orig-impl{voicevox_get_version}
#[unsafe(no_mangle)]
pub extern "C" fn voicevox_get_version() -> *const c_char {
    init_logger_once();
    return C_STRING_DROP_CHECKER.blacklist(VERSION).as_ptr();

    const VERSION: &CStr = if let Ok(version) =
        CStr::from_bytes_with_nul(concat!(env!("CARGO_PKG_VERSION"), '\0').as_bytes())
    {
        version
    } else {
        panic!("`$CARGO_PKG_VERSION` should be a SemVer, so it should not contain `\\0`");
    };
}

// SAFETY: voicevox_core_c_apiを構成するライブラリの中に、これと同名のシンボルは存在しない
/// AccentPhraseの配列からAudioQueryを作る。
///
/// 生成したJSON文字列を解放するには ::voicevox_json_free を使う。
///
/// @param [in] accent_phrases_json AccentPhraseの配列のJSON文字列
/// @param [out] output_accent_phrases_json 生成先
///
/// \safety{
/// - `accent_phrases_json`はヌル終端文字列を指し、かつ<a href="#voicevox-core-safety">読み込みについて有効</a>でなければならない。
/// - `output_audio_query_json`は<a href="#voicevox-core-safety">書き込みについて有効</a>でなければならない。
/// }
///
/// \orig-impl{voicevox_audio_query_create_from_accent_phrases}
#[unsafe(no_mangle)]
pub unsafe extern "C" fn voicevox_audio_query_create_from_accent_phrases(
    accent_phrases_json: *const c_char,
    output_audio_query_json: NonNull<*mut c_char>,
) -> VoicevoxResultCode {
    init_logger_once();
    let accent_phrases_json = unsafe {
        // SAFETY: The safety contract must be upheld by the caller.
        CStr::from_ptr(accent_phrases_json)
    };
    into_result_code_with_error((|| {
        let accent_phrases = serde_json::from_str(ensure_utf8(accent_phrases_json)?)
            .map_err(CApiError::InvalidAccentPhrase)?;
        let audio_query = &AudioQuery::from_accent_phrases(accent_phrases);
        let audio_query = serde_json::to_string(audio_query).expect("should not fail");
        let audio_query = CString::new(audio_query).expect("should not contain '\\0'");
        unsafe {
            // SAFETY: The safety contract must be upheld by the caller.
            output_audio_query_json
                .write_unaligned(C_STRING_DROP_CHECKER.whitelist(audio_query).into_raw());
        }
        Ok(())
    })())
}

/// 音声モデルファイル。
///
/// VVMファイルと対応する。
/// <b>構築</b>(_construction_)は ::voicevox_voice_model_file_open で行い、<b>破棄</b>(_destruction_)は ::voicevox_voice_model_file_delete で行う。
///
/// \orig-impl{VoicevoxVoiceModelFile}
#[derive(Debug, Educe)]
#[educe(Default(expression = "Self { _padding: MaybeUninit::uninit() }"))]
pub struct VoicevoxVoiceModelFile {
    _padding: MaybeUninit<[u8; 1]>,
}

/// 音声モデルID。
///
/// \orig-impl{VoicevoxVoiceModelId}
pub type VoicevoxVoiceModelId<'a> = &'a [u8; 16];

/// スタイルID。
///
/// VOICEVOXにおける、ある<i>キャラクター</i>のある<i>スタイル</i>を指す。
///
/// \orig-impl{VoicevoxStyleId}
pub type VoicevoxStyleId = u32;

// SAFETY: voicevox_core_c_apiを構成するライブラリの中に、これと同名のシンボルは存在しない
/// VVMファイルを開く。
///
/// @param [in] path vvmファイルへのUTF-8のファイルパス
/// @param [out] out_model 構築先
///
/// @returns 結果コード
///
/// \safety{
/// - `path`はヌル終端文字列を指し、かつ<a href="#voicevox-core-safety">読み込みについて有効</a>でなければならない。
/// - `out_model`は<a href="#voicevox-core-safety">書き込みについて有効</a>でなければならない。
/// }
///
/// \orig-impl{voicevox_voice_model_file_open}
#[unsafe(no_mangle)]
pub unsafe extern "C" fn voicevox_voice_model_file_open(
    path: *const c_char,
    out_model: NonNull<NonNull<VoicevoxVoiceModelFile>>,
) -> VoicevoxResultCode {
    init_logger_once();
    into_result_code_with_error((|| {
<<<<<<< HEAD
        let path = ensure_utf8(unsafe {
            // SAFETY: The safety contract must be upheld by the caller.
            CStr::from_ptr(path)
        })?;
        let model = VoicevoxVoiceModelFile::open(path)?;
        unsafe {
            // SAFETY: The safety contract must be upheld by the caller.
            out_model.write_unaligned(model);
        }
=======
        // SAFETY: The safety contract must be upheld by the caller.
        let path = ensure_utf8(unsafe { CStr::from_ptr(path) })?;
        let model = VoicevoxVoiceModelFile::open(path)?;
        // SAFETY: The safety contract must be upheld by the caller.
        unsafe { out_model.write_unaligned(model) };
>>>>>>> 10eb9f42
        Ok(())
    })())
}

// SAFETY: voicevox_core_c_apiを構成するライブラリの中に、これと同名のシンボルは存在しない
/// ::VoicevoxVoiceModelFile からIDを取得する。
///
/// @param [in] model 音声モデル
/// @param [out] output_voice_model_id 音声モデルID
///
/// \safety{
/// - `output_voice_model_id`は<a href="#voicevox-core-safety">書き込みについて有効</a>でなければならない。
/// }
///
/// \orig-impl{voicevox_voice_model_file_id}
#[unsafe(no_mangle)]
pub unsafe extern "C" fn voicevox_voice_model_file_id(
    model: *const VoicevoxVoiceModelFile,
    output_voice_model_id: NonNull<[u8; 16]>,
) {
    init_logger_once();
    let id = model.body().id().0.into_bytes();
    unsafe { output_voice_model_id.write_unaligned(id) };
}

// SAFETY: voicevox_core_c_apiを構成するライブラリの中に、これと同名のシンボルは存在しない
/// ::VoicevoxVoiceModelFile からメタ情報を取得する。
///
/// JSONの解放は ::voicevox_json_free で行う。
///
/// @param [in] model 音声モデル
///
/// @returns メタ情報のJSON文字列
///
/// \orig-impl{voicevox_voice_model_file_create_metas_json}
#[unsafe(no_mangle)]
pub extern "C" fn voicevox_voice_model_file_create_metas_json(
    model: *const VoicevoxVoiceModelFile,
) -> *mut c_char {
    init_logger_once();
    C_STRING_DROP_CHECKER.whitelist(model.metas()).into_raw()
}

// SAFETY: voicevox_core_c_apiを構成するライブラリの中に、これと同名のシンボルは存在しない
/// ::VoicevoxVoiceModelFile を、所有しているファイルディスクリプタを閉じた上で<b>破棄</b>(_destruct_)する。ファイルの削除(_delete_)<b>ではない</b>。
///
/// 破棄対象への他スレッドでのアクセスが存在する場合、それらがすべて終わるのを待ってから破棄する。
///
/// この関数の呼び出し後に破棄し終えた対象にアクセスすると、プロセスを異常終了する。
///
/// @param [in] model 破棄対象
///
/// \no-orig-impl{voicevox_voice_model_file_delete}
#[unsafe(no_mangle)]
pub extern "C" fn voicevox_voice_model_file_delete(model: *mut VoicevoxVoiceModelFile) {
    init_logger_once();
    model.drop_body();
}

/// 音声シンセサイザ。
///
/// <b>構築</b>(_construction_)は ::voicevox_synthesizer_new で行い、<b>破棄</b>(_destruction_)は ::voicevox_synthesizer_delete で行う。
///
/// \orig-impl{VoicevoxSynthesizer}
#[derive(Debug, Educe)]
#[educe(Default(expression = "Self { _padding: MaybeUninit::uninit() }"))]
pub struct VoicevoxSynthesizer {
    _padding: MaybeUninit<[u8; 1]>,
}

// SAFETY: voicevox_core_c_apiを構成するライブラリの中に、これと同名のシンボルは存在しない
/// ::VoicevoxSynthesizer を<b>構築</b>(_construct_)する。
///
/// @param [in] onnxruntime
/// @param [in] open_jtalk Open JTalkのオブジェクト
/// @param [in] options オプション
/// @param [out] out_synthesizer 構築先
///
/// @returns 結果コード
///
/// \safety{
/// - `onnxruntime`は ::voicevox_onnxruntime_load_once または ::voicevox_onnxruntime_init_once で得たものでなければならない。
/// - `out_synthesizer`は<a href="#voicevox-core-safety">書き込みについて有効</a>でなければならない。
/// }
///
/// \orig-impl{voicevox_synthesizer_new}
#[unsafe(no_mangle)]
pub unsafe extern "C" fn voicevox_synthesizer_new(
    onnxruntime: &'static VoicevoxOnnxruntime,
    open_jtalk: *const OpenJtalkRc,
    options: VoicevoxInitializeOptions,
    out_synthesizer: NonNull<NonNull<VoicevoxSynthesizer>>,
) -> VoicevoxResultCode {
    init_logger_once();
    into_result_code_with_error((|| {
        let synthesizer = VoicevoxSynthesizer::new(onnxruntime, open_jtalk, options)?;
<<<<<<< HEAD
        unsafe {
            // SAFETY: The safety contract must be upheld by the caller.
            out_synthesizer.write_unaligned(synthesizer);
        }
=======
        // SAFETY: The safety contract must be upheld by the caller.
        unsafe { out_synthesizer.write_unaligned(synthesizer) };
>>>>>>> 10eb9f42
        Ok(())
    })())
}

// SAFETY: voicevox_core_c_apiを構成するライブラリの中に、これと同名のシンボルは存在しない
/// ::VoicevoxSynthesizer を<b>破棄</b>(_destruct_)する。
///
/// 破棄対象への他スレッドでのアクセスが存在する場合、それらがすべて終わるのを待ってから破棄する。
///
/// この関数の呼び出し後に破棄し終えた対象にアクセスすると、プロセスを異常終了する。
///
/// @param [in] synthesizer 破棄対象
///
/// \no-orig-impl{voicevox_synthesizer_delete}
#[unsafe(no_mangle)]
pub extern "C" fn voicevox_synthesizer_delete(synthesizer: *mut VoicevoxSynthesizer) {
    init_logger_once();
    synthesizer.drop_body();
}

// SAFETY: voicevox_core_c_apiを構成するライブラリの中に、これと同名のシンボルは存在しない
/// 音声モデルを読み込む。
///
/// @param [in] synthesizer 音声シンセサイザ
/// @param [in] model 音声モデル
///
/// @returns 結果コード
///
/// \orig-impl{voicevox_synthesizer_load_voice_model}
#[unsafe(no_mangle)]
pub extern "C" fn voicevox_synthesizer_load_voice_model(
    synthesizer: *const VoicevoxSynthesizer,
    model: *const VoicevoxVoiceModelFile,
) -> VoicevoxResultCode {
    init_logger_once();
    into_result_code_with_error(synthesizer.load_voice_model(&model.body()))
}

// SAFETY: voicevox_core_c_apiを構成するライブラリの中に、これと同名のシンボルは存在しない
/// 音声モデルの読み込みを解除する。
///
/// @param [in] synthesizer 音声シンセサイザ
/// @param [in] model_id 音声モデルID
///
/// @returns 結果コード
///
/// \safety{
/// - `model_id`は<a href="#voicevox-core-safety">読み込みについて有効</a>でなければならない。
/// }
///
/// \orig-impl{voicevox_synthesizer_unload_voice_model}
#[unsafe(no_mangle)]
pub extern "C" fn voicevox_synthesizer_unload_voice_model(
    synthesizer: *const VoicevoxSynthesizer,
    model_id: VoicevoxVoiceModelId<'_>,
) -> VoicevoxResultCode {
    init_logger_once();
    let model_id = model_id.to_model_id();
    into_result_code_with_error(synthesizer.unload_voice_model(model_id).map_err(Into::into))
}

// SAFETY: voicevox_core_c_apiを構成するライブラリの中に、これと同名のシンボルは存在しない
/// ::VoicevoxOnnxruntime のインスタンスを得る。
///
/// @param [in] synthesizer 音声シンセサイザ
///
/// @returns ::VoicevoxOnnxruntime のインスタンス
///
/// \orig-impl{voicevox_synthesizer_get_onnxruntime}
#[unsafe(no_mangle)]
pub extern "C" fn voicevox_synthesizer_get_onnxruntime(
    synthesizer: *const VoicevoxSynthesizer,
) -> &'static VoicevoxOnnxruntime {
    synthesizer.onnxruntime()
}

// SAFETY: voicevox_core_c_apiを構成するライブラリの中に、これと同名のシンボルは存在しない
/// ハードウェアアクセラレーションがGPUモードか判定する。
///
/// @param [in] synthesizer 音声シンセサイザ
///
/// @returns GPUモードかどうか
///
/// \orig-impl{voicevox_synthesizer_is_gpu_mode}
#[unsafe(no_mangle)]
pub extern "C" fn voicevox_synthesizer_is_gpu_mode(
    synthesizer: *const VoicevoxSynthesizer,
) -> bool {
    init_logger_once();
    synthesizer.body().is_gpu_mode()
}

// SAFETY: voicevox_core_c_apiを構成するライブラリの中に、これと同名のシンボルは存在しない
/// 指定したIDの音声モデルが読み込まれているか判定する。
///
/// @param [in] synthesizer 音声シンセサイザ
/// @param [in] model_id 音声モデルID
///
/// @returns モデルが読み込まれているかどうか
///
/// \safety{
/// - `model_id`は<a href="#voicevox-core-safety">読み込みについて有効</a>でなければならない。
/// }
///
/// \orig-impl{voicevox_synthesizer_is_loaded_voice_model}
#[unsafe(no_mangle)]
pub extern "C" fn voicevox_synthesizer_is_loaded_voice_model(
    synthesizer: *const VoicevoxSynthesizer,
    model_id: VoicevoxVoiceModelId<'_>,
) -> bool {
    init_logger_once();
    let model_id = model_id.to_model_id();
    synthesizer.body().is_loaded_voice_model(model_id)
}

// SAFETY: voicevox_core_c_apiを構成するライブラリの中に、これと同名のシンボルは存在しない
/// 今読み込んでいる音声モデルのメタ情報を、JSONで取得する。
///
/// JSONの解放は ::voicevox_json_free で行う。
///
/// @param [in] synthesizer 音声シンセサイザ
///
/// @return メタ情報のJSON文字列
///
/// \orig-impl{voicevox_synthesizer_create_metas_json}
#[unsafe(no_mangle)]
pub extern "C" fn voicevox_synthesizer_create_metas_json(
    synthesizer: *const VoicevoxSynthesizer,
) -> *mut c_char {
    init_logger_once();
    let metas = synthesizer.metas();
    C_STRING_DROP_CHECKER.whitelist(metas).into_raw()
}

// SAFETY: voicevox_core_c_apiを構成するライブラリの中に、これと同名のシンボルは存在しない
/// ONNX Runtimeとして利用可能なデバイスの情報を、JSONで取得する。
///
/// JSONの解放は ::voicevox_json_free で行う。
///
/// あくまでONNX Runtimeが対応しているデバイスの情報であることに注意。GPUが使える環境ではなかったとしても`cuda`や`dml`は`true`を示しうる。
///
/// @param [in] onnxruntime
/// @param [out] output_supported_devices_json サポートデバイス情報のJSON文字列
///
/// @returns 結果コード
///
/// \example{
/// ```c
/// char *supported_devices;
/// VoicevoxResultCode result = voicevox_onnxruntime_create_supported_devices_json(onnxruntime, &supported_devices);
/// ```
/// }
///
/// \safety{
/// - `onnxruntime`は ::voicevox_onnxruntime_load_once または ::voicevox_onnxruntime_init_once で得たものでなければならない。
/// - `output_supported_devices_json`は<a href="#voicevox-core-safety">書き込みについて有効</a>でなければならない。
/// }
///
/// \orig-impl{voicevox_onnxruntime_create_supported_devices_json}
#[unsafe(no_mangle)]
pub unsafe extern "C" fn voicevox_onnxruntime_create_supported_devices_json(
    onnxruntime: &'static VoicevoxOnnxruntime,
    output_supported_devices_json: NonNull<*mut c_char>,
) -> VoicevoxResultCode {
    init_logger_once();
    into_result_code_with_error((|| {
        let supported_devices = CString::new(onnxruntime.0.supported_devices()?.to_json()).unwrap();
        unsafe {
            // SAFETY: The safety contract must be upheld by the caller.
            output_supported_devices_json.write_unaligned(
                C_STRING_DROP_CHECKER
                    .whitelist(supported_devices)
                    .into_raw(),
            );
        }
        Ok(())
    })())
}

// SAFETY: voicevox_core_c_apiを構成するライブラリの中に、これと同名のシンボルは存在しない
/// AquesTalk風記法から、AudioQueryをJSONとして生成する。
///
/// 生成したJSON文字列を解放するには ::voicevox_json_free を使う。
///
/// @param [in] synthesizer 音声シンセサイザ
/// @param [in] kana AquesTalk風記法
/// @param [in] style_id スタイルID
/// @param [out] output_audio_query_json 生成先
///
/// @returns 結果コード
///
/// \example{
/// ```c
/// char *audio_query;
/// voicevox_synthesizer_create_audio_query_from_kana(synthesizer, "コンニチワ'",
///                                                   2, // "四国めたん (ノーマル)"
///                                                   &audio_query);
/// ```
/// }
///
/// \safety{
/// - `kana`はヌル終端文字列を指し、かつ<a href="#voicevox-core-safety">読み込みについて有効</a>でなければならない。
/// - `output_audio_query_json`は<a href="#voicevox-core-safety">書き込みについて有効</a>でなければならない。
/// }
///
/// \orig-impl{voicevox_synthesizer_create_audio_query_from_kana}
#[unsafe(no_mangle)]
pub unsafe extern "C" fn voicevox_synthesizer_create_audio_query_from_kana(
    synthesizer: *const VoicevoxSynthesizer,
    kana: *const c_char,
    style_id: VoicevoxStyleId,
    output_audio_query_json: NonNull<*mut c_char>,
) -> VoicevoxResultCode {
    init_logger_once();
    into_result_code_with_error((|| {
<<<<<<< HEAD
        let kana = unsafe {
            // SAFETY: The safety contract must be upheld by the caller.
            CStr::from_ptr(kana)
        };
=======
        // SAFETY: The safety contract must be upheld by the caller.
        let kana = unsafe { CStr::from_ptr(kana) };
>>>>>>> 10eb9f42
        let kana = ensure_utf8(kana)?;

        let audio_query = synthesizer
            .body()
            .create_audio_query_from_kana(kana, StyleId::new(style_id))?;
        let audio_query = CString::new(audio_query_model_to_json(&audio_query))
            .expect("should not contain '\\0'");
        unsafe {
            // SAFETY: The safety contract must be upheld by the caller.
            output_audio_query_json
                .write_unaligned(C_STRING_DROP_CHECKER.whitelist(audio_query).into_raw());
        }
        Ok(())
    })())
}

// SAFETY: voicevox_core_c_apiを構成するライブラリの中に、これと同名のシンボルは存在しない
/// 日本語テキストから、AudioQueryをJSONとして生成する。
///
/// 生成したJSON文字列を解放するには ::voicevox_json_free を使う。
///
/// ::voicevox_synthesizer_create_accent_phrases と ::voicevox_audio_query_create_from_accent_phrases
/// が一体になったショートハンド。詳細は[テキスト音声合成の流れ]を参照。
///
/// @param [in] synthesizer 音声シンセサイザ
/// @param [in] text UTF-8の日本語テキスト
/// @param [in] style_id スタイルID
/// @param [out] output_audio_query_json 生成先
///
/// @returns 結果コード
///
/// \example{
/// ```c
/// char *audio_query;
/// voicevox_synthesizer_create_audio_query(synthesizer, "こんにちは",
///                                         2, // "四国めたん (ノーマル)"
///                                         &audio_query);
/// ```
/// }
///
/// \safety{
/// - `text`はヌル終端文字列を指し、かつ<a href="#voicevox-core-safety">読み込みについて有効</a>でなければならない。
/// - `output_audio_query_json`は<a href="#voicevox-core-safety">書き込みについて有効</a>でなければならない。
/// }
///
/// \orig-impl{voicevox_synthesizer_create_audio_query}
///
/// [テキスト音声合成の流れ]: https://github.com/VOICEVOX/voicevox_core/blob/main/docs/guide/user/tts-process.md
#[unsafe(no_mangle)]
pub unsafe extern "C" fn voicevox_synthesizer_create_audio_query(
    synthesizer: *const VoicevoxSynthesizer,
    text: *const c_char,
    style_id: VoicevoxStyleId,
    output_audio_query_json: NonNull<*mut c_char>,
) -> VoicevoxResultCode {
    init_logger_once();
    into_result_code_with_error((|| {
<<<<<<< HEAD
        let text = unsafe {
            // SAFETY: The safety contract must be upheld by the caller.
            CStr::from_ptr(text)
        };
=======
        // SAFETY: The safety contract must be upheld by the caller.
        let text = unsafe { CStr::from_ptr(text) };
>>>>>>> 10eb9f42
        let text = ensure_utf8(text)?;

        let audio_query = synthesizer
            .body()
            .create_audio_query(text, StyleId::new(style_id))?;
        let audio_query = CString::new(audio_query_model_to_json(&audio_query))
            .expect("should not contain '\\0'");
        unsafe {
            // SAFETY: The safety contract must be upheld by the caller.
            output_audio_query_json
                .write_unaligned(C_STRING_DROP_CHECKER.whitelist(audio_query).into_raw());
        }
        Ok(())
    })())
}

// SAFETY: voicevox_core_c_apiを構成するライブラリの中に、これと同名のシンボルは存在しない
/// AquesTalk風記法から、AccentPhrase (アクセント句)の配列をJSON形式で生成する。
///
/// 生成したJSON文字列を解放するには ::voicevox_json_free を使う。
///
/// @param [in] synthesizer 音声シンセサイザ
/// @param [in] kana AquesTalk風記法
/// @param [in] style_id スタイルID
/// @param [out] output_accent_phrases_json 生成先
///
/// @returns 結果コード
///
/// \example{
/// ```c
/// char *accent_phrases;
/// voicevox_synthesizer_create_accent_phrases_from_kana(
///     synthesizer, "コンニチワ'",
///     2, // "四国めたん (ノーマル)"
///     &accent_phrases);
/// ```
/// }
///
/// \safety{
/// - `kana`はヌル終端文字列を指し、かつ<a href="#voicevox-core-safety">読み込みについて有効</a>でなければならない。
/// - `output_audio_query_json`は<a href="#voicevox-core-safety">書き込みについて有効</a>でなければならない。
/// }
///
/// \orig-impl{voicevox_synthesizer_create_accent_phrases_from_kana}
#[unsafe(no_mangle)]
pub unsafe extern "C" fn voicevox_synthesizer_create_accent_phrases_from_kana(
    synthesizer: *const VoicevoxSynthesizer,
    kana: *const c_char,
    style_id: VoicevoxStyleId,
    output_accent_phrases_json: NonNull<*mut c_char>,
) -> VoicevoxResultCode {
    init_logger_once();
    into_result_code_with_error((|| {
<<<<<<< HEAD
        let kana = ensure_utf8(unsafe {
            // SAFETY: The safety contract must be upheld by the caller.
            CStr::from_ptr(kana)
        })?;
=======
        // SAFETY: The safety contract must be upheld by the caller.
        let kana = ensure_utf8(unsafe { CStr::from_ptr(kana) })?;
>>>>>>> 10eb9f42
        let accent_phrases = synthesizer
            .body()
            .create_accent_phrases_from_kana(kana, StyleId::new(style_id))?;
        let accent_phrases = CString::new(accent_phrases_to_json(&accent_phrases))
            .expect("should not contain '\\0'");
        unsafe {
            // SAFETY: The safety contract must be upheld by the caller.
            output_accent_phrases_json
                .write_unaligned(C_STRING_DROP_CHECKER.whitelist(accent_phrases).into_raw());
        }
        Ok(())
    })())
}

// SAFETY: voicevox_core_c_apiを構成するライブラリの中に、これと同名のシンボルは存在しない
/// 日本語テキストから、AccentPhrase (アクセント句)の配列をJSON形式で生成する。
///
/// 生成したJSON文字列を解放するには ::voicevox_json_free を使う。
///
/// ::voicevox_open_jtalk_rc_analyze と ::voicevox_synthesizer_replace_mora_data
/// が一体になったショートハンド。詳細は[テキスト音声合成の流れ]を参照。
///
/// @param [in] synthesizer 音声シンセサイザ
/// @param [in] text UTF-8の日本語テキスト
/// @param [in] style_id スタイルID
/// @param [out] output_accent_phrases_json 生成先
///
/// @returns 結果コード
///
/// \example{
/// ```c
/// char *accent_phrases;
/// voicevox_synthesizer_create_accent_phrases(synthesizer, "こんにちは",
///                                            2, // "四国めたん (ノーマル)"
///                                            &accent_phrases);
/// ```
/// }
///
/// \safety{
/// - `text`はヌル終端文字列を指し、かつ<a href="#voicevox-core-safety">読み込みについて有効</a>でなければならない。
/// - `output_audio_query_json`は<a href="#voicevox-core-safety">書き込みについて有効</a>でなければならない。
/// }
///
/// \orig-impl{voicevox_synthesizer_create_accent_phrases}
///
/// [テキスト音声合成の流れ]: https://github.com/VOICEVOX/voicevox_core/blob/main/docs/guide/user/tts-process.md
#[unsafe(no_mangle)]
pub unsafe extern "C" fn voicevox_synthesizer_create_accent_phrases(
    synthesizer: *const VoicevoxSynthesizer,
    text: *const c_char,
    style_id: VoicevoxStyleId,
    output_accent_phrases_json: NonNull<*mut c_char>,
) -> VoicevoxResultCode {
    init_logger_once();
    into_result_code_with_error((|| {
<<<<<<< HEAD
        let text = ensure_utf8(unsafe {
            // SAFETY: The safety contract must be upheld by the caller.
            CStr::from_ptr(text)
        })?;
=======
        // SAFETY: The safety contract must be upheld by the caller.
        let text = ensure_utf8(unsafe { CStr::from_ptr(text) })?;
>>>>>>> 10eb9f42
        let accent_phrases = synthesizer
            .body()
            .create_accent_phrases(text, StyleId::new(style_id))?;
        let accent_phrases = CString::new(accent_phrases_to_json(&accent_phrases))
            .expect("should not contain '\\0'");
        unsafe {
            // SAFETY: The safety contract must be upheld by the caller.
            output_accent_phrases_json
                .write_unaligned(C_STRING_DROP_CHECKER.whitelist(accent_phrases).into_raw());
        }
        Ok(())
    })())
}

// SAFETY: voicevox_core_c_apiを構成するライブラリの中に、これと同名のシンボルは存在しない
/// AccentPhraseの配列の音高・音素長を、特定の声で生成しなおす。
///
/// 生成したJSON文字列を解放するには ::voicevox_json_free を使う。
///
/// ::voicevox_synthesizer_replace_phoneme_length と ::voicevox_synthesizer_replace_mora_pitch
/// が一体になったショートハンド。詳細は[テキスト音声合成の流れ]を参照。
///
/// @param [in] synthesizer 音声シンセサイザ
/// @param [in] accent_phrases_json AccentPhraseの配列のJSON文字列
/// @param [in] style_id スタイルID
/// @param [out] output_accent_phrases_json 生成先
///
/// @returns 結果コード
///
/// \safety{
/// - `accent_phrases_json`はヌル終端文字列を指し、かつ<a href="#voicevox-core-safety">読み込みについて有効</a>でなければならない。
/// - `output_audio_query_json`は<a href="#voicevox-core-safety">書き込みについて有効</a>でなければならない。
/// }
///
/// \orig-impl{voicevox_synthesizer_replace_mora_data}
///
/// [テキスト音声合成の流れ]: https://github.com/VOICEVOX/voicevox_core/blob/main/docs/guide/user/tts-process.md
#[unsafe(no_mangle)]
pub unsafe extern "C" fn voicevox_synthesizer_replace_mora_data(
    synthesizer: *const VoicevoxSynthesizer,
    accent_phrases_json: *const c_char,
    style_id: VoicevoxStyleId,
    output_accent_phrases_json: NonNull<*mut c_char>,
) -> VoicevoxResultCode {
    init_logger_once();
    into_result_code_with_error((|| {
<<<<<<< HEAD
        let accent_phrases: Vec<AccentPhrase> = serde_json::from_str(ensure_utf8(unsafe {
            // SAFETY: The safety contract must be upheld by the caller.
            CStr::from_ptr(accent_phrases_json)
        })?)
        .map_err(CApiError::InvalidAccentPhrase)?;
=======
        // SAFETY: The safety contract must be upheld by the caller.
        let accent_phrases: Vec<AccentPhrase> =
            serde_json::from_str(ensure_utf8(unsafe { CStr::from_ptr(accent_phrases_json) })?)
                .map_err(CApiError::InvalidAccentPhrase)?;
>>>>>>> 10eb9f42
        let accent_phrases = synthesizer
            .body()
            .replace_mora_data(&accent_phrases, StyleId::new(style_id))?;
        let accent_phrases = CString::new(accent_phrases_to_json(&accent_phrases))
            .expect("should not contain '\\0'");
        unsafe {
            // SAFETY: The safety contract must be upheld by the caller.
            output_accent_phrases_json
                .write_unaligned(C_STRING_DROP_CHECKER.whitelist(accent_phrases).into_raw());
        }
        Ok(())
    })())
}

// SAFETY: voicevox_core_c_apiを構成するライブラリの中に、これと同名のシンボルは存在しない
/// AccentPhraseの配列の音素長を、特定の声で生成しなおす。
///
/// 生成したJSON文字列を解放するには ::voicevox_json_free を使う。
///
/// @param [in] synthesizer 音声シンセサイザ
/// @param [in] accent_phrases_json AccentPhraseの配列のJSON文字列
/// @param [in] style_id スタイルID
/// @param [out] output_accent_phrases_json 生成先
///
/// @returns 結果コード
///
/// \safety{
/// - `accent_phrases_json`はヌル終端文字列を指し、かつ<a href="#voicevox-core-safety">読み込みについて有効</a>でなければならない。
/// - `output_audio_query_json`は<a href="#voicevox-core-safety">書き込みについて有効</a>でなければならない。
/// }
///
/// \orig-impl{voicevox_synthesizer_replace_phoneme_length}
#[unsafe(no_mangle)]
pub unsafe extern "C" fn voicevox_synthesizer_replace_phoneme_length(
    synthesizer: *const VoicevoxSynthesizer,
    accent_phrases_json: *const c_char,
    style_id: VoicevoxStyleId,
    output_accent_phrases_json: NonNull<*mut c_char>,
) -> VoicevoxResultCode {
    init_logger_once();
    into_result_code_with_error((|| {
<<<<<<< HEAD
        let accent_phrases: Vec<AccentPhrase> = serde_json::from_str(ensure_utf8(unsafe {
            // SAFETY: The safety contract must be upheld by the caller.
            CStr::from_ptr(accent_phrases_json)
        })?)
        .map_err(CApiError::InvalidAccentPhrase)?;
=======
        // SAFETY: The safety contract must be upheld by the caller.
        let accent_phrases: Vec<AccentPhrase> =
            serde_json::from_str(ensure_utf8(unsafe { CStr::from_ptr(accent_phrases_json) })?)
                .map_err(CApiError::InvalidAccentPhrase)?;
>>>>>>> 10eb9f42
        let accent_phrases = synthesizer
            .body()
            .replace_phoneme_length(&accent_phrases, StyleId::new(style_id))?;
        let accent_phrases = CString::new(accent_phrases_to_json(&accent_phrases))
            .expect("should not contain '\\0'");
        unsafe {
            // SAFETY: The safety contract must be upheld by the caller.
            output_accent_phrases_json
                .write_unaligned(C_STRING_DROP_CHECKER.whitelist(accent_phrases).into_raw());
        }
        Ok(())
    })())
}

// SAFETY: voicevox_core_c_apiを構成するライブラリの中に、これと同名のシンボルは存在しない
/// AccentPhraseの配列の音高を、特定の声で生成しなおす。
///
/// 生成したJSON文字列を解放するには ::voicevox_json_free を使う。
///
/// @param [in] synthesizer 音声シンセサイザ
/// @param [in] accent_phrases_json AccentPhraseの配列のJSON文字列
/// @param [in] style_id スタイルID
/// @param [out] output_accent_phrases_json 生成先
///
/// @returns 結果コード
///
/// \safety{
/// - `accent_phrases_json`はヌル終端文字列を指し、かつ<a href="#voicevox-core-safety">読み込みについて有効</a>でなければならない。
/// - `output_audio_query_json`は<a href="#voicevox-core-safety">書き込みについて有効</a>でなければならない。
/// }
///
/// \orig-impl{voicevox_synthesizer_replace_mora_pitch}
#[unsafe(no_mangle)]
pub unsafe extern "C" fn voicevox_synthesizer_replace_mora_pitch(
    synthesizer: *const VoicevoxSynthesizer,
    accent_phrases_json: *const c_char,
    style_id: VoicevoxStyleId,
    output_accent_phrases_json: NonNull<*mut c_char>,
) -> VoicevoxResultCode {
    init_logger_once();
    into_result_code_with_error((|| {
<<<<<<< HEAD
        let accent_phrases: Vec<AccentPhrase> = serde_json::from_str(ensure_utf8(unsafe {
            // SAFETY: The safety contract must be upheld by the caller.
            CStr::from_ptr(accent_phrases_json)
        })?)
        .map_err(CApiError::InvalidAccentPhrase)?;
=======
        // SAFETY: The safety contract must be upheld by the caller.
        let accent_phrases: Vec<AccentPhrase> =
            serde_json::from_str(ensure_utf8(unsafe { CStr::from_ptr(accent_phrases_json) })?)
                .map_err(CApiError::InvalidAccentPhrase)?;
>>>>>>> 10eb9f42
        let accent_phrases = synthesizer
            .body()
            .replace_mora_pitch(&accent_phrases, StyleId::new(style_id))?;
        let accent_phrases = CString::new(accent_phrases_to_json(&accent_phrases))
            .expect("should not contain '\\0'");
        unsafe {
            // SAFETY: The safety contract must be upheld by the caller.
            output_accent_phrases_json
                .write_unaligned(C_STRING_DROP_CHECKER.whitelist(accent_phrases).into_raw());
        }
        Ok(())
    })())
}

/// ::voicevox_synthesizer_synthesis のオプション。
///
/// \no-orig-impl{VoicevoxSynthesisOptions}
#[repr(C)]
pub struct VoicevoxSynthesisOptions {
    /// 疑問文の調整を有効にする
    enable_interrogative_upspeak: bool,
}

// SAFETY: voicevox_core_c_apiを構成するライブラリの中に、これと同名のシンボルは存在しない
/// デフォルトの `voicevox_synthesizer_synthesis` のオプションを生成する
/// @return デフォルト値が設定された `voicevox_synthesizer_synthesis` のオプション
///
/// \no-orig-impl{voicevox_make_default_synthesis_options}
#[unsafe(no_mangle)]
pub extern "C" fn voicevox_make_default_synthesis_options() -> VoicevoxSynthesisOptions {
    init_logger_once();
    VoicevoxSynthesisOptions::default()
}

// SAFETY: voicevox_core_c_apiを構成するライブラリの中に、これと同名のシンボルは存在しない
/// AudioQueryから音声合成を行う。
///
/// 生成したWAVデータを解放するには ::voicevox_wav_free を使う。
///
/// @param [in] synthesizer 音声シンセサイザ
/// @param [in] audio_query_json AudioQueryのJSON文字列
/// @param [in] style_id スタイルID
/// @param [in] options オプション
/// @param [out] output_wav_length 出力のバイト長
/// @param [out] output_wav 出力先
///
/// @returns 結果コード
///
/// \safety{
/// - `audio_query_json`はヌル終端文字列を指し、かつ<a href="#voicevox-core-safety">読み込みについて有効</a>でなければならない。
/// - `output_wav_length`は<a href="#voicevox-core-safety">書き込みについて有効</a>でなければならない。
/// - `output_wav`は<a href="#voicevox-core-safety">書き込みについて有効</a>でなければならない。
/// }
///
/// \orig-impl{voicevox_synthesizer_synthesis}
#[unsafe(no_mangle)]
pub unsafe extern "C" fn voicevox_synthesizer_synthesis(
    synthesizer: *const VoicevoxSynthesizer,
    audio_query_json: *const c_char,
    style_id: VoicevoxStyleId,
    options: VoicevoxSynthesisOptions,
    output_wav_length: NonNull<usize>,
    output_wav: NonNull<NonNull<u8>>,
) -> VoicevoxResultCode {
    init_logger_once();
    into_result_code_with_error((|| {
<<<<<<< HEAD
        let audio_query_json = unsafe {
            // SAFETY: The safety contract must be upheld by the caller.
            CStr::from_ptr(audio_query_json)
        }
        .to_str()
        .map_err(|_| CApiError::InvalidUtf8Input)?;
=======
        // SAFETY: The safety contract must be upheld by the caller.
        let audio_query_json = unsafe { CStr::from_ptr(audio_query_json) }
            .to_str()
            .map_err(|_| CApiError::InvalidUtf8Input)?;
>>>>>>> 10eb9f42
        let audio_query: AudioQuery =
            serde_json::from_str(audio_query_json).map_err(CApiError::InvalidAudioQuery)?;
        let VoicevoxSynthesisOptions {
            enable_interrogative_upspeak,
        } = options;
        let wav = synthesizer
            .body()
            .synthesis(&audio_query, StyleId::new(style_id))
            .enable_interrogative_upspeak(enable_interrogative_upspeak)
            .perform()?;
<<<<<<< HEAD
        unsafe {
            // SAFETY: The safety contract must be upheld by the caller.
            U8_SLICE_OWNER.own_and_lend(wav, output_wav, output_wav_length);
        }
=======
        // SAFETY: The safety contract must be upheld by the caller.
        unsafe { U8_SLICE_OWNER.own_and_lend(wav, output_wav, output_wav_length) };
>>>>>>> 10eb9f42
        Ok(())
    })())
}

/// ::voicevox_synthesizer_tts のオプション。
///
/// \no-orig-impl{VoicevoxTtsOptions}
#[repr(C)]
pub struct VoicevoxTtsOptions {
    /// 疑問文の調整を有効にする
    enable_interrogative_upspeak: bool,
}

// SAFETY: voicevox_core_c_apiを構成するライブラリの中に、これと同名のシンボルは存在しない
/// デフォルトのテキスト音声合成オプションを生成する
/// @return テキスト音声合成オプション
///
/// \no-orig-impl{voicevox_make_default_tts_options}
#[unsafe(no_mangle)]
pub extern "C" fn voicevox_make_default_tts_options() -> VoicevoxTtsOptions {
    init_logger_once();
    VoicevoxTtsOptions::default()
}

// SAFETY: voicevox_core_c_apiを構成するライブラリの中に、これと同名のシンボルは存在しない
/// AquesTalk風記法から音声合成を行う。
///
/// 生成したWAVデータを解放するには ::voicevox_wav_free を使う。
///
/// @param [in] synthesizer
/// @param [in] kana AquesTalk風記法
/// @param [in] style_id スタイルID
/// @param [in] options オプション
/// @param [out] output_wav_length 出力のバイト長
/// @param [out] output_wav 出力先
///
/// @returns 結果コード
///
/// \safety{
/// - `kana`はヌル終端文字列を指し、かつ<a href="#voicevox-core-safety">読み込みについて有効</a>でなければならない。
/// - `output_wav_length`は<a href="#voicevox-core-safety">書き込みについて有効</a>でなければならない。
/// - `output_wav`は<a href="#voicevox-core-safety">書き込みについて有効</a>でなければならない。
/// }
///
/// \orig-impl{voicevox_synthesizer_tts_from_kana}
#[unsafe(no_mangle)]
pub unsafe extern "C" fn voicevox_synthesizer_tts_from_kana(
    synthesizer: *const VoicevoxSynthesizer,
    kana: *const c_char,
    style_id: VoicevoxStyleId,
    options: VoicevoxTtsOptions,
    output_wav_length: NonNull<usize>,
    output_wav: NonNull<NonNull<u8>>,
) -> VoicevoxResultCode {
    init_logger_once();
    into_result_code_with_error((|| {
<<<<<<< HEAD
        let kana = ensure_utf8(unsafe {
            // SAFETY: The safety contract must be upheld by the caller.
            CStr::from_ptr(kana)
        })?;
=======
        // SAFETY: The safety contract must be upheld by the caller.
        let kana = ensure_utf8(unsafe { CStr::from_ptr(kana) })?;
>>>>>>> 10eb9f42
        let VoicevoxTtsOptions {
            enable_interrogative_upspeak,
        } = options;
        let output = synthesizer
            .body()
            .tts_from_kana(kana, StyleId::new(style_id))
            .enable_interrogative_upspeak(enable_interrogative_upspeak)
            .perform()?;
<<<<<<< HEAD
        unsafe {
            // SAFETY: The safety contract must be upheld by the caller.
            U8_SLICE_OWNER.own_and_lend(output, output_wav, output_wav_length)
        };
=======
        // SAFETY: The safety contract must be upheld by the caller.
        unsafe { U8_SLICE_OWNER.own_and_lend(output, output_wav, output_wav_length) };
>>>>>>> 10eb9f42
        Ok(())
    })())
}

// SAFETY: voicevox_core_c_apiを構成するライブラリの中に、これと同名のシンボルは存在しない
/// 日本語テキストから音声合成を行う。
///
/// 生成したWAVデータを解放するには ::voicevox_wav_free を使う。
///
/// ::voicevox_synthesizer_create_audio_query と ::voicevox_synthesizer_synthesis
/// が一体になったショートハンド。詳細は[テキスト音声合成の流れ]を参照。
///
/// @param [in] synthesizer
/// @param [in] text UTF-8の日本語テキスト
/// @param [in] style_id スタイルID
/// @param [in] options オプション
/// @param [out] output_wav_length 出力のバイト長
/// @param [out] output_wav 出力先
///
/// @returns 結果コード
///
/// \safety{
/// - `text`はヌル終端文字列を指し、かつ<a href="#voicevox-core-safety">読み込みについて有効</a>でなければならない。
/// - `output_wav_length`は<a href="#voicevox-core-safety">書き込みについて有効</a>でなければならない。
/// - `output_wav`は<a href="#voicevox-core-safety">書き込みについて有効</a>でなければならない。
/// }
///
/// \orig-impl{voicevox_synthesizer_tts}
///
/// [テキスト音声合成の流れ]: https://github.com/VOICEVOX/voicevox_core/blob/main/docs/guide/user/tts-process.md
#[unsafe(no_mangle)]
pub unsafe extern "C" fn voicevox_synthesizer_tts(
    synthesizer: *const VoicevoxSynthesizer,
    text: *const c_char,
    style_id: VoicevoxStyleId,
    options: VoicevoxTtsOptions,
    output_wav_length: NonNull<usize>,
    output_wav: NonNull<NonNull<u8>>,
) -> VoicevoxResultCode {
    init_logger_once();
    into_result_code_with_error((|| {
<<<<<<< HEAD
        let text = ensure_utf8(unsafe {
            // SAFETY: The safety contract must be upheld by the caller.
            CStr::from_ptr(text)
        })?;
=======
        // SAFETY: The safety contract must be upheld by the caller.
        let text = ensure_utf8(unsafe { CStr::from_ptr(text) })?;
>>>>>>> 10eb9f42
        let VoicevoxTtsOptions {
            enable_interrogative_upspeak,
        } = options;
        let output = synthesizer
            .body()
            .tts(text, StyleId::new(style_id))
            .enable_interrogative_upspeak(enable_interrogative_upspeak)
            .perform()?;
<<<<<<< HEAD
        unsafe {
            // SAFETY: The safety contract must be upheld by the caller.
            U8_SLICE_OWNER.own_and_lend(output, output_wav, output_wav_length);
        }
=======
        // SAFETY: The safety contract must be upheld by the caller.
        unsafe { U8_SLICE_OWNER.own_and_lend(output, output_wav, output_wav_length) };
>>>>>>> 10eb9f42
        Ok(())
    })())
}

// SAFETY: voicevox_core_c_apiを構成するライブラリの中に、これと同名のシンボルは存在しない
/// JSON文字列を解放する。
///
/// @param [in] json 解放するJSON文字列
///
/// \safety{
/// - `json`は以下のAPIで得られたポインタでなくてはいけない。
///     - ::voicevox_audio_query_create_from_accent_phrases
///     - ::voicevox_onnxruntime_create_supported_devices_json
///     - ::voicevox_voice_model_file_create_metas_json
///     - ::voicevox_open_jtalk_rc_analyze
///     - ::voicevox_synthesizer_create_metas_json
///     - ::voicevox_synthesizer_create_audio_query
///     - ::voicevox_synthesizer_create_accent_phrases
///     - ::voicevox_synthesizer_replace_mora_data
///     - ::voicevox_synthesizer_replace_phoneme_length
///     - ::voicevox_synthesizer_replace_mora_pitch
///     - ::voicevox_user_dict_to_json
/// - 文字列の長さは生成時より変更されていてはならない。
/// - `json`は<a href="#voicevox-core-safety">読み込みと書き込みについて有効</a>でなければならない。
/// - `json`は以後<b>ダングリングポインタ</b>(_dangling pointer_)として扱われなくてはならない。
/// }
///
/// \no-orig-impl{voicevox_json_free}
#[unsafe(no_mangle)]
pub unsafe extern "C" fn voicevox_json_free(json: *mut c_char) {
    init_logger_once();
<<<<<<< HEAD
    drop(unsafe {
        // SAFETY: The safety contract must be upheld by the caller.
        CString::from_raw(C_STRING_DROP_CHECKER.check(json))
    });
=======
    // SAFETY: The safety contract must be upheld by the caller.
    drop(unsafe { CString::from_raw(C_STRING_DROP_CHECKER.check(json)) });
>>>>>>> 10eb9f42
}

// SAFETY: voicevox_core_c_apiを構成するライブラリの中に、これと同名のシンボルは存在しない
/// WAVデータを解放する。
///
/// @param [in] wav 解放するWAVデータ
///
/// \safety{
/// - `wav`は以下のAPIで得られたポインタでなくてはいけない。
///     - ::voicevox_synthesizer_synthesis
///     - ::voicevox_synthesizer_tts
/// - `wav`は<a href="#voicevox-core-safety">読み込みと書き込みについて有効</a>でなければならない。
/// - `wav`は以後<b>ダングリングポインタ</b>(_dangling pointer_)として扱われなくてはならない。
/// }
///
/// \no-orig-impl{voicevox_wav_free}
#[unsafe(no_mangle)]
pub extern "C" fn voicevox_wav_free(wav: *mut u8) {
    init_logger_once();
    U8_SLICE_OWNER.drop_for(wav);
}

// SAFETY: voicevox_core_c_apiを構成するライブラリの中に、これと同名のシンボルは存在しない
/// 結果コードに対応したメッセージ文字列を取得する。
///
/// @param [in] result_code 結果コード
///
/// @returns 結果コードに対応したメッセージ文字列
///
/// \examples{
/// ```c
/// const char *actual = voicevox_error_result_to_message(VOICEVOX_RESULT_OK);
/// const char *EXPECTED = "エラーが発生しませんでした";
/// assert(strcmp(actual, EXPECTED) == 0);
/// ```
///
/// ```c
/// const char *actual =
///     voicevox_error_result_to_message(VOICEVOX_RESULT_LOAD_MODEL_ERROR);
/// const char *EXPECTED = "modelデータ読み込みに失敗しました";
/// assert(strcmp(actual, EXPECTED) == 0);
/// ```
/// }
///
/// \no-orig-impl{voicevox_error_result_to_message}
#[unsafe(no_mangle)]
pub extern "C" fn voicevox_error_result_to_message(
    result_code: VoicevoxResultCode,
) -> *const c_char {
    init_logger_once();
    let message = result_code::error_result_to_message(result_code);
    C_STRING_DROP_CHECKER.blacklist(message).as_ptr()
}

/// ユーザー辞書。
///
/// \orig-impl{VoicevoxUserDict}
#[derive(Debug, Educe)]
#[educe(Default(expression = "Self { _padding: MaybeUninit::uninit() }"))]
pub struct VoicevoxUserDict {
    _padding: MaybeUninit<[u8; 1]>,
}

/// ユーザー辞書の単語。
///
/// \orig-impl{VoicevoxUserDictWord}
#[derive(Clone, Copy)]
#[repr(C)]
pub struct VoicevoxUserDictWord {
    /// 表記
    surface: *const c_char,
    /// 読み
    pronunciation: *const c_char,
    /// アクセント型
    accent_type: usize,
    /// 単語の種類
    word_type: VoicevoxUserDictWordType,
    /// 優先度
    priority: u32,
}

/// ユーザー辞書の単語の種類。
///
/// \orig-impl{VoicevoxUserDictWordType}
#[repr(i32)]
#[allow(
    non_camel_case_types,
    reason = "実際に公開するC APIとの差異をできるだけ少なくするため"
)]
#[derive(Copy, Clone)]
pub enum VoicevoxUserDictWordType {
    /// 固有名詞。
    VOICEVOX_USER_DICT_WORD_TYPE_PROPER_NOUN = 0,
    /// 一般名詞。
    VOICEVOX_USER_DICT_WORD_TYPE_COMMON_NOUN = 1,
    /// 動詞。
    VOICEVOX_USER_DICT_WORD_TYPE_VERB = 2,
    /// 形容詞。
    VOICEVOX_USER_DICT_WORD_TYPE_ADJECTIVE = 3,
    /// 接尾辞。
    VOICEVOX_USER_DICT_WORD_TYPE_SUFFIX = 4,
}

// SAFETY: voicevox_core_c_apiを構成するライブラリの中に、これと同名のシンボルは存在しない
/// ::VoicevoxUserDictWord を最低限のパラメータで作成する。
///
/// @param [in] surface 表記
/// @param [in] pronunciation 読み
/// @param [in] accent_type アクセント型
/// @returns ::VoicevoxUserDictWord
///
/// \orig-impl{voicevox_user_dict_word_make}
#[unsafe(no_mangle)]
pub extern "C" fn voicevox_user_dict_word_make(
    surface: *const c_char,
    pronunciation: *const c_char,
    accent_type: usize,
) -> VoicevoxUserDictWord {
    init_logger_once();
    VoicevoxUserDictWord {
        surface,
        pronunciation,
        accent_type,
        word_type: DEFAULT_WORD_TYPE.into(),
        priority: DEFAULT_PRIORITY,
    }
}

// SAFETY: voicevox_core_c_apiを構成するライブラリの中に、これと同名のシンボルは存在しない
/// ユーザー辞書をb>構築</b>(_construct_)する。
///
/// @returns ::VoicevoxUserDict
///
/// \orig-impl{voicevox_user_dict_new}
#[unsafe(no_mangle)]
pub extern "C" fn voicevox_user_dict_new() -> NonNull<VoicevoxUserDict> {
    init_logger_once();
    VoicevoxUserDict::new(Default::default())
}

// SAFETY: voicevox_core_c_apiを構成するライブラリの中に、これと同名のシンボルは存在しない
/// ユーザー辞書にファイルを読み込ませる。
///
/// @param [in] user_dict ユーザー辞書
/// @param [in] dict_path 読み込む辞書ファイルのパス
/// @returns 結果コード
///
/// \safety{
/// - `dict_path`はヌル終端文字列を指し、かつ<a href="#voicevox-core-safety">読み込みについて有効</a>でなければならない。
/// }
///
/// \orig-impl{voicevox_user_dict_load}
#[unsafe(no_mangle)]
pub unsafe extern "C" fn voicevox_user_dict_load(
    user_dict: *const VoicevoxUserDict,
    dict_path: *const c_char,
) -> VoicevoxResultCode {
    init_logger_once();
    into_result_code_with_error((|| {
        let dict_path = ensure_utf8(unsafe { CStr::from_ptr(dict_path) })?;
        user_dict.body().load(dict_path)?;

        Ok(())
    })())
}

// SAFETY: voicevox_core_c_apiを構成するライブラリの中に、これと同名のシンボルは存在しない
/// ユーザー辞書に単語を追加する。
///
/// @param [in] ユーザー辞書
/// @param [in] word 追加する単語
/// @param [out] output_word_uuid 追加した単語のUUID
/// @returns 結果コード
///
/// # Safety
/// @param user_dict は有効な :VoicevoxUserDict のポインタであること
///
/// \safety{
/// - `word->surface`と`word->pronunciation`はヌル終端文字列を指し、かつ<a href="#voicevox-core-safety">読み込みについて有効</a>でなければならない。
/// - `output_word_uuid`は<a href="#voicevox-core-safety">書き込みについて有効</a>でなければならない。
/// }
///
/// \orig-impl{voicevox_user_dict_add_word}
#[unsafe(no_mangle)]
pub unsafe extern "C" fn voicevox_user_dict_add_word(
    user_dict: *const VoicevoxUserDict,
    word: *const VoicevoxUserDictWord,
    output_word_uuid: NonNull<[u8; 16]>,
) -> VoicevoxResultCode {
    init_logger_once();
    into_result_code_with_error((|| {
<<<<<<< HEAD
        let word = unsafe {
            // SAFETY: The safety contract must be upheld by the caller.
            word.read_unaligned().try_into_word()
        }?;
        let uuid = user_dict.body().add_word(word)?;
        unsafe {
            // SAFETY: The safety contract must be upheld by the caller.
            output_word_uuid.write_unaligned(uuid.into_bytes());
        }
=======
        // SAFETY: The safety contract must be upheld by the caller.
        let word = unsafe { word.read_unaligned().try_into_word() }?;
        let uuid = user_dict.body().add_word(word)?;
        // SAFETY: The safety contract must be upheld by the caller.
        unsafe { output_word_uuid.write_unaligned(uuid.into_bytes()) };
>>>>>>> 10eb9f42

        Ok(())
    })())
}

// SAFETY: voicevox_core_c_apiを構成するライブラリの中に、これと同名のシンボルは存在しない
/// ユーザー辞書の単語を更新する。
///
/// @param [in] user_dict ユーザー辞書
/// @param [in] word_uuid 更新する単語のUUID
/// @param [in] word 新しい単語のデータ
/// @returns 結果コード
///
/// \safety{
/// - `word_uuid`は<a href="#voicevox-core-safety">読み込みについて有効</a>でなければならない。
/// - `word->surface`と`word->pronunciation`はヌル終端文字列を指し、かつ<a href="#voicevox-core-safety">読み込みについて有効</a>でなければならない。
/// }
///
/// \orig-impl{voicevox_user_dict_update_word}
#[unsafe(no_mangle)]
pub unsafe extern "C" fn voicevox_user_dict_update_word(
    user_dict: *const VoicevoxUserDict,
    word_uuid: &[u8; 16],
    word: *const VoicevoxUserDictWord,
) -> VoicevoxResultCode {
    init_logger_once();
    into_result_code_with_error((|| {
        let word_uuid = Uuid::from_slice(word_uuid).map_err(CApiError::InvalidUuid)?;
<<<<<<< HEAD
        let word = unsafe {
            // SAFETY: The safety contract must be upheld by the caller.
            word.read_unaligned().try_into_word()
        }?;
=======
        // SAFETY: The safety contract must be upheld by the caller.
        let word = unsafe { word.read_unaligned().try_into_word() }?;
>>>>>>> 10eb9f42
        user_dict.body().update_word(word_uuid, word)?;

        Ok(())
    })())
}

// SAFETY: voicevox_core_c_apiを構成するライブラリの中に、これと同名のシンボルは存在しない
/// ユーザー辞書から単語を削除する。
///
/// @param [in] user_dict ユーザー辞書
/// @param [in] word_uuid 削除する単語のUUID
/// @returns 結果コード
///
/// \safety{
/// - `word_uuid`は<a href="#voicevox-core-safety">読み込みについて有効</a>でなければならない。
/// }
///
/// \orig-impl{voicevox_user_dict_remove_word}
#[unsafe(no_mangle)]
pub extern "C" fn voicevox_user_dict_remove_word(
    user_dict: *const VoicevoxUserDict,
    word_uuid: &[u8; 16],
) -> VoicevoxResultCode {
    init_logger_once();
    into_result_code_with_error((|| {
        let word_uuid = Uuid::from_slice(word_uuid).map_err(CApiError::InvalidUuid)?;
        user_dict.body().remove_word(word_uuid)?;
        Ok(())
    })())
}

// SAFETY: voicevox_core_c_apiを構成するライブラリの中に、これと同名のシンボルは存在しない
// FIXME: infallibleなので、`char*`を戻り値にしてもよいはず
/// ユーザー辞書の単語をJSON形式で出力する。
///
/// 生成したJSON文字列を解放するには ::voicevox_json_free を使う。
///
/// @param [in] user_dict ユーザー辞書
/// @param [out] output_json 出力先
/// @returns 結果コード
///
/// \safety{
/// - `output_json`は<a href="#voicevox-core-safety">書き込みについて有効</a>でなければならない。
/// }
///
/// \orig-impl{voicevox_user_dict_to_json}
#[unsafe(no_mangle)]
pub unsafe extern "C" fn voicevox_user_dict_to_json(
    user_dict: *const VoicevoxUserDict,
    output_json: NonNull<*mut c_char>,
) -> VoicevoxResultCode {
    init_logger_once();
    let json = user_dict.body().to_json();
    let json = CString::new(json).expect("\\0を含まない文字列であることが保証されている");
<<<<<<< HEAD
    unsafe {
        // SAFETY: The safety contract must be upheld by the caller.
        output_json.write_unaligned(C_STRING_DROP_CHECKER.whitelist(json).into_raw());
    }
=======
    // SAFETY: The safety contract must be upheld by the caller.
    unsafe { output_json.write_unaligned(C_STRING_DROP_CHECKER.whitelist(json).into_raw()) };
>>>>>>> 10eb9f42
    VoicevoxResultCode::VOICEVOX_RESULT_OK
}

// SAFETY: voicevox_core_c_apiを構成するライブラリの中に、これと同名のシンボルは存在しない
/// 他のユーザー辞書をインポートする。
///
/// @param [in] user_dict ユーザー辞書
/// @param [in] other_dict インポートするユーザー辞書
/// @returns 結果コード
///
/// \orig-impl{voicevox_user_dict_import}
#[unsafe(no_mangle)]
pub extern "C" fn voicevox_user_dict_import(
    user_dict: *const VoicevoxUserDict,
    other_dict: *const VoicevoxUserDict,
) -> VoicevoxResultCode {
    init_logger_once();
    into_result_code_with_error((|| {
        user_dict.body().import(&other_dict.body())?;
        Ok(())
    })())
}

// SAFETY: voicevox_core_c_apiを構成するライブラリの中に、これと同名のシンボルは存在しない
/// ユーザー辞書をファイルに保存する。
///
/// @param [in] user_dict ユーザー辞書
/// @param [in] path 保存先のファイルパス
///
/// \safety{
/// - `path`はヌル終端文字列を指し、かつ<a href="#voicevox-core-safety">読み込みについて有効</a>でなければならない。
/// }
///
/// \orig-impl{voicevox_user_dict_save}
#[unsafe(no_mangle)]
pub unsafe extern "C" fn voicevox_user_dict_save(
    user_dict: *const VoicevoxUserDict,
    path: *const c_char,
) -> VoicevoxResultCode {
    init_logger_once();
    into_result_code_with_error((|| {
<<<<<<< HEAD
        let path = ensure_utf8(unsafe {
            // SAFETY: The safety contract must be upheld by the caller.
            CStr::from_ptr(path)
        })?;
=======
        // SAFETY: The safety contract must be upheld by the caller.
        let path = ensure_utf8(unsafe { CStr::from_ptr(path) })?;
>>>>>>> 10eb9f42
        user_dict.body().save(path)?;
        Ok(())
    })())
}

// SAFETY: voicevox_core_c_apiを構成するライブラリの中に、これと同名のシンボルは存在しない
/// ユーザー辞書を<b>破棄</b>(_destruct_)する。
///
/// 破棄対象への他スレッドでのアクセスが存在する場合、それらがすべて終わるのを待ってから破棄する。
///
/// この関数の呼び出し後に破棄し終えた対象にアクセスすると、プロセスを異常終了する。
///
/// @param [in] user_dict 破棄対象
///
/// \no-orig-impl{voicevox_user_dict_delete}
#[unsafe(no_mangle)]
pub extern "C" fn voicevox_user_dict_delete(user_dict: *mut VoicevoxUserDict) {
    init_logger_once();
    user_dict.drop_body();
}<|MERGE_RESOLUTION|>--- conflicted
+++ resolved
@@ -326,23 +326,11 @@
 ) -> VoicevoxResultCode {
     init_logger_once();
     into_result_code_with_error((|| {
-<<<<<<< HEAD
-        let open_jtalk_dic_dir = ensure_utf8(unsafe {
-            // SAFETY: The safety contract must be upheld by the caller.
-            CStr::from_ptr(open_jtalk_dic_dir)
-        })?;
-        let open_jtalk = OpenJtalkRc::new(open_jtalk_dic_dir)?;
-        unsafe {
-            // SAFETY: The safety contract must be upheld by the caller.
-            out_open_jtalk.write_unaligned(open_jtalk);
-        }
-=======
         // SAFETY: The safety contract must be upheld by the caller.
         let open_jtalk_dic_dir = ensure_utf8(unsafe { CStr::from_ptr(open_jtalk_dic_dir) })?;
         let open_jtalk = OpenJtalkRc::new(open_jtalk_dic_dir)?;
         // SAFETY: The safety contract must be upheld by the caller.
         unsafe { out_open_jtalk.write_unaligned(open_jtalk) };
->>>>>>> 10eb9f42
         Ok(())
     })())
 }
@@ -568,23 +556,11 @@
 ) -> VoicevoxResultCode {
     init_logger_once();
     into_result_code_with_error((|| {
-<<<<<<< HEAD
-        let path = ensure_utf8(unsafe {
-            // SAFETY: The safety contract must be upheld by the caller.
-            CStr::from_ptr(path)
-        })?;
-        let model = VoicevoxVoiceModelFile::open(path)?;
-        unsafe {
-            // SAFETY: The safety contract must be upheld by the caller.
-            out_model.write_unaligned(model);
-        }
-=======
         // SAFETY: The safety contract must be upheld by the caller.
         let path = ensure_utf8(unsafe { CStr::from_ptr(path) })?;
         let model = VoicevoxVoiceModelFile::open(path)?;
         // SAFETY: The safety contract must be upheld by the caller.
         unsafe { out_model.write_unaligned(model) };
->>>>>>> 10eb9f42
         Ok(())
     })())
 }
@@ -681,15 +657,8 @@
     init_logger_once();
     into_result_code_with_error((|| {
         let synthesizer = VoicevoxSynthesizer::new(onnxruntime, open_jtalk, options)?;
-<<<<<<< HEAD
-        unsafe {
-            // SAFETY: The safety contract must be upheld by the caller.
-            out_synthesizer.write_unaligned(synthesizer);
-        }
-=======
         // SAFETY: The safety contract must be upheld by the caller.
         unsafe { out_synthesizer.write_unaligned(synthesizer) };
->>>>>>> 10eb9f42
         Ok(())
     })())
 }
@@ -905,15 +874,8 @@
 ) -> VoicevoxResultCode {
     init_logger_once();
     into_result_code_with_error((|| {
-<<<<<<< HEAD
-        let kana = unsafe {
-            // SAFETY: The safety contract must be upheld by the caller.
-            CStr::from_ptr(kana)
-        };
-=======
         // SAFETY: The safety contract must be upheld by the caller.
         let kana = unsafe { CStr::from_ptr(kana) };
->>>>>>> 10eb9f42
         let kana = ensure_utf8(kana)?;
 
         let audio_query = synthesizer
@@ -971,15 +933,8 @@
 ) -> VoicevoxResultCode {
     init_logger_once();
     into_result_code_with_error((|| {
-<<<<<<< HEAD
-        let text = unsafe {
-            // SAFETY: The safety contract must be upheld by the caller.
-            CStr::from_ptr(text)
-        };
-=======
         // SAFETY: The safety contract must be upheld by the caller.
         let text = unsafe { CStr::from_ptr(text) };
->>>>>>> 10eb9f42
         let text = ensure_utf8(text)?;
 
         let audio_query = synthesizer
@@ -1033,15 +988,8 @@
 ) -> VoicevoxResultCode {
     init_logger_once();
     into_result_code_with_error((|| {
-<<<<<<< HEAD
-        let kana = ensure_utf8(unsafe {
-            // SAFETY: The safety contract must be upheld by the caller.
-            CStr::from_ptr(kana)
-        })?;
-=======
         // SAFETY: The safety contract must be upheld by the caller.
         let kana = ensure_utf8(unsafe { CStr::from_ptr(kana) })?;
->>>>>>> 10eb9f42
         let accent_phrases = synthesizer
             .body()
             .create_accent_phrases_from_kana(kana, StyleId::new(style_id))?;
@@ -1097,15 +1045,8 @@
 ) -> VoicevoxResultCode {
     init_logger_once();
     into_result_code_with_error((|| {
-<<<<<<< HEAD
-        let text = ensure_utf8(unsafe {
-            // SAFETY: The safety contract must be upheld by the caller.
-            CStr::from_ptr(text)
-        })?;
-=======
         // SAFETY: The safety contract must be upheld by the caller.
         let text = ensure_utf8(unsafe { CStr::from_ptr(text) })?;
->>>>>>> 10eb9f42
         let accent_phrases = synthesizer
             .body()
             .create_accent_phrases(text, StyleId::new(style_id))?;
@@ -1152,18 +1093,10 @@
 ) -> VoicevoxResultCode {
     init_logger_once();
     into_result_code_with_error((|| {
-<<<<<<< HEAD
-        let accent_phrases: Vec<AccentPhrase> = serde_json::from_str(ensure_utf8(unsafe {
-            // SAFETY: The safety contract must be upheld by the caller.
-            CStr::from_ptr(accent_phrases_json)
-        })?)
-        .map_err(CApiError::InvalidAccentPhrase)?;
-=======
         // SAFETY: The safety contract must be upheld by the caller.
         let accent_phrases: Vec<AccentPhrase> =
             serde_json::from_str(ensure_utf8(unsafe { CStr::from_ptr(accent_phrases_json) })?)
                 .map_err(CApiError::InvalidAccentPhrase)?;
->>>>>>> 10eb9f42
         let accent_phrases = synthesizer
             .body()
             .replace_mora_data(&accent_phrases, StyleId::new(style_id))?;
@@ -1205,18 +1138,10 @@
 ) -> VoicevoxResultCode {
     init_logger_once();
     into_result_code_with_error((|| {
-<<<<<<< HEAD
-        let accent_phrases: Vec<AccentPhrase> = serde_json::from_str(ensure_utf8(unsafe {
-            // SAFETY: The safety contract must be upheld by the caller.
-            CStr::from_ptr(accent_phrases_json)
-        })?)
-        .map_err(CApiError::InvalidAccentPhrase)?;
-=======
         // SAFETY: The safety contract must be upheld by the caller.
         let accent_phrases: Vec<AccentPhrase> =
             serde_json::from_str(ensure_utf8(unsafe { CStr::from_ptr(accent_phrases_json) })?)
                 .map_err(CApiError::InvalidAccentPhrase)?;
->>>>>>> 10eb9f42
         let accent_phrases = synthesizer
             .body()
             .replace_phoneme_length(&accent_phrases, StyleId::new(style_id))?;
@@ -1258,18 +1183,10 @@
 ) -> VoicevoxResultCode {
     init_logger_once();
     into_result_code_with_error((|| {
-<<<<<<< HEAD
-        let accent_phrases: Vec<AccentPhrase> = serde_json::from_str(ensure_utf8(unsafe {
-            // SAFETY: The safety contract must be upheld by the caller.
-            CStr::from_ptr(accent_phrases_json)
-        })?)
-        .map_err(CApiError::InvalidAccentPhrase)?;
-=======
         // SAFETY: The safety contract must be upheld by the caller.
         let accent_phrases: Vec<AccentPhrase> =
             serde_json::from_str(ensure_utf8(unsafe { CStr::from_ptr(accent_phrases_json) })?)
                 .map_err(CApiError::InvalidAccentPhrase)?;
->>>>>>> 10eb9f42
         let accent_phrases = synthesizer
             .body()
             .replace_mora_pitch(&accent_phrases, StyleId::new(style_id))?;
@@ -1336,19 +1253,10 @@
 ) -> VoicevoxResultCode {
     init_logger_once();
     into_result_code_with_error((|| {
-<<<<<<< HEAD
-        let audio_query_json = unsafe {
-            // SAFETY: The safety contract must be upheld by the caller.
-            CStr::from_ptr(audio_query_json)
-        }
-        .to_str()
-        .map_err(|_| CApiError::InvalidUtf8Input)?;
-=======
         // SAFETY: The safety contract must be upheld by the caller.
         let audio_query_json = unsafe { CStr::from_ptr(audio_query_json) }
             .to_str()
             .map_err(|_| CApiError::InvalidUtf8Input)?;
->>>>>>> 10eb9f42
         let audio_query: AudioQuery =
             serde_json::from_str(audio_query_json).map_err(CApiError::InvalidAudioQuery)?;
         let VoicevoxSynthesisOptions {
@@ -1359,15 +1267,8 @@
             .synthesis(&audio_query, StyleId::new(style_id))
             .enable_interrogative_upspeak(enable_interrogative_upspeak)
             .perform()?;
-<<<<<<< HEAD
-        unsafe {
-            // SAFETY: The safety contract must be upheld by the caller.
-            U8_SLICE_OWNER.own_and_lend(wav, output_wav, output_wav_length);
-        }
-=======
         // SAFETY: The safety contract must be upheld by the caller.
         unsafe { U8_SLICE_OWNER.own_and_lend(wav, output_wav, output_wav_length) };
->>>>>>> 10eb9f42
         Ok(())
     })())
 }
@@ -1424,15 +1325,8 @@
 ) -> VoicevoxResultCode {
     init_logger_once();
     into_result_code_with_error((|| {
-<<<<<<< HEAD
-        let kana = ensure_utf8(unsafe {
-            // SAFETY: The safety contract must be upheld by the caller.
-            CStr::from_ptr(kana)
-        })?;
-=======
         // SAFETY: The safety contract must be upheld by the caller.
         let kana = ensure_utf8(unsafe { CStr::from_ptr(kana) })?;
->>>>>>> 10eb9f42
         let VoicevoxTtsOptions {
             enable_interrogative_upspeak,
         } = options;
@@ -1441,15 +1335,8 @@
             .tts_from_kana(kana, StyleId::new(style_id))
             .enable_interrogative_upspeak(enable_interrogative_upspeak)
             .perform()?;
-<<<<<<< HEAD
-        unsafe {
-            // SAFETY: The safety contract must be upheld by the caller.
-            U8_SLICE_OWNER.own_and_lend(output, output_wav, output_wav_length)
-        };
-=======
         // SAFETY: The safety contract must be upheld by the caller.
         unsafe { U8_SLICE_OWNER.own_and_lend(output, output_wav, output_wav_length) };
->>>>>>> 10eb9f42
         Ok(())
     })())
 }
@@ -1491,15 +1378,8 @@
 ) -> VoicevoxResultCode {
     init_logger_once();
     into_result_code_with_error((|| {
-<<<<<<< HEAD
-        let text = ensure_utf8(unsafe {
-            // SAFETY: The safety contract must be upheld by the caller.
-            CStr::from_ptr(text)
-        })?;
-=======
         // SAFETY: The safety contract must be upheld by the caller.
         let text = ensure_utf8(unsafe { CStr::from_ptr(text) })?;
->>>>>>> 10eb9f42
         let VoicevoxTtsOptions {
             enable_interrogative_upspeak,
         } = options;
@@ -1508,15 +1388,8 @@
             .tts(text, StyleId::new(style_id))
             .enable_interrogative_upspeak(enable_interrogative_upspeak)
             .perform()?;
-<<<<<<< HEAD
-        unsafe {
-            // SAFETY: The safety contract must be upheld by the caller.
-            U8_SLICE_OWNER.own_and_lend(output, output_wav, output_wav_length);
-        }
-=======
         // SAFETY: The safety contract must be upheld by the caller.
         unsafe { U8_SLICE_OWNER.own_and_lend(output, output_wav, output_wav_length) };
->>>>>>> 10eb9f42
         Ok(())
     })())
 }
@@ -1548,15 +1421,8 @@
 #[unsafe(no_mangle)]
 pub unsafe extern "C" fn voicevox_json_free(json: *mut c_char) {
     init_logger_once();
-<<<<<<< HEAD
-    drop(unsafe {
-        // SAFETY: The safety contract must be upheld by the caller.
-        CString::from_raw(C_STRING_DROP_CHECKER.check(json))
-    });
-=======
     // SAFETY: The safety contract must be upheld by the caller.
     drop(unsafe { CString::from_raw(C_STRING_DROP_CHECKER.check(json)) });
->>>>>>> 10eb9f42
 }
 
 // SAFETY: voicevox_core_c_apiを構成するライブラリの中に、これと同名のシンボルは存在しない
@@ -1748,23 +1614,11 @@
 ) -> VoicevoxResultCode {
     init_logger_once();
     into_result_code_with_error((|| {
-<<<<<<< HEAD
-        let word = unsafe {
-            // SAFETY: The safety contract must be upheld by the caller.
-            word.read_unaligned().try_into_word()
-        }?;
-        let uuid = user_dict.body().add_word(word)?;
-        unsafe {
-            // SAFETY: The safety contract must be upheld by the caller.
-            output_word_uuid.write_unaligned(uuid.into_bytes());
-        }
-=======
         // SAFETY: The safety contract must be upheld by the caller.
         let word = unsafe { word.read_unaligned().try_into_word() }?;
         let uuid = user_dict.body().add_word(word)?;
         // SAFETY: The safety contract must be upheld by the caller.
         unsafe { output_word_uuid.write_unaligned(uuid.into_bytes()) };
->>>>>>> 10eb9f42
 
         Ok(())
     })())
@@ -1793,15 +1647,8 @@
     init_logger_once();
     into_result_code_with_error((|| {
         let word_uuid = Uuid::from_slice(word_uuid).map_err(CApiError::InvalidUuid)?;
-<<<<<<< HEAD
-        let word = unsafe {
-            // SAFETY: The safety contract must be upheld by the caller.
-            word.read_unaligned().try_into_word()
-        }?;
-=======
         // SAFETY: The safety contract must be upheld by the caller.
         let word = unsafe { word.read_unaligned().try_into_word() }?;
->>>>>>> 10eb9f42
         user_dict.body().update_word(word_uuid, word)?;
 
         Ok(())
@@ -1856,15 +1703,8 @@
     init_logger_once();
     let json = user_dict.body().to_json();
     let json = CString::new(json).expect("\\0を含まない文字列であることが保証されている");
-<<<<<<< HEAD
-    unsafe {
-        // SAFETY: The safety contract must be upheld by the caller.
-        output_json.write_unaligned(C_STRING_DROP_CHECKER.whitelist(json).into_raw());
-    }
-=======
     // SAFETY: The safety contract must be upheld by the caller.
     unsafe { output_json.write_unaligned(C_STRING_DROP_CHECKER.whitelist(json).into_raw()) };
->>>>>>> 10eb9f42
     VoicevoxResultCode::VOICEVOX_RESULT_OK
 }
 
@@ -1906,15 +1746,8 @@
 ) -> VoicevoxResultCode {
     init_logger_once();
     into_result_code_with_error((|| {
-<<<<<<< HEAD
-        let path = ensure_utf8(unsafe {
-            // SAFETY: The safety contract must be upheld by the caller.
-            CStr::from_ptr(path)
-        })?;
-=======
         // SAFETY: The safety contract must be upheld by the caller.
         let path = ensure_utf8(unsafe { CStr::from_ptr(path) })?;
->>>>>>> 10eb9f42
         user_dict.body().save(path)?;
         Ok(())
     })())
