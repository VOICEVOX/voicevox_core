--- conflicted
+++ resolved
@@ -134,23 +134,14 @@
 
 /// デフォルトの初期化オプション
 #[no_mangle]
-<<<<<<< HEAD
 pub static voicevox_default_initialize_options: VoicevoxInitializeOptions = ConstDefault::DEFAULT;
-=======
-pub extern "C" fn voicevox_make_default_initialize_options() -> VoicevoxInitializeOptions {
-    VoicevoxInitializeOptions::default()
-}
-
-static VOICEVOX_VERSION: once_cell::sync::Lazy<CString> =
-    once_cell::sync::Lazy::new(|| CString::new(env!("CARGO_PKG_VERSION")).unwrap());
->>>>>>> 486d3f4c
 
 /// voicevoxのバージョン
 #[no_mangle]
 pub static voicevox_version: &c_char = {
     const VOICEVOX_VERSION: &CStr = unsafe {
-        // SAFETY: `voicevox_core::version!()` is a SemVer, so it should not contain '\0'
-        CStr::from_bytes_with_nul_unchecked(concat!(voicevox_core::version!(), '\0').as_bytes())
+        // SAFETY: The package version is a SemVer, so it should not contain '\0'
+        CStr::from_bytes_with_nul_unchecked(concat!(env!("CARGO_PKG_VERSION"), '\0').as_bytes())
     };
 
     // SAFETY: `CStr::as_ptr` always returns a valid pointer.
