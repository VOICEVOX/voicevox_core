--- conflicted
+++ resolved
@@ -370,16 +370,10 @@
 }
 
 /// AudioQuery を実行する
-<<<<<<< HEAD
-/// @param [in] synthesizer 音声シンセサイザ #VoicevoxVoiceSynthesizer
-/// @param [in] text テキスト
+/// @param [in] synthesizer 音声シンセサイザ #VoicevoxVoiceSynthesizer
+/// @param [in] text テキスト。文字コードはUTF-8
 /// @param [in] style_id スタイルID #VoicevoxStyleId
 /// @param [in] options AudioQueryのオプション #VoicevoxAudioQueryOptions
-=======
-/// @param [in] text テキスト。文字コードはUTF-8
-/// @param [in] speaker_id 話者ID
-/// @param [in] options AudioQueryのオプション
->>>>>>> eb1247dc
 /// @param [out] output_audio_query_json AudioQuery を json でフォーマットしたもの
 /// @return 結果コード #VoicevoxResultCode
 ///
@@ -576,14 +570,9 @@
 }
 
 /// テキスト音声合成を実行する
-<<<<<<< HEAD
-/// @param [in] synthesizer 音声シンセサイザ #VoicevoxVoiceSynthesizer
-/// @param [in] text テキスト
+/// @param [in] synthesizer 音声シンセサイザ #VoicevoxVoiceSynthesizer
+/// @param [in] text テキスト。文字コードはUTF-8
 /// @param [in] style_id スタイルID #VoicevoxStyleId
-=======
-/// @param [in] text テキスト。文字コードはUTF-8
-/// @param [in] speaker_id 話者ID
->>>>>>> eb1247dc
 /// @param [in] options テキスト音声合成オプション
 /// @param [out] output_wav_length 出力する wav データのサイズ
 /// @param [out] output_wav wav データの出力先
