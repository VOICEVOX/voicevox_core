--- conflicted
+++ resolved
@@ -910,12 +910,8 @@
  * \safety{
  * - `json`は以下のAPIで得られたポインタでなくてはいけない。
  *     - ::voicevox_create_supported_devices_json
-<<<<<<< HEAD
  *     - ::voicevox_synthesizer_create_metas_json
- *     - ::voicevox_synthesizer_audio_query
-=======
  *     - ::voicevox_synthesizer_create_audio_query
->>>>>>> 07ded4ee
  *     - ::voicevox_synthesizer_create_accent_phrases
  *     - ::voicevox_synthesizer_replace_mora_data
  *     - ::voicevox_synthesizer_replace_phoneme_length
