--- conflicted
+++ resolved
@@ -211,7 +211,6 @@
 extern "C" {
 #endif // __cplusplus
 
-<<<<<<< HEAD
 extern const struct VoicevoxInitializeOptions voicevox_default_initialize_options;
 
 extern const char *voicevox_version;
@@ -223,35 +222,6 @@
 extern const struct VoicevoxSynthesisOptions voicevox_default_synthesis_options;
 
 extern const struct VoicevoxTtsOptions voicevox_default_tts_options;
-=======
-/**
- * デフォルトの初期化オプションを生成する
- * @return デフォルト値が設定された初期化オプション
- */
-#ifdef _WIN32
-__declspec(dllimport)
-#endif
-struct VoicevoxInitializeOptions voicevox_make_default_initialize_options(void);
-
-/**
- * 初期化する
- * @param [in] options 初期化オプション
- * @return 結果コード #VoicevoxResultCode
- */
-#ifdef _WIN32
-__declspec(dllimport)
-#endif
-VoicevoxResultCode voicevox_initialize(struct VoicevoxInitializeOptions options);
-
-/**
- * voicevoxのバージョンを取得する
- * @return SemVerでフォーマットされたバージョン
- */
-#ifdef _WIN32
-__declspec(dllimport)
-#endif
-const char *voicevox_get_version(void);
->>>>>>> b8c1b316
 
 /**
  * 参照カウントで管理されたOpenJtalkを生成する
@@ -262,13 +232,8 @@
 #ifdef _WIN32
 __declspec(dllimport)
 #endif
-<<<<<<< HEAD
-
 VoicevoxResultCode voicevox_open_jtalk_rc_new(const char *open_jtalk_dic_dir,
                                               struct OpenJtalkRc **out_open_jtalk);
-=======
-VoicevoxResultCode voicevox_load_model(uint32_t speaker_id);
->>>>>>> b8c1b316
 
 /**
  * 参照カウントで管理されたOpenJtalkを削除する
@@ -280,12 +245,7 @@
 #ifdef _WIN32
 __declspec(dllimport)
 #endif
-<<<<<<< HEAD
-
 void voicevox_open_jtalk_rc_delete(struct OpenJtalkRc *open_jtalk);
-=======
-bool voicevox_is_gpu_mode(void);
->>>>>>> b8c1b316
 
 /**
  * vvmファイルパスから音声モデルを生成する
@@ -300,13 +260,8 @@
 #ifdef _WIN32
 __declspec(dllimport)
 #endif
-<<<<<<< HEAD
-
 VoicevoxResultCode voicevox_voice_model_new_from_path(const char *path,
                                                       struct VoicevoxVoiceModel **out_model);
-=======
-bool voicevox_is_model_loaded(uint32_t speaker_id);
->>>>>>> b8c1b316
 
 /**
  * 音声モデルのIDを取得する
@@ -319,12 +274,7 @@
 #ifdef _WIN32
 __declspec(dllimport)
 #endif
-<<<<<<< HEAD
-
 VoicevoxVoiceModelId voicevox_voice_model_id(const struct VoicevoxVoiceModel *model);
-=======
-void voicevox_finalize(void);
->>>>>>> b8c1b316
 
 /**
  * 音声モデルのメタ情報を取得する
@@ -337,21 +287,7 @@
 #ifdef _WIN32
 __declspec(dllimport)
 #endif
-<<<<<<< HEAD
-
 const char *voicevox_voice_model_get_metas_json(const struct VoicevoxVoiceModel *model);
-=======
-const char *voicevox_get_metas_json(void);
-
-/**
- * サポートデバイス情報をjsonで取得する
- * @return サポートデバイス情報のjson文字列
- */
-#ifdef _WIN32
-__declspec(dllimport)
-#endif
-const char *voicevox_get_supported_devices_json(void);
->>>>>>> b8c1b316
 
 /**
  * 音声モデルを破棄する
@@ -363,16 +299,7 @@
 #ifdef _WIN32
 __declspec(dllimport)
 #endif
-<<<<<<< HEAD
-
 void voicevox_voice_model_delete(struct VoicevoxVoiceModel *model);
-=======
-VoicevoxResultCode voicevox_predict_duration(uintptr_t length,
-                                             int64_t *phoneme_vector,
-                                             uint32_t speaker_id,
-                                             uintptr_t *output_predict_duration_data_length,
-                                             float **output_predict_duration_data);
->>>>>>> b8c1b316
 
 /**
  * 音声シンセサイザを生成して初期化する
@@ -387,14 +314,9 @@
 #ifdef _WIN32
 __declspec(dllimport)
 #endif
-<<<<<<< HEAD
-
 VoicevoxResultCode voicevox_synthesizer_new_with_initialize(const struct OpenJtalkRc *open_jtalk,
                                                             struct VoicevoxInitializeOptions options,
                                                             struct VoicevoxSynthesizer **out_synthesizer);
-=======
-void voicevox_predict_duration_data_free(float *predict_duration_data);
->>>>>>> b8c1b316
 
 /**
  * 音声シンセサイザを破棄する
@@ -406,21 +328,7 @@
 #ifdef _WIN32
 __declspec(dllimport)
 #endif
-<<<<<<< HEAD
-
 void voicevox_synthesizer_delete(struct VoicevoxSynthesizer *synthesizer);
-=======
-VoicevoxResultCode voicevox_predict_intonation(uintptr_t length,
-                                               int64_t *vowel_phoneme_vector,
-                                               int64_t *consonant_phoneme_vector,
-                                               int64_t *start_accent_vector,
-                                               int64_t *end_accent_vector,
-                                               int64_t *start_accent_phrase_vector,
-                                               int64_t *end_accent_phrase_vector,
-                                               uint32_t speaker_id,
-                                               uintptr_t *output_predict_intonation_data_length,
-                                               float **output_predict_intonation_data);
->>>>>>> b8c1b316
 
 /**
  * モデルを読み込む
@@ -435,13 +343,8 @@
 #ifdef _WIN32
 __declspec(dllimport)
 #endif
-<<<<<<< HEAD
-
 VoicevoxResultCode voicevox_synthesizer_load_voice_model(struct VoicevoxSynthesizer *synthesizer,
                                                          const struct VoicevoxVoiceModel *model);
-=======
-void voicevox_predict_intonation_data_free(float *predict_intonation_data);
->>>>>>> b8c1b316
 
 /**
  * モデルの読み込みを解除する
@@ -456,19 +359,8 @@
 #ifdef _WIN32
 __declspec(dllimport)
 #endif
-<<<<<<< HEAD
-
 VoicevoxResultCode voicevox_synthesizer_unload_voice_model(struct VoicevoxSynthesizer *synthesizer,
                                                            VoicevoxVoiceModelId model_id);
-=======
-VoicevoxResultCode voicevox_decode(uintptr_t length,
-                                   uintptr_t phoneme_size,
-                                   float *f0,
-                                   float *phoneme_vector,
-                                   uint32_t speaker_id,
-                                   uintptr_t *output_decode_data_length,
-                                   float **output_decode_data);
->>>>>>> b8c1b316
 
 /**
  * ハードウェアアクセラレーションがGPUモードか判定する
@@ -481,12 +373,7 @@
 #ifdef _WIN32
 __declspec(dllimport)
 #endif
-<<<<<<< HEAD
-
 bool voicevox_synthesizer_is_gpu_mode(const struct VoicevoxSynthesizer *synthesizer);
-=======
-void voicevox_decode_data_free(float *decode_data);
->>>>>>> b8c1b316
 
 /**
  * 指定したspeaker_idのモデルが読み込まれているか判定する
@@ -501,13 +388,8 @@
 #ifdef _WIN32
 __declspec(dllimport)
 #endif
-<<<<<<< HEAD
-
 bool voicevox_is_loaded_voice_model(const struct VoicevoxSynthesizer *synthesizer,
                                     VoicevoxVoiceModelId model_id);
-=======
-struct VoicevoxAudioQueryOptions voicevox_make_default_audio_query_options(void);
->>>>>>> b8c1b316
 
 /**
  * メタ情報をjsonで取得する
@@ -520,15 +402,7 @@
 #ifdef _WIN32
 __declspec(dllimport)
 #endif
-<<<<<<< HEAD
-
 const char *voicevox_synthesizer_get_metas_json(const struct VoicevoxSynthesizer *synthesizer);
-=======
-VoicevoxResultCode voicevox_audio_query(const char *text,
-                                        uint32_t speaker_id,
-                                        struct VoicevoxAudioQueryOptions options,
-                                        char **output_audio_query_json);
->>>>>>> b8c1b316
 
 /**
  * サポートデバイス情報をjsonで取得する
@@ -541,12 +415,7 @@
 #ifdef _WIN32
 __declspec(dllimport)
 #endif
-<<<<<<< HEAD
-
 VoicevoxResultCode voicevox_create_supported_devices_json(char **output_supported_devices_json);
-=======
-struct VoicevoxAccentPhrasesOptions voicevox_make_default_accent_phrases_options(void);
->>>>>>> b8c1b316
 
 /**
  * AudioQuery を実行する
@@ -564,19 +433,11 @@
 #ifdef _WIN32
 __declspec(dllimport)
 #endif
-<<<<<<< HEAD
-
 VoicevoxResultCode voicevox_synthesizer_audio_query(const struct VoicevoxSynthesizer *synthesizer,
                                                     const char *text,
                                                     VoicevoxStyleId style_id,
                                                     struct VoicevoxAudioQueryOptions options,
                                                     char **output_audio_query_json);
-=======
-VoicevoxResultCode voicevox_accent_phrases(const char *text,
-                                           uint32_t speaker_id,
-                                           struct VoicevoxAccentPhrasesOptions options,
-                                           char **output_accent_phrases_json);
->>>>>>> b8c1b316
 
 /**
  * create_accent_phrases を実行する
@@ -592,18 +453,11 @@
 #ifdef _WIN32
 __declspec(dllimport)
 #endif
-<<<<<<< HEAD
-
 VoicevoxResultCode voicevox_synthesizer_create_accent_phrases(const struct VoicevoxSynthesizer *synthesizer,
                                                               const char *text,
                                                               VoicevoxStyleId style_id,
                                                               struct VoicevoxAccentPhrasesOptions options,
                                                               char **output_accent_phrases_json);
-=======
-VoicevoxResultCode voicevox_mora_length(const char *accent_phrases_json,
-                                        uint32_t speaker_id,
-                                        char **output_accent_phrases_json);
->>>>>>> b8c1b316
 
 /**
  * replace_mora_data を実行する
@@ -619,17 +473,10 @@
 #ifdef _WIN32
 __declspec(dllimport)
 #endif
-<<<<<<< HEAD
-
 VoicevoxResultCode voicevox_synthesizer_replace_mora_data(const struct VoicevoxSynthesizer *synthesizer,
                                                           const char *accent_phrases_json,
                                                           VoicevoxStyleId style_id,
                                                           char **output_accent_phrases_json);
-=======
-VoicevoxResultCode voicevox_mora_pitch(const char *accent_phrases_json,
-                                       uint32_t speaker_id,
-                                       char **output_accent_phrases_json);
->>>>>>> b8c1b316
 
 /**
  * replace_phoneme_length を実行する
@@ -645,17 +492,10 @@
 #ifdef _WIN32
 __declspec(dllimport)
 #endif
-<<<<<<< HEAD
-
 VoicevoxResultCode voicevox_synthesizer_replace_phoneme_length(const struct VoicevoxSynthesizer *synthesizer,
                                                                const char *accent_phrases_json,
                                                                VoicevoxStyleId style_id,
                                                                char **output_accent_phrases_json);
-=======
-VoicevoxResultCode voicevox_mora_data(const char *accent_phrases_json,
-                                      uint32_t speaker_id,
-                                      char **output_accent_phrases_json);
->>>>>>> b8c1b316
 
 /**
  * replace_mora_pitch を実行する
@@ -671,15 +511,10 @@
 #ifdef _WIN32
 __declspec(dllimport)
 #endif
-<<<<<<< HEAD
-
 VoicevoxResultCode voicevox_synthesizer_replace_mora_pitch(const struct VoicevoxSynthesizer *synthesizer,
                                                            const char *accent_phrases_json,
                                                            VoicevoxStyleId style_id,
                                                            char **output_accent_phrases_json);
-=======
-struct VoicevoxSynthesisOptions voicevox_make_default_synthesis_options(void);
->>>>>>> b8c1b316
 
 /**
  * AudioQuery から音声合成する
@@ -698,30 +533,12 @@
 #ifdef _WIN32
 __declspec(dllimport)
 #endif
-<<<<<<< HEAD
-
 VoicevoxResultCode voicevox_synthesizer_synthesis(const struct VoicevoxSynthesizer *synthesizer,
                                                   const char *audio_query_json,
                                                   VoicevoxStyleId style_id,
                                                   struct VoicevoxSynthesisOptions options,
                                                   uintptr_t *output_wav_length,
                                                   uint8_t **output_wav);
-=======
-VoicevoxResultCode voicevox_synthesis(const char *audio_query_json,
-                                      uint32_t speaker_id,
-                                      struct VoicevoxSynthesisOptions options,
-                                      uintptr_t *output_wav_length,
-                                      uint8_t **output_wav);
-
-/**
- * デフォルトのテキスト音声合成オプションを生成する
- * @return テキスト音声合成オプション
- */
-#ifdef _WIN32
-__declspec(dllimport)
-#endif
-struct VoicevoxTtsOptions voicevox_make_default_tts_options(void);
->>>>>>> b8c1b316
 
 /**
  * テキスト音声合成を実行する
@@ -740,21 +557,12 @@
 #ifdef _WIN32
 __declspec(dllimport)
 #endif
-<<<<<<< HEAD
-
 VoicevoxResultCode voicevox_synthesizer_tts(const struct VoicevoxSynthesizer *synthesizer,
                                             const char *text,
                                             VoicevoxStyleId style_id,
                                             struct VoicevoxTtsOptions options,
                                             uintptr_t *output_wav_length,
                                             uint8_t **output_wav);
-=======
-VoicevoxResultCode voicevox_tts(const char *text,
-                                uint32_t speaker_id,
-                                struct VoicevoxTtsOptions options,
-                                uintptr_t *output_wav_length,
-                                uint8_t **output_wav);
->>>>>>> b8c1b316
 
 /**
  * jsonフォーマットされたデータのメモリを解放する
@@ -766,24 +574,7 @@
 #ifdef _WIN32
 __declspec(dllimport)
 #endif
-<<<<<<< HEAD
-
 void voicevox_json_free(char *json);
-=======
-void voicevox_audio_query_json_free(char *audio_query_json);
-
-/**
- * jsonフォーマットされた AccnetPhrase データのメモリを解放する
- * @param [in] accented_phrase_json 解放する json フォーマットされた AccnetPhrase データ
- *
- * # Safety
- * @param voicevox_accent_phrases で確保されたポインタであり、かつ呼び出し側でバッファの変更を行われていないこと
- */
-#ifdef _WIN32
-__declspec(dllimport)
-#endif
-void voicevox_accent_phrases_json_free(char *accented_phrase_json);
->>>>>>> b8c1b316
 
 /**
  * wav データのメモリを解放する
