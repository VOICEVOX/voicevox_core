--- conflicted
+++ resolved
@@ -260,14 +260,6 @@
 typedef struct VoicevoxVoiceModel VoicevoxVoiceModel;
 
 /**
-<<<<<<< HEAD
-=======
- * 音声モデルID。
- */
-typedef const char *VoicevoxVoiceModelId;
-
-/**
->>>>>>> 9c100df8
  * ::voicevox_synthesizer_new_with_initialize のオプション。
  */
 typedef struct VoicevoxInitializeOptions {
@@ -287,13 +279,7 @@
 } VoicevoxInitializeOptions;
 
 /**
-<<<<<<< HEAD
  * 音声モデルID。
-=======
- * スタイルID。
- *
- * VOICEVOXにおける、ある<b>話者</b>(_speaker_)のある<b>スタイル</b>(_style_)を指す。
->>>>>>> 9c100df8
  */
 typedef const char *VoicevoxVoiceModelId;
 
@@ -308,7 +294,6 @@
 } VoicevoxAudioQueryOptions;
 
 /**
-<<<<<<< HEAD
  * スタイルID。
  *
  * VOICEVOXにおける、ある<b>話者</b>(_speaker_)のある<b>スタイル</b>(_style_)を指す。
@@ -316,8 +301,6 @@
 typedef uint32_t VoicevoxStyleId;
 
 /**
-=======
->>>>>>> 9c100df8
  * ::voicevox_synthesizer_create_accent_phrases のオプション。
  */
 typedef struct VoicevoxAccentPhrasesOptions {
@@ -450,7 +433,6 @@
 void voicevox_open_jtalk_rc_delete(struct OpenJtalkRc *open_jtalk);
 
 /**
-<<<<<<< HEAD
  * デフォルトの初期化オプションを生成する
  * @return デフォルト値が設定された初期化オプション
  */
@@ -469,8 +451,6 @@
 const char *voicevox_get_version(void);
 
 /**
-=======
->>>>>>> 9c100df8
  * VVMファイルから ::VoicevoxVoiceModel を<b>構築</b>(_construct_)する。
  *
  * @param [in] path vvmファイルへのUTF-8のファイルパス
@@ -691,7 +671,6 @@
 VoicevoxResultCode voicevox_create_supported_devices_json(char **output_supported_devices_json);
 
 /**
-<<<<<<< HEAD
  * デフォルトの AudioQuery のオプションを生成する
  * @return デフォルト値が設定された AudioQuery オプション
  */
@@ -701,8 +680,6 @@
 struct VoicevoxAudioQueryOptions voicevox_make_default_audio_query_options(void);
 
 /**
-=======
->>>>>>> 9c100df8
  * AudioQueryをJSONとして生成する。
  *
  * 生成したJSON文字列を解放するには ::voicevox_json_free を使う。
@@ -752,7 +729,6 @@
                                                     char **output_audio_query_json);
 
 /**
-<<<<<<< HEAD
  * デフォルトの `accent_phrases` のオプションを生成する
  * @return デフォルト値が設定された `accent_phrases` のオプション
  */
@@ -762,8 +738,6 @@
 struct VoicevoxAccentPhrasesOptions voicevox_make_default_accent_phrases_options(void);
 
 /**
-=======
->>>>>>> 9c100df8
  * AccentPhrase (アクセント句)の配列をJSON形式で生成する。
  *
  * 生成したJSON文字列を解放するには ::voicevox_json_free を使う。
@@ -890,7 +864,6 @@
                                                            char **output_accent_phrases_json);
 
 /**
-<<<<<<< HEAD
  * デフォルトの `voicevox_synthesizer_synthesis` のオプションを生成する
  * @return デフォルト値が設定された `voicevox_synthesizer_synthesis` のオプション
  */
@@ -900,8 +873,6 @@
 struct VoicevoxSynthesisOptions voicevox_make_default_synthesis_options(void);
 
 /**
-=======
->>>>>>> 9c100df8
  * AudioQueryから音声合成を行う。
  *
  * 生成したWAVデータを解放するには ::voicevox_wav_free を使う。
@@ -933,7 +904,6 @@
                                                   uint8_t **output_wav);
 
 /**
-<<<<<<< HEAD
  * デフォルトのテキスト音声合成オプションを生成する
  * @return テキスト音声合成オプション
  */
@@ -943,8 +913,6 @@
 struct VoicevoxTtsOptions voicevox_make_default_tts_options(void);
 
 /**
-=======
->>>>>>> 9c100df8
  * テキスト音声合成を行う。
  *
  * 生成したWAVデータを解放するには ::voicevox_wav_free を使う。
