--- conflicted
+++ resolved
@@ -1,5 +1,4 @@
 [compatible_engine]
-<<<<<<< HEAD
 metas = '''
 [
   {
@@ -40,10 +39,6 @@
     "speaker_uuid": "5d3d9aa9-88e5-4a96-8ef7-f13a3cad1cb3"
   }
 ]'''
-yukarin_s_forward = [0.9537022, 0.046877652, 0.11338878, 0.06429571, 0.07507616, 0.08266081, 0.1571679, 0.64980185]
-yukarin_sa_forward = [5.0591826, 5.905218, 5.846999, 5.565851, 5.528879]
-=======
->>>>>>> 82d781c7
 stderr.windows = '''
 {windows-video-cards}
 '''
