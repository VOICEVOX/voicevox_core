--- conflicted
+++ resolved
@@ -12,13 +12,10 @@
     ],
     "version": "0.0.1",
     "speaker_uuid": "574bc678-8370-44be-b941-08e46e7b47d7",
-<<<<<<< HEAD
     "supported_features": {
       "permitted_synthesis_morphing": "NOTHING"
-    }
-=======
-    "order": null
->>>>>>> 0f2c3b23
+    },
+    "order": null
   },
   {
     "name": "dummy2",
@@ -31,13 +28,10 @@
     ],
     "version": "0.0.1",
     "speaker_uuid": "dd9ccd75-75f6-40ce-a3db-960cbed2e905",
-<<<<<<< HEAD
     "supported_features": {
       "permitted_synthesis_morphing": "ALL"
-    }
-=======
-    "order": null
->>>>>>> 0f2c3b23
+    },
+    "order": null
   },
   {
     "name": "dummy3",
@@ -55,13 +49,10 @@
     ],
     "version": "0.0.1",
     "speaker_uuid": "5d3d9aa9-88e5-4a96-8ef7-f13a3cad1cb3",
-<<<<<<< HEAD
     "supported_features": {
       "permitted_synthesis_morphing": "SELF_ONLY"
-    }
-=======
-    "order": null
->>>>>>> 0f2c3b23
+    },
+    "order": null
   }
 ]'''
 stderr.windows = '''
@@ -288,13 +279,10 @@
     ],
     "version": "0.0.1",
     "speaker_uuid": "574bc678-8370-44be-b941-08e46e7b47d7",
-<<<<<<< HEAD
     "supported_features": {
       "permitted_synthesis_morphing": "NOTHING"
-    }
-=======
-    "order": null
->>>>>>> 0f2c3b23
+    },
+    "order": null
   },
   {
     "name": "dummy2",
@@ -307,13 +295,10 @@
     ],
     "version": "0.0.1",
     "speaker_uuid": "dd9ccd75-75f6-40ce-a3db-960cbed2e905",
-<<<<<<< HEAD
     "supported_features": {
       "permitted_synthesis_morphing": "ALL"
-    }
-=======
-    "order": null
->>>>>>> 0f2c3b23
+    },
+    "order": null
   },
   {
     "name": "dummy3",
@@ -331,13 +316,10 @@
     ],
     "version": "0.0.1",
     "speaker_uuid": "5d3d9aa9-88e5-4a96-8ef7-f13a3cad1cb3",
-<<<<<<< HEAD
     "supported_features": {
       "permitted_synthesis_morphing": "SELF_ONLY"
-    }
-=======
-    "order": null
->>>>>>> 0f2c3b23
+    },
+    "order": null
   }
 ]'''
 stderr.windows = '''
