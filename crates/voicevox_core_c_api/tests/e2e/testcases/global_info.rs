use std::{collections::HashMap, env, ffi::CStr, mem::MaybeUninit, str, sync::LazyLock};

use assert_cmd::assert::AssertResult;
use const_format::concatcp;
use libloading::Library;
use serde::{Deserialize, Serialize};
use serde_with::{serde_as, DisplayFromStr};
use test_util::c_api::{self, CApi, VoicevoxLoadOnnxruntimeOptions, VoicevoxResultCode};

use crate::{
    assert_cdylib::{self, case, Utf8Output},
    snapshots,
};

case!(TestCase);

#[derive(Serialize, Deserialize)]
struct TestCase;

#[typetag::serde(name = "global_info")]
impl assert_cdylib::TestCase for TestCase {
    unsafe fn exec(&self, lib: Library) -> anyhow::Result<()> {
        // SAFETY: The safety contract must be upheld by the caller.
        let lib = unsafe { CApi::from_library(lib) }?;

        std::assert_eq!(
            env!("CARGO_PKG_VERSION"),
            // SAFETY: `voicevox_get_version` has no safety requirements, and returns a valid
            // string.
            unsafe { CStr::from_ptr(lib.voicevox_get_version()) }.to_str()?,
        );

        let onnxruntime = {
            let mut onnxruntime = MaybeUninit::uninit();
<<<<<<< HEAD
            let _ = const {
                if true {
                    0
                } else {
                    panic!();
                }
            };
            assert_ok(unsafe {
                // SAFETY:
                // - A `CStr` is a valid string.
                // - `onnxruntime` is valid for writes.
=======
            assert_ok(
>>>>>>> 672e5da8
                lib.voicevox_onnxruntime_load_once(
                    VoicevoxLoadOnnxruntimeOptions {
                        filename: CStr::from_bytes_with_nul(
                            concatcp!(
                                env::consts::DLL_PREFIX,
                                "onnxruntime",
                                env::consts::DLL_SUFFIX,
                                '\0'
                            )
                            .as_ref(),
                        )
                        .expect("this ends with nul")
                        .as_ptr(),
                    },
                    onnxruntime.as_mut_ptr(),
                )
            });
            // SAFETY: `voicevox_onnxruntime_load_once` initializes `onnxruntime` if succeeded.
            unsafe { onnxruntime.assume_init() }
        };

        {
            let supported_devices = {
                let mut supported_devices = MaybeUninit::uninit();
                assert_ok(unsafe {
                    // SAFETY:
                    // - `onnxruntime` is valid for reads.
                    // - `supported_devices` is valid for writes.
                    lib.voicevox_onnxruntime_create_supported_devices_json(
                        onnxruntime,
                        supported_devices.as_mut_ptr(),
                    )
                });
                // SAFETY: `voicevox_onnxruntime_create_supported_devices_json` initializes
                // `supported_devices` if succeeded.
                unsafe { supported_devices.assume_init() }
            };

            serde_json::from_str::<HashMap<String, bool>>(
                // SAFETY: `voicevox_onnxruntime_create_supported_devices_json` returns a valid
                // string if succeeded.
                unsafe { CStr::from_ptr(supported_devices) }.to_str()?,
            )?;

            // SAFETY: `supported_devices` is valid and is no longer used.
            unsafe { lib.voicevox_json_free(supported_devices) };
        }

        for result_code in [
            c_api::VoicevoxResultCode_VOICEVOX_RESULT_OK,
            c_api::VoicevoxResultCode_VOICEVOX_RESULT_NOT_LOADED_OPENJTALK_DICT_ERROR,
            c_api::VoicevoxResultCode_VOICEVOX_RESULT_GET_SUPPORTED_DEVICES_ERROR,
            c_api::VoicevoxResultCode_VOICEVOX_RESULT_GPU_SUPPORT_ERROR,
            c_api::VoicevoxResultCode_VOICEVOX_RESULT_STYLE_NOT_FOUND_ERROR,
            c_api::VoicevoxResultCode_VOICEVOX_RESULT_MODEL_NOT_FOUND_ERROR,
            c_api::VoicevoxResultCode_VOICEVOX_RESULT_RUN_MODEL_ERROR,
            c_api::VoicevoxResultCode_VOICEVOX_RESULT_ANALYZE_TEXT_ERROR,
            c_api::VoicevoxResultCode_VOICEVOX_RESULT_INVALID_UTF8_INPUT_ERROR,
            c_api::VoicevoxResultCode_VOICEVOX_RESULT_PARSE_KANA_ERROR,
            c_api::VoicevoxResultCode_VOICEVOX_RESULT_INVALID_AUDIO_QUERY_ERROR,
            c_api::VoicevoxResultCode_VOICEVOX_RESULT_INVALID_ACCENT_PHRASE_ERROR,
            c_api::VoicevoxResultCode_VOICEVOX_RESULT_OPEN_ZIP_FILE_ERROR,
            c_api::VoicevoxResultCode_VOICEVOX_RESULT_READ_ZIP_ENTRY_ERROR,
            c_api::VoicevoxResultCode_VOICEVOX_RESULT_MODEL_ALREADY_LOADED_ERROR,
            c_api::VoicevoxResultCode_VOICEVOX_RESULT_STYLE_ALREADY_LOADED_ERROR,
            c_api::VoicevoxResultCode_VOICEVOX_RESULT_INVALID_MODEL_DATA_ERROR,
            c_api::VoicevoxResultCode_VOICEVOX_RESULT_LOAD_USER_DICT_ERROR,
            c_api::VoicevoxResultCode_VOICEVOX_RESULT_SAVE_USER_DICT_ERROR,
            c_api::VoicevoxResultCode_VOICEVOX_RESULT_USER_DICT_WORD_NOT_FOUND_ERROR,
            c_api::VoicevoxResultCode_VOICEVOX_RESULT_USE_USER_DICT_ERROR,
            c_api::VoicevoxResultCode_VOICEVOX_RESULT_INVALID_USER_DICT_WORD_ERROR,
            c_api::VoicevoxResultCode_VOICEVOX_RESULT_INVALID_UUID_ERROR,
        ] {
            std::assert_eq!(
                SNAPSHOTS.result_messages[&result_code],
                // SAFETY: `voicevox_get_version` has safety requirement, and returns a valid
                // string.
                unsafe { CStr::from_ptr(lib.voicevox_error_result_to_message(result_code)) }
                    .to_str()?,
            );
        }
        return Ok(());

        fn assert_ok(result_code: VoicevoxResultCode) {
            std::assert_eq!(c_api::VoicevoxResultCode_VOICEVOX_RESULT_OK, result_code);
        }
    }

    fn assert_output(&self, output: Utf8Output) -> AssertResult {
        output
            .mask_timestamps()
            .mask_onnxruntime_filename()
            .mask_windows_video_cards()
            .assert()
            .try_success()?
            .try_stdout("")?
            .try_stderr(&*SNAPSHOTS.stderr)
    }
}

static SNAPSHOTS: LazyLock<Snapshots> = snapshots::section!(global_info);

#[serde_as]
#[derive(Deserialize)]
struct Snapshots {
    #[serde_as(as = "HashMap<DisplayFromStr, _>")]
    result_messages: HashMap<i32, String>,
    stderr: String,
}<|MERGE_RESOLUTION|>--- conflicted
+++ resolved
@@ -32,21 +32,10 @@
 
         let onnxruntime = {
             let mut onnxruntime = MaybeUninit::uninit();
-<<<<<<< HEAD
-            let _ = const {
-                if true {
-                    0
-                } else {
-                    panic!();
-                }
-            };
             assert_ok(unsafe {
                 // SAFETY:
                 // - A `CStr` is a valid string.
                 // - `onnxruntime` is valid for writes.
-=======
-            assert_ok(
->>>>>>> 672e5da8
                 lib.voicevox_onnxruntime_load_once(
                     VoicevoxLoadOnnxruntimeOptions {
                         filename: CStr::from_bytes_with_nul(
