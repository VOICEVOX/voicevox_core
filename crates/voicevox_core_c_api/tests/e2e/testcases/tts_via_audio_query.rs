--- conflicted
+++ resolved
@@ -44,13 +44,9 @@
             voicevox_synthesizer_new_with_initialize,
             voicevox_synthesizer_delete,
             voicevox_synthesizer_load_voice_model,
-<<<<<<< HEAD
             voicevox_make_default_audio_query_options,
-            voicevox_synthesizer_audio_query,
+            voicevox_synthesizer_create_audio_query,
             voicevox_make_default_synthesis_options,
-=======
-            voicevox_synthesizer_create_audio_query,
->>>>>>> 07ded4ee
             voicevox_synthesizer_synthesis,
             voicevox_json_free,
             voicevox_wav_free,
