use std::{
    ffi::{CStr, CString},
    mem::MaybeUninit,
};

use assert_cmd::assert::AssertResult;
use libloading::Library;
use once_cell::sync::Lazy;
use serde::{Deserialize, Serialize};

use test_util::{
    c_api::{self, CApi, VoicevoxInitializeOptions, VoicevoxResultCode},
    OPEN_JTALK_DIC_DIR,
};

use crate::{
    assert_cdylib::{self, case, Utf8Output},
    snapshots,
};

case!(TestCase);

#[derive(Serialize, Deserialize)]
struct TestCase;

#[typetag::serde(name = "synthesizer_new_output_json")]
impl assert_cdylib::TestCase for TestCase {
    unsafe fn exec(&self, lib: Library) -> anyhow::Result<()> {
        let lib = CApi::from_library(lib)?;

        let openjtalk = {
            let mut openjtalk = MaybeUninit::uninit();
            let open_jtalk_dic_dir = CString::new(OPEN_JTALK_DIC_DIR).unwrap();
            assert_ok(
                lib.voicevox_open_jtalk_rc_new(open_jtalk_dic_dir.as_ptr(), openjtalk.as_mut_ptr()),
            );
            openjtalk.assume_init()
        };

        let synthesizer = {
            let mut synthesizer = MaybeUninit::uninit();
            assert_ok(lib.voicevox_synthesizer_new(
                openjtalk,
                VoicevoxInitializeOptions {
                    acceleration_mode:
                        c_api::VoicevoxAccelerationMode_VOICEVOX_ACCELERATION_MODE_CPU,
                    ..lib.voicevox_make_default_initialize_options()
                },
                synthesizer.as_mut_ptr(),
            ));
            synthesizer.assume_init()
        };

        let model = {
            let mut model = MaybeUninit::uninit();
<<<<<<< HEAD
            assert_ok(voicevox_voice_model_new_from_path(
                c"../../model/sample.vvm".as_ptr(),
=======
            assert_ok(lib.voicevox_voice_model_new_from_path(
                cstr!("../../model/sample.vvm").as_ptr(),
>>>>>>> e55ea585
                model.as_mut_ptr(),
            ));
            model.assume_init()
        };

        assert_ok(lib.voicevox_synthesizer_load_voice_model(synthesizer, model));

        let metas_json = {
            let raw = lib.voicevox_synthesizer_create_metas_json(synthesizer);
            let metas_json = &CStr::from_ptr(raw).to_str()?.parse::<serde_json::Value>()?;
            let metas_json = serde_json::to_string_pretty(metas_json).unwrap();
            lib.voicevox_json_free(raw);
            metas_json
        };

        std::assert_eq!(SNAPSHOTS.metas, metas_json);

        lib.voicevox_open_jtalk_rc_delete(openjtalk);
        lib.voicevox_synthesizer_delete(synthesizer);

        return Ok(());

        fn assert_ok(result_code: VoicevoxResultCode) {
            std::assert_eq!(c_api::VoicevoxResultCode_VOICEVOX_RESULT_OK, result_code);
        }
    }

    fn assert_output(&self, output: Utf8Output) -> AssertResult {
        output
            .mask_timestamps()
            .mask_windows_video_cards()
            .assert()
            .try_success()?
            .try_stdout("")?
            .try_stderr(&*SNAPSHOTS.stderr)
    }
}

static SNAPSHOTS: Lazy<Snapshots> = snapshots::section!(synthesizer_new_output_json);

#[derive(Deserialize)]
struct Snapshots {
    metas: String,
    #[serde(deserialize_with = "snapshots::deserialize_platform_specific_snapshot")]
    stderr: String,
}<|MERGE_RESOLUTION|>--- conflicted
+++ resolved
@@ -53,13 +53,8 @@
 
         let model = {
             let mut model = MaybeUninit::uninit();
-<<<<<<< HEAD
-            assert_ok(voicevox_voice_model_new_from_path(
+            assert_ok(lib.voicevox_voice_model_new_from_path(
                 c"../../model/sample.vvm".as_ptr(),
-=======
-            assert_ok(lib.voicevox_voice_model_new_from_path(
-                cstr!("../../model/sample.vvm").as_ptr(),
->>>>>>> e55ea585
                 model.as_mut_ptr(),
             ));
             model.assume_init()
