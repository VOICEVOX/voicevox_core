--- conflicted
+++ resolved
@@ -31,15 +31,9 @@
         let mut word_uuid = [0u8; 16];
 
         let word = {
-<<<<<<< HEAD
-            let mut word = voicevox_user_dict_word_make(
+            let mut word = lib.voicevox_user_dict_word_make(
                 c"this_word_should_not_exist_in_default_dictionary".as_ptr(),
                 c"アイウエオ".as_ptr(),
-=======
-            let mut word = lib.voicevox_user_dict_word_make(
-                cstr!("this_word_should_not_exist_in_default_dictionary").as_ptr(),
-                cstr!("アイウエオ").as_ptr(),
->>>>>>> e55ea585
             );
             word.word_type =
                 c_api::VoicevoxUserDictWordType_VOICEVOX_USER_DICT_WORD_TYPE_PROPER_NOUN;
@@ -52,13 +46,8 @@
 
         let model = {
             let mut model = MaybeUninit::uninit();
-<<<<<<< HEAD
-            assert_ok(voicevox_voice_model_new_from_path(
+            assert_ok(lib.voicevox_voice_model_new_from_path(
                 c"../../model/sample.vvm".as_ptr(),
-=======
-            assert_ok(lib.voicevox_voice_model_new_from_path(
-                cstr!("../../model/sample.vvm").as_ptr(),
->>>>>>> e55ea585
                 model.as_mut_ptr(),
             ));
             model.assume_init()
