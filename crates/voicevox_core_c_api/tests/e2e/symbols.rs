use std::ffi::{c_char, c_int, c_void};

use libloading::{Library, Symbol};
use voicevox_core::result_code::VoicevoxResultCode;

/// voicevox\_core\_c\_apiのcdylibのシンボルを集めたもの。
#[allow(dead_code)] // TODO: WIP
pub(crate) struct Symbols<'lib> {
    pub(crate) voicevox_open_jtalk_rc_new: Symbol<
        'lib,
        unsafe extern "C" fn(*const c_char, *mut *mut OpenJtalkRc) -> VoicevoxResultCode,
    >,
    pub(crate) voicevox_open_jtalk_rc_use_user_dict: Symbol<
        'lib,
        unsafe extern "C" fn(*mut OpenJtalkRc, *const VoicevoxUserDict) -> VoicevoxResultCode,
    >,
    pub(crate) voicevox_open_jtalk_rc_delete: Symbol<'lib, unsafe extern "C" fn(*mut OpenJtalkRc)>,
    pub(crate) voicevox_make_default_initialize_options:
        Symbol<'lib, unsafe extern "C" fn() -> VoicevoxInitializeOptions>,
    pub(crate) voicevox_get_version: Symbol<'lib, unsafe extern "C" fn() -> *const c_char>,
    pub(crate) voicevox_voice_model_new_from_path: Symbol<
        'lib,
        unsafe extern "C" fn(*const c_char, *mut *mut VoicevoxVoiceModel) -> VoicevoxResultCode,
    >,
    pub(crate) voicevox_voice_model_id:
        Symbol<'lib, unsafe extern "C" fn(*const VoicevoxVoiceModel) -> VoicevoxVoiceModelId>,
    pub(crate) voicevox_voice_model_get_metas_json:
        Symbol<'lib, unsafe extern "C" fn(*const VoicevoxVoiceModel) -> *const c_char>,
    pub(crate) voicevox_voice_model_delete:
        Symbol<'lib, unsafe extern "C" fn(*mut VoicevoxVoiceModel)>,
    pub(crate) voicevox_synthesizer_new_with_initialize: Symbol<
        'lib,
        unsafe extern "C" fn(
            *const OpenJtalkRc,
            VoicevoxInitializeOptions,
            *mut *mut VoicevoxSynthesizer,
        ) -> VoicevoxResultCode,
    >,
    pub(crate) voicevox_synthesizer_delete:
        Symbol<'lib, unsafe extern "C" fn(*mut VoicevoxSynthesizer)>,
    pub(crate) voicevox_synthesizer_load_voice_model: Symbol<
        'lib,
        unsafe extern "C" fn(
            *mut VoicevoxSynthesizer,
            *const VoicevoxVoiceModel,
        ) -> VoicevoxResultCode,
    >,
    pub(crate) voicevox_synthesizer_unload_voice_model: Symbol<
        'lib,
        unsafe extern "C" fn(*mut VoicevoxSynthesizer, VoicevoxVoiceModelId) -> VoicevoxResultCode,
    >,
    pub(crate) voicevox_synthesizer_is_gpu_mode:
        Symbol<'lib, unsafe extern "C" fn(*const VoicevoxSynthesizer) -> bool>,
    pub(crate) voicevox_synthesizer_is_loaded_voice_model: Symbol<
        'lib,
        unsafe extern "C" fn(*const VoicevoxSynthesizer, VoicevoxVoiceModelId) -> bool,
    >,
    pub(crate) voicevox_synthesizer_get_metas_json:
        Symbol<'lib, unsafe extern "C" fn(*const VoicevoxSynthesizer) -> *const c_char>,
    pub(crate) voicevox_create_supported_devices_json:
        Symbol<'lib, unsafe extern "C" fn(*mut *mut c_char) -> VoicevoxResultCode>,
<<<<<<< HEAD
    pub(crate) voicevox_make_default_audio_query_options:
        Symbol<'lib, unsafe extern "C" fn() -> VoicevoxAudioQueryOptions>,
    pub(crate) voicevox_synthesizer_audio_query: Symbol<
=======
    pub(crate) voicevox_synthesizer_create_audio_query: Symbol<
>>>>>>> 07ded4ee
        'lib,
        unsafe extern "C" fn(
            *const VoicevoxSynthesizer,
            *const c_char,
            VoicevoxStyleId,
            VoicevoxAudioQueryOptions,
            *mut *mut c_char,
        ) -> VoicevoxResultCode,
    >,
    pub(crate) voicevox_make_default_synthesis_options:
        Symbol<'lib, unsafe extern "C" fn() -> VoicevoxSynthesisOptions>,
    pub(crate) voicevox_synthesizer_synthesis: Symbol<
        'lib,
        unsafe extern "C" fn(
            *const VoicevoxSynthesizer,
            *const c_char,
            VoicevoxStyleId,
            VoicevoxSynthesisOptions,
            *mut usize,
            *mut *mut u8,
        ) -> VoicevoxResultCode,
    >,
    pub(crate) voicevox_make_default_tts_options:
        Symbol<'lib, unsafe extern "C" fn() -> VoicevoxTtsOptions>,
    pub(crate) voicevox_synthesizer_tts: Symbol<
        'lib,
        unsafe extern "C" fn(
            *const VoicevoxSynthesizer,
            *const c_char,
            VoicevoxStyleId,
            VoicevoxTtsOptions,
            *mut usize,
            *mut *mut u8,
        ) -> VoicevoxResultCode,
    >,
    pub(crate) voicevox_json_free: Symbol<'lib, unsafe extern "C" fn(*mut c_char)>,
    pub(crate) voicevox_wav_free: Symbol<'lib, unsafe extern "C" fn(*mut u8)>,
    pub(crate) voicevox_error_result_to_message:
        Symbol<'lib, unsafe extern "C" fn(VoicevoxResultCode) -> *const c_char>,

    pub(crate) initialize: Symbol<'lib, unsafe extern "C" fn(bool, c_int, bool) -> bool>,
    pub(crate) load_model: Symbol<'lib, unsafe extern "C" fn(i64) -> bool>,
    pub(crate) is_model_loaded: Symbol<'lib, unsafe extern "C" fn(i64) -> bool>,
    pub(crate) finalize: Symbol<'lib, unsafe extern "C" fn()>,
    pub(crate) metas: Symbol<'lib, unsafe extern "C" fn() -> *const c_char>,
    pub(crate) last_error_message: Symbol<'lib, unsafe extern "C" fn() -> *const c_char>,
    pub(crate) supported_devices: Symbol<'lib, unsafe extern "C" fn() -> *const c_char>,
    pub(crate) yukarin_s_forward:
        Symbol<'lib, unsafe extern "C" fn(i64, *mut i64, *mut i64, *mut f32) -> bool>,
    pub(crate) yukarin_sa_forward: Symbol<
        'lib,
        unsafe extern "C" fn(
            i64,
            *mut i64,
            *mut i64,
            *mut i64,
            *mut i64,
            *mut i64,
            *mut i64,
            *mut i64,
            *mut f32,
        ) -> bool,
    >,
    pub(crate) decode_forward: Symbol<
        'lib,
        unsafe extern "C" fn(i64, i64, *mut f32, *mut f32, *mut i64, *mut f32) -> bool,
    >,

    pub(crate) voicevox_user_dict_word_make:
        Symbol<'lib, unsafe extern "C" fn(*const c_char, *const c_char) -> VoicevoxUserDictWord>,
    pub(crate) voicevox_user_dict_new:
        Symbol<'lib, unsafe extern "C" fn() -> *mut VoicevoxUserDict>,
    pub(crate) voicevox_user_dict_load: Symbol<
        'lib,
        unsafe extern "C" fn(*const VoicevoxUserDict, *const c_char) -> VoicevoxResultCode,
    >,
    pub(crate) voicevox_user_dict_add_word: Symbol<
        'lib,
        unsafe extern "C" fn(
            *const VoicevoxUserDict,
            *const VoicevoxUserDictWord,
            *mut [u8; 16],
        ) -> VoicevoxResultCode,
    >,
    pub(crate) voicevox_user_dict_update_word: Symbol<
        'lib,
        unsafe extern "C" fn(
            *const VoicevoxUserDict,
            *const [u8; 16],
            *const VoicevoxUserDictWord,
        ) -> VoicevoxResultCode,
    >,
    pub(crate) voicevox_user_dict_remove_word: Symbol<
        'lib,
        unsafe extern "C" fn(*const VoicevoxUserDict, *const [u8; 16]) -> VoicevoxResultCode,
    >,
    pub(crate) voicevox_user_dict_to_json: Symbol<
        'lib,
        unsafe extern "C" fn(*const VoicevoxUserDict, *mut *mut c_char) -> VoicevoxResultCode,
    >,
    pub(crate) voicevox_user_dict_import: Symbol<
        'lib,
        unsafe extern "C" fn(
            *const VoicevoxUserDict,
            *const VoicevoxUserDict,
        ) -> VoicevoxResultCode,
    >,
    pub(crate) voicevox_user_dict_save: Symbol<
        'lib,
        unsafe extern "C" fn(*const VoicevoxUserDict, *const c_char) -> VoicevoxResultCode,
    >,
    pub(crate) voicevox_user_dict_delete:
        Symbol<'lib, unsafe extern "C" fn(*mut VoicevoxUserDict) -> VoicevoxResultCode>,
}

impl<'lib> Symbols<'lib> {
    pub(crate) unsafe fn new(lib: &'lib Library) -> Result<Self, libloading::Error> {
        macro_rules! new(($($name:ident),* $(,)?) => {
            Self {
                $(
                    $name: lib.get(stringify!($name).as_ref())?,
                )*
            }
        });

        Ok(new!(
            voicevox_open_jtalk_rc_new,
            voicevox_open_jtalk_rc_use_user_dict,
            voicevox_open_jtalk_rc_delete,
            voicevox_make_default_initialize_options,
            voicevox_get_version,
            voicevox_voice_model_new_from_path,
            voicevox_voice_model_id,
            voicevox_voice_model_get_metas_json,
            voicevox_voice_model_delete,
            voicevox_synthesizer_new_with_initialize,
            voicevox_synthesizer_delete,
            voicevox_synthesizer_load_voice_model,
            voicevox_synthesizer_unload_voice_model,
            voicevox_synthesizer_is_gpu_mode,
            voicevox_synthesizer_is_loaded_voice_model,
            voicevox_synthesizer_get_metas_json,
            voicevox_create_supported_devices_json,
<<<<<<< HEAD
            voicevox_make_default_audio_query_options,
            voicevox_synthesizer_audio_query,
            voicevox_make_default_synthesis_options,
=======
            voicevox_synthesizer_create_audio_query,
>>>>>>> 07ded4ee
            voicevox_synthesizer_synthesis,
            voicevox_make_default_tts_options,
            voicevox_synthesizer_tts,
            voicevox_json_free,
            voicevox_wav_free,
            voicevox_error_result_to_message,
            initialize,
            load_model,
            is_model_loaded,
            finalize,
            metas,
            last_error_message,
            supported_devices,
            yukarin_s_forward,
            yukarin_sa_forward,
            decode_forward,
            voicevox_user_dict_word_make,
            voicevox_user_dict_new,
            voicevox_user_dict_load,
            voicevox_user_dict_add_word,
            voicevox_user_dict_update_word,
            voicevox_user_dict_remove_word,
            voicevox_user_dict_to_json,
            voicevox_user_dict_import,
            voicevox_user_dict_save,
            voicevox_user_dict_delete,
        ))
    }
}

type OpenJtalkRc = c_void;
type VoicevoxVoiceModel = c_void;
type VoicevoxVoiceModelId = *const c_char;
type VoicevoxSynthesizer = c_void;
type VoicevoxStyleId = u32;

#[repr(i32)]
#[allow(non_camel_case_types)]
pub(crate) enum VoicevoxAccelerationMode {
    VOICEVOX_ACCELERATION_MODE_CPU = 1,
}

#[repr(C)]
pub(crate) struct VoicevoxInitializeOptions {
    pub(crate) acceleration_mode: VoicevoxAccelerationMode,
    pub(crate) _cpu_num_threads: u16,
    pub(crate) load_all_models: bool,
}

#[repr(C)]
pub(crate) struct VoicevoxAudioQueryOptions {
    _kana: bool,
}

#[repr(C)]
pub(crate) struct VoicevoxSynthesisOptions {
    _enable_interrogative_upspeak: bool,
}

#[repr(C)]
pub(crate) struct VoicevoxTtsOptions {
    _kana: bool,
    _enable_interrogative_upspeak: bool,
}

#[repr(C)]
pub(crate) struct VoicevoxUserDict {
    _private: [u8; 0],
}

#[repr(C)]
pub(crate) struct VoicevoxUserDictWord {
    pub(crate) surface: *const c_char,
    pub(crate) pronunciation: *const c_char,
    pub(crate) accent_type: usize,
    pub(crate) word_type: VoicevoxUserDictWordType,
    pub(crate) priority: u32,
}

#[repr(i32)]
#[allow(non_camel_case_types)]
pub(crate) enum VoicevoxUserDictWordType {
    VOICEVOX_USER_DICT_WORD_TYPE_PROPER_NOUN = 0,
}<|MERGE_RESOLUTION|>--- conflicted
+++ resolved
@@ -59,13 +59,9 @@
         Symbol<'lib, unsafe extern "C" fn(*const VoicevoxSynthesizer) -> *const c_char>,
     pub(crate) voicevox_create_supported_devices_json:
         Symbol<'lib, unsafe extern "C" fn(*mut *mut c_char) -> VoicevoxResultCode>,
-<<<<<<< HEAD
     pub(crate) voicevox_make_default_audio_query_options:
         Symbol<'lib, unsafe extern "C" fn() -> VoicevoxAudioQueryOptions>,
-    pub(crate) voicevox_synthesizer_audio_query: Symbol<
-=======
     pub(crate) voicevox_synthesizer_create_audio_query: Symbol<
->>>>>>> 07ded4ee
         'lib,
         unsafe extern "C" fn(
             *const VoicevoxSynthesizer,
@@ -209,13 +205,9 @@
             voicevox_synthesizer_is_loaded_voice_model,
             voicevox_synthesizer_get_metas_json,
             voicevox_create_supported_devices_json,
-<<<<<<< HEAD
             voicevox_make_default_audio_query_options,
-            voicevox_synthesizer_audio_query,
+            voicevox_synthesizer_create_audio_query,
             voicevox_make_default_synthesis_options,
-=======
-            voicevox_synthesizer_create_audio_query,
->>>>>>> 07ded4ee
             voicevox_synthesizer_synthesis,
             voicevox_make_default_tts_options,
             voicevox_synthesizer_tts,
