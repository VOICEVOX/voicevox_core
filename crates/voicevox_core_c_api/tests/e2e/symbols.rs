--- conflicted
+++ resolved
@@ -152,12 +152,7 @@
             voicevox_synthesizer_is_gpu_mode,
             voicevox_is_loaded_voice_model,
             voicevox_synthesizer_get_metas_json,
-<<<<<<< HEAD
-            voicevox_get_supported_devices_json,
-=======
             voicevox_create_supported_devices_json,
-            voicevox_make_default_audio_query_options,
->>>>>>> 38549d31
             voicevox_synthesizer_audio_query,
             voicevox_synthesizer_synthesis,
             voicevox_synthesizer_tts,
