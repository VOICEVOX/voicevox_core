[package]
name = "voicevox_core_c_api"
version.workspace = true
edition.workspace = true
publish.workspace = true

[lib]
crate-type = ["cdylib"]
name = "voicevox_core"

[[test]]
harness = false
name = "e2e"

[features]
directml = ["voicevox_core/directml"]

[dependencies]
<<<<<<< HEAD
voicevox_core.workspace = true
chrono = { version = "0.4.23", default-features = false, features = ["clock"] } # https://github.com/chronotope/chrono/issues/602
const-default.workspace = true
is-terminal = "0.4.2"
=======
>>>>>>> b8c1b316
libc = "0.2.134"
once_cell.workspace = true
serde_json.workspace = true
thiserror.workspace = true
tracing-subscriber.workspace = true
<<<<<<< HEAD
tokio.workspace = true
derive-getters.workspace = true
=======
voicevox_core.workspace = true

# https://github.com/chronotope/chrono/issues/602
[dependencies.chrono]
version = "0.4.23"
default-features = false
features = ["clock"]
>>>>>>> b8c1b316

[dev-dependencies]
anyhow.workspace = true
assert_cmd = { version = "2.0.8", features = ["color-auto"] }
clap.workspace = true
duct = "0.13.6"
easy-ext.workspace = true
inventory = "0.3.4"
libloading = "0.7.3"
libtest-mimic = "0.6.0"
ndarray = "0.15.6"
ndarray-stats = "0.5.1"
pretty_assertions = "1.3.0"
process_path.workspace = true
regex.workspace = true
rstest = "0.15.0"
serde.workspace = true
strum.workspace = true
test_util.workspace = true
toml = "0.7.2"
typetag = "0.2.5"<|MERGE_RESOLUTION|>--- conflicted
+++ resolved
@@ -16,30 +16,20 @@
 directml = ["voicevox_core/directml"]
 
 [dependencies]
-<<<<<<< HEAD
-voicevox_core.workspace = true
-chrono = { version = "0.4.23", default-features = false, features = ["clock"] } # https://github.com/chronotope/chrono/issues/602
 const-default.workspace = true
-is-terminal = "0.4.2"
-=======
->>>>>>> b8c1b316
+derive-getters.workspace = true
 libc = "0.2.134"
 once_cell.workspace = true
 serde_json.workspace = true
 thiserror.workspace = true
+tokio.workspace = true
 tracing-subscriber.workspace = true
-<<<<<<< HEAD
-tokio.workspace = true
-derive-getters.workspace = true
-=======
 voicevox_core.workspace = true
 
-# https://github.com/chronotope/chrono/issues/602
 [dependencies.chrono]
 version = "0.4.23"
 default-features = false
 features = ["clock"]
->>>>>>> b8c1b316
 
 [dev-dependencies]
 anyhow.workspace = true
