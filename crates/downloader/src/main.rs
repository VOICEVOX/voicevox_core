use std::{
    borrow::Cow,
    collections::{BTreeSet, HashSet},
    env,
    future::Future,
    io::{self, Cursor, IsTerminal as _, Read, Write as _},
    num::NonZero,
    path::{Path, PathBuf},
    str::FromStr,
    sync::{Arc, LazyLock},
    time::Duration,
};

use anyhow::{Context as _, anyhow, bail};
use bytes::Bytes;
use clap::{Parser as _, ValueEnum, crate_version};
use easy_ext::ext;
use flate2::read::GzDecoder;
use futures_core::Stream;
use futures_util::{
    StreamExt as _, TryStreamExt as _,
    future::OptionFuture,
    stream::{FuturesOrdered, FuturesUnordered},
};
use heck::ToSnakeCase as _;
use indexmap::IndexMap;
use indicatif::{MultiProgress, ProgressBar, ProgressStyle};
use indoc::{formatdoc, indoc};
use itertools::Itertools as _;
use octocrab::{
    Octocrab,
    models::{
        AssetId,
        repos::{Asset, Release, Tag},
    },
    repos::RepoHandler,
};
use rayon::iter::{IntoParallelIterator as _, ParallelIterator as _};
<<<<<<< HEAD
use semver::VersionReq;
=======
use reqwest::Client;
use semver::{Version, VersionReq};
>>>>>>> 60c07eb1
use strum::{Display, IntoStaticStr};
use tokio::task::{JoinError, JoinSet};
use tracing::{error, info, warn};
use unicode_width::UnicodeWidthStr as _;
use url::Url;
use zip::ZipArchive;

const DEFAULT_OUTPUT: &str = if cfg!(windows) {
    r".\voicevox_core"
} else {
    "./voicevox_core"
};

const C_API_LIB_NAME: &str = "voicevox_core";
const DEFAULT_C_API_REPO: &str = "VOICEVOX/voicevox_core";
const DEFAULT_ONNXRUNTIME_BUILDER_REPO: &str = "VOICEVOX/onnxruntime-builder";
const DEFAULT_ADDITIONAL_LIBRARIES_REPO: &str = "VOICEVOX/voicevox_additional_libraries";
const DEFAULT_MODELS_REPO: &str = "VOICEVOX/voicevox_vvm";

const ONNXRUNTIME_TERMS_NAME: &str = "VOICEVOX ONNX Runtime 利用規約";

<<<<<<< HEAD
static ALLOWED_MODELS_VERSIONS: LazyLock<VersionReq> =
    LazyLock::new(|| ">=0.16,<0.17".parse().unwrap());
const MODELS_README_FILENAME: &str = "README.txt";
=======
static SUPPORTED_MODELS_VERSIONS: LazyLock<VersionReq> =
    LazyLock::new(|| ">=0.1,<0.2".parse().unwrap());
const MODELS_README_FILENAME: &str = "README.md";
const MODELS_README_RENAME: &str = "README.txt";
>>>>>>> 60c07eb1
const MODELS_DIR_NAME: &str = "vvms";
const MODELS_TERMS_NAME: &str = "VOICEVOX 音声モデル 利用規約";
const MODELS_TERMS_FILE: &str = "TERMS.txt";

static OPEN_JTALK_DIC_URL: LazyLock<Url> = LazyLock::new(|| {
    "https://jaist.dl.sourceforge.net/project/open-jtalk/Dictionary/open_jtalk_dic-1.11/open_jtalk_dic_utf_8-1.11.tar.gz"
        .parse()
        .unwrap()
});

static PROGRESS_STYLE0: LazyLock<ProgressStyle> =
    LazyLock::new(|| ProgressStyle::with_template("{prefix}").unwrap());
static PROGRESS_STYLE1: LazyLock<ProgressStyle> = LazyLock::new(|| {
    ProgressStyle::with_template(
        "{prefix:55} {bytes:>11} {bytes_per_sec:>13} {elapsed_precise} {bar} {percent:>3}%",
    )
    .unwrap()
});
static PROGRESS_STYLE2: LazyLock<ProgressStyle> =
    LazyLock::new(|| ProgressStyle::with_template("{prefix:55} {spinner} {msg}").unwrap());

#[derive(clap::Parser)]
#[command(
    name("VOICEVOX CORE"),
    version(concat!(crate_version!(), " downloader")),
    about("簡潔な説明を見るには`-h`、詳細な説明を見るには`--help`を使ってください。"),
    after_long_help(formatdoc! {"
          {targets_section_header}

            `--only`や`--exclude`で特に指定しない場合、ダウンローダーは次のすべてをダウンロードします。

          {targets_section_target_values}

          {github_token_section_header}

            環境変数{env_gh_token}または{env_github_token}からGitHubの認証トークンを設定することができます。
            両方設定されている場合は{env_gh_token}が優先されます。
            トークン無しのアクセスには低いレートリミットが課せられているため、設定することをおすすめします。

                GH_TOKEN=$(gh auth token) download …

          {examples_section_header}

            デフォルト(CPU 版)をダウンロードする場合:

                download

            DirectML 版をダウンロードする場合:

                download --devices directml

            CUDA 版をダウンロードする場合:

                download --devices cuda

            一部の音声モデル（VVMファイル）だけダウンロードする場合:

                download --models-pattern 0.vvm # 0.vvmのみダウンロード

                download --models-pattern '[0-9]*.vvm' # トーク用VVMに絞り、ソング用VVMをダウンロードしないように
          ",
          targets_section_header = color_print::cstr!("<s><u>Targets:</u></s>"),
          targets_section_target_values = DownloadTarget::value_variants()
              .iter()
              .map(|download_target| formatdoc! {"
                  • {download_target} (展開先: {{output}}/{dir_name}/):
                          {description}",
                  download_target = color_print::cformat!("<s>{download_target}</s>"),
                  dir_name = download_target.dir_name(),
                  description = download_target.description(),
              })
              .join("\n\n")
              .lines()
              .map(|line| format!("  {line}"))
              .join("\n"),
          github_token_section_header = color_print::cstr!(
              "<s><u>GitHub Authentication Token:</u></s>",
          ),
          env_gh_token = color_print::cstr!("<s>GH_TOKEN</s>"),
          env_github_token = color_print::cstr!("<s>GITHUB_TOKEN</s>"),
          examples_section_header = color_print::cstr!("<s><u>Examples:</u></s>"),
    })
)]
struct Args {
    /// ダウンロード対象を限定する
    #[arg(
        long,
        num_args(1..),
        value_name("TARGET"),
        conflicts_with_all(["exclude", "min"]),
        long_help(indoc! {"
            ダウンロード対象を限定する。

            ダウンロード対象の詳細はTargetsの章で説明。",
        })
    )]
    only: Vec<DownloadTarget>,

    /// ダウンロード対象を除外する
    #[arg(
        long,
        num_args(1..),
        value_name("TARGET"),
        conflicts_with("min"),
        long_help(indoc! {"
            ダウンロード対象を除外する。

            ダウンロード対象の詳細はTargetsの章で説明。",
        })
    )]
    exclude: Vec<DownloadTarget>,

    /// `--only c-api`のエイリアス
    #[arg(
        long,
        conflicts_with("additional_libraries_version"),
        long_help("`--only c-api`のエイリアス。")
    )]
    min: bool,

    /// 出力先の指定
    #[arg(
        short,
        long,
        value_name("DIRECTORY"),
        default_value(DEFAULT_OUTPUT),
        long_help("出力先の指定。")
    )]
    output: PathBuf,

    /// ダウンロードするVOICEVOX CORE C APIのバージョンの指定
    #[arg(
        long,
        value_name("GIT_TAG_OR_LATEST"),
        default_value("latest"),
        long_help("ダウンロードするVOICEVOX CORE C APIのバージョンの指定。")
    )]
    c_api_version: String,

    /// ダウンロードするONNX Runtimeのバージョンの指定
    #[arg(
        long,
        value_name("GIT_TAG_OR_LATEST"),
        default_value("latest"),
        long_help("ダウンロードするONNX Runtimeのバージョンの指定。")
    )]
    onnxruntime_version: String,

    /// 追加でダウンロードするライブラリのバージョン
    #[arg(
        long,
        value_name("GIT_TAG_OR_LATEST"),
        default_value("latest"),
        long_help("追加でダウンロードするライブラリのバージョン。")
    )]
    additional_libraries_version: String,

    #[arg(
        long,
        value_name("SEMVER"),
        help(format!(
            "VOICEVOX音声モデル (`models`)のバージョン。\
             無指定だと`{SUPPORTED_MODELS_VERSIONS}`のうち最新",
            SUPPORTED_MODELS_VERSIONS = *SUPPORTED_MODELS_VERSIONS,
        )),
        long_help(format!(
            "VOICEVOX音声モデル (`models`)のバージョン。\n\
             \n\
             無指定の場合{SUPPORTED_MODELS_VERSIONS}のうち最新のものになる。",
            SUPPORTED_MODELS_VERSIONS = color_print::cformat!(
                "<s>{SUPPORTED_MODELS_VERSIONS}</s>",
                SUPPORTED_MODELS_VERSIONS = *SUPPORTED_MODELS_VERSIONS,
            ),
        ))
    )]
    models_version: Option<Version>,

    /// ダウンロードするVVMファイルのファイル名パターン
    #[arg(
        long,
        value_name("GLOB"),
        default_value("*"),
        long_help("ダウンロードするVVMファイルのファイル名パターン。")
    )]
    models_pattern: glob::Pattern,

    /// ダウンロードするデバイスを指定する
    #[arg(
        value_enum,
        long,
        num_args(1..),
        default_value(<&str>::from(Device::default())),
        long_help("ダウンロードするデバイスを指定する。")
    )]
    devices: Vec<Device>,

    /// ダウンロードするcpuのアーキテクチャを指定する
    #[arg(
        value_enum,
        long,
        default_value(CpuArch::default_opt().map(<&str>::from)),
        long_help("ダウンロードするcpuのアーキテクチャを指定する。")
    )]
    cpu_arch: CpuArch,

    /// ダウンロードする対象のOSを指定する
    #[arg(
        value_enum,
        long,
        default_value(Os::default_opt().map(<&str>::from)),
        long_help("ダウンロードする対象のOSを指定する。")
    )]
    os: Os,

    /// ダウンロードにおける試行回数。'0'か'inf'で無限にリトライ
    #[arg(
        short,
        long,
        value_name("NUMBER"),
        default_value("5"),
        long_help("ダウンロードにおける試行回数。'0'か'inf'で無限にリトライ。")
    )]
    tries: Tries,

    /// VOICEVOX CORE C API (`c-api`)のリポジトリ
    #[arg(
        long,
        value_name("REPOSITORY"),
        default_value(DEFAULT_C_API_REPO),
        long_help("VOICEVOX CORE C API (`c-api`)のリポジトリ。")
    )]
    c_api_repo: RepoName,

    /// (VOICEVOX) ONNX Runtime (`onnxruntime`)のリポジトリ
    #[arg(
        long,
        value_name("REPOSITORY"),
        default_value(DEFAULT_ONNXRUNTIME_BUILDER_REPO),
        long_help("(VOICEVOX) ONNX Runtime (`onnxruntime`)のリポジトリ。")
    )]
    onnxruntime_builder_repo: RepoName,

    /// 追加でダウンロードするライブラリ (`additional-libraries`)のリポジトリ
    #[arg(
        long,
        value_name("REPOSITORY"),
        default_value(DEFAULT_ADDITIONAL_LIBRARIES_REPO),
        long_help("追加でダウンロードするライブラリ (`additional-libraries`)のリポジトリ。")
    )]
    additional_libraries_repo: RepoName,

    /// VOICEVOX音声モデル (`models`)のリポジトリ
    #[arg(
        long,
        value_name("REPOSITORY"),
        default_value(DEFAULT_MODELS_REPO),
        long_help("VOICEVOX音声モデル (`models`)のリポジトリ。")
    )]
    models_repo: RepoName,
}

#[derive(ValueEnum, Display, IntoStaticStr, Clone, Copy, PartialEq, Eq, Hash)]
#[strum(serialize_all = "kebab-case")]
enum DownloadTarget {
    CApi,
    Onnxruntime,
    AdditionalLibraries,
    Models,
    Dict,
}

impl DownloadTarget {
    fn description(self) -> &'static str {
        match self {
            Self::CApi => "VOICEVOX CORE C APIのビルド済みバイナリおよびその利用規約ファイル等。",
            Self::Onnxruntime => "(VOICEVOX) ONNX Runtime。",
            Self::AdditionalLibraries => "`--devices`で指定したDirectMLやCUDA。",
            Self::Models => "VOICEVOX音声モデル（VVMファイル）。",
            Self::Dict => "Open JTalkのシステム辞書。",
        }
    }

    fn dir_name(self) -> String {
        <&str>::from(self).to_snake_case()
    }
}

#[derive(
    Default, ValueEnum, Display, IntoStaticStr, Clone, Copy, PartialEq, Eq, PartialOrd, Ord,
)]
#[strum(serialize_all = "kebab-case")]
enum Device {
    #[default]
    Cpu,
    Cuda,
    Directml,
}

#[derive(ValueEnum, Display, IntoStaticStr, Clone, Copy, PartialEq)]
#[strum(serialize_all = "kebab-case")]
enum CpuArch {
    X86,
    X64,
    Arm64,
}

impl CpuArch {
    fn default_opt() -> Option<Self> {
        match env::consts::ARCH {
            "x86_64" => Some(Self::X64),
            "aarch64" => Some(Self::Arm64),
            _ => None,
        }
    }
}

#[derive(ValueEnum, Display, IntoStaticStr, Clone, Copy, PartialEq)]
#[strum(serialize_all = "kebab-case")]
enum Os {
    Windows,
    Linux,
    Osx,
}

impl Os {
    fn default_opt() -> Option<Self> {
        match env::consts::OS {
            "windows" => Some(Self::Windows),
            "linux" => Some(Self::Linux),
            "macos" => Some(Self::Osx),
            _ => None,
        }
    }
}

#[derive(parse_display::FromStr, parse_display::Display, Clone)]
#[from_str(regex = "(?<owner>[a-zA-Z0-9_-]+)/(?<repo>[a-zA-Z0-9_-]+)")]
#[display("{owner}/{repo}")]
struct RepoName {
    owner: String,
    repo: String,
}

#[derive(Clone, Copy)]
enum Tries {
    Finite(NonZero<u32>),
    Infinite,
}

impl FromStr for Tries {
    type Err = &'static str;

    fn from_str(s: &str) -> Result<Self, Self::Err> {
        match s {
            "0" | "inf" => Ok(Self::Infinite),
            s => s
                .parse()
                .map(Self::Finite)
                .map_err(|_| "must be a positive integer or `inf`"),
        }
    }
}

#[tokio::main(flavor = "multi_thread")]
async fn main() -> anyhow::Result<()> {
    setup_logger();

    let Args {
        only,
        exclude,
        min,
        output,
        c_api_version,
        onnxruntime_version,
        additional_libraries_version,
        models_version,
        models_pattern,
        devices,
        cpu_arch,
        os,
        tries,
        c_api_repo,
        onnxruntime_builder_repo,
        models_repo,
        additional_libraries_repo,
    } = Args::parse();
    let devices = devices.into_iter().collect::<BTreeSet<_>>();

    let targets: HashSet<_> = if !only.is_empty() {
        assert!(exclude.is_empty() && !min);
        only.into_iter().collect()
    } else if !exclude.is_empty() {
        assert!(!min);
        DownloadTarget::value_variants()
            .iter()
            .copied()
            .filter(|t| !exclude.contains(t))
            .collect()
    } else if min {
        [DownloadTarget::CApi].into()
    } else {
        DownloadTarget::value_variants().iter().copied().collect()
    };

    if !targets.contains(&DownloadTarget::CApi) {
        if c_api_version != "latest" {
            warn!(
                "`--c-api-version={c_api_version}`が指定されていますが、`c-api`はダウンロード対象から\
                 除外されています",
            );
        }
        if c_api_repo.to_string() != DEFAULT_C_API_REPO {
            warn!(
                "`--c-api-repo={c_api_repo}`が指定されていますが、`c-api`はダウンロード対象\
                 から除外されています",
            );
        }
    }
    if !targets.contains(&DownloadTarget::AdditionalLibraries) {
        if additional_libraries_version != "latest" {
            warn!(
                "`--additional-libraries-version={additional_libraries_version}`が指定されています\
                 が、`additional-libraries-version`はダウンロード対象から除外されています",
            );
        }
        if additional_libraries_repo.to_string() != DEFAULT_ADDITIONAL_LIBRARIES_REPO {
            warn!(
                "`--additional-libraries-repo={additional_libraries_repo}`が指定されていますが、\
                 `additional-libraries-version`はダウンロード対象から除外されています",
            );
        }
        if devices == [Device::Cpu].into() {
            warn!(
                "`--devices`が指定されていない、もしくは`--devices=cpu`が指定されていますが、\
                 `additional-libraries-version`はダウンロード対象から除外されています",
            );
        }
    }

    // FIXME: `--models-repo`に対しても警告を出す
    // FIXME: あと`--models-pattern`にも
    if !targets.contains(&DownloadTarget::Models) && models_pattern.as_str() != "*" {
        warn!(
            "`--models-pattern={models_pattern}`が指定されていますが、`models`はダウンロード対象\
             から除外されています",
            models_pattern = models_pattern.as_str(),
        );
    }
    if !targets.contains(&DownloadTarget::Models)
        && let Some(models_version) = &models_version
    {
        warn!(
            "`--models-version={models_version}`が指定されていますが、`models`はダウンロード対象\
             から除外されています",
        );
    }

    if let Some(models_version) = &models_version
        && !SUPPORTED_MODELS_VERSIONS.matches(models_version)
    {
        warn!(
            "サポートされているバージョンは{SUPPORTED_MODELS_VERSIONS}です: {models_version}",
            SUPPORTED_MODELS_VERSIONS = *SUPPORTED_MODELS_VERSIONS,
        );
    }

    let octocrab = &octocrab()?;

    let c_api = OptionFuture::from(targets.contains(&DownloadTarget::CApi).then(|| {
        find_gh_asset(octocrab, &c_api_repo, &c_api_version, |tag, _| {
            Ok(format!("{C_API_LIB_NAME}-{os}-{cpu_arch}-{tag}.zip"))
        })
    }))
    .await
    .transpose()?;

    let onnxruntime =
        OptionFuture::from(targets.contains(&DownloadTarget::Onnxruntime).then(|| {
            find_gh_asset(
                octocrab,
                &onnxruntime_builder_repo,
                &onnxruntime_version,
                |_, body| {
                    let body = body.with_context(|| "リリースノートがありません")?;
                    find_onnxruntime(body, os, cpu_arch, &devices)
                },
            )
        }))
        .await
        .transpose()?;

    let models = OptionFuture::from(targets.contains(&DownloadTarget::Models).then(|| {
        find_models(
            octocrab,
            &models_repo,
            models_version.as_ref(),
            &models_pattern,
        )
    }))
    .await
    .transpose()?;

    ensure_confirmation(
        &itertools::chain(
            models
                .as_ref()
                .map(|ModelsWithTerms { terms, .. }| &**terms)
                .map(|terms| (MODELS_TERMS_NAME, terms)),
            onnxruntime
                .as_ref()
                .map(extract_voicevox_onnxruntime_terms)
                .transpose()?
                .flatten()
                .as_deref()
                .map(|terms| (ONNXRUNTIME_TERMS_NAME, terms)),
        )
        .collect(),
    )?;

    let additional_libraries = devices
        .iter()
        .filter(|&&device| device != Device::Cpu)
        .map(|&device| {
            find_gh_asset(
                octocrab,
                &additional_libraries_repo,
                &additional_libraries_version,
                move |_, _| {
                    Ok({
                        let device = match device {
                            Device::Cpu => unreachable!(),
                            Device::Cuda => "CUDA",
                            Device::Directml => "DirectML",
                        };
                        format!("{device}-{os}-{cpu_arch}.zip")
                    })
                },
            )
        })
        .collect::<FuturesOrdered<_>>()
        .try_collect::<Vec<_>>()
        .await?;

    info!("対象OS: {os}");
    info!("対象CPUアーキテクチャ: {cpu_arch}");
    info!(
        "ダウンロードデバイスタイプ: {}",
        devices.iter().format(", "),
    );
    if let Some(GhAsset { tag, .. }) = &c_api {
        info!("ダウンロード{C_API_LIB_NAME}バージョン: {tag}");
    }
    if let Some(GhAsset { tag, .. }) = &onnxruntime {
        info!("ダウンロードONNX Runtimeバージョン: {tag}");
    }
    if !additional_libraries.is_empty() {
        info!(
            "ダウンロード追加ライブラリバージョン: {}",
            additional_libraries
                .iter()
                .map(|GhAsset { tag, .. }| tag)
                .format(", "),
        );
    }
    if let Some(ModelsWithTerms { tag, .. }) = &models {
        info!("ダウンロードモデルバージョン: {tag}");
    }

    let progresses = MultiProgress::new();

    let mut tasks = JoinSet::new();

    if let Some(c_api) = c_api {
        tasks.spawn(download_and_extract_from_gh(
            c_api,
            Stripping::FirstDir,
            output.join(DownloadTarget::CApi.dir_name()),
            &progresses,
            tries,
        )?);
    }
    if let Some(onnxruntime) = onnxruntime {
        tasks.spawn(download_and_extract_from_gh(
            onnxruntime,
            Stripping::FirstDir,
            output.join(DownloadTarget::Onnxruntime.dir_name()),
            &progresses,
            tries,
        )?);
    }
    if targets.contains(&DownloadTarget::AdditionalLibraries) {
        for additional_libraries in additional_libraries {
            tasks.spawn(download_and_extract_from_gh(
                additional_libraries,
                Stripping::FirstDir,
                output.join(DownloadTarget::AdditionalLibraries.dir_name()),
                &progresses,
                tries,
            )?);
        }
    }
    if let Some(models) = models {
        tasks.spawn(
            download_models(
                models,
                output.join(DownloadTarget::Models.dir_name()),
                &progresses,
                tries,
            )
            .await?,
        );
    }
    if targets.contains(&DownloadTarget::Dict) {
        tasks.spawn(download_and_extract_from_sourceforge(
            &OPEN_JTALK_DIC_URL,
            Stripping::None,
            output.join(DownloadTarget::Dict.dir_name()),
            &progresses,
            tries,
        )?);
    }

    while let Some(result) = tasks.join_next().await {
        result??;
    }

    info!("全ての必要なファイルダウンロードが完了しました");
    Ok(())
}

fn setup_logger() {
    tracing_subscriber::fmt()
        .with_env_filter(format!("error,{}=info", env!("CARGO_CRATE_NAME")))
        .with_writer(io::stderr)
        .with_target(false)
        .without_time()
        .init();
}

fn octocrab() -> octocrab::Result<Arc<Octocrab>> {
    let mut octocrab = Octocrab::builder();
    if let Ok(github_token) = env::var("GH_TOKEN").or_else(|_| env::var("GITHUB_TOKEN")) {
        octocrab = octocrab.personal_token(github_token);
    }
    octocrab.build().map(Arc::new)
}

async fn retry<E, F>(tries: Tries, mut f: F) -> Result<(), E>
where
    F: AsyncFnMut() -> Result<(), E>,
{
    match tries {
        Tries::Infinite => loop {
            if let Ok(o) = f().await {
                return Ok(o);
            }
        },
        Tries::Finite(nonzero) => {
            for _ in 0..nonzero.get() - 1 {
                if let Ok(o) = f().await {
                    return Ok(o);
                }
            }
            f().await
        }
    }
}

async fn find_gh_asset(
    octocrab: &Arc<Octocrab>,
    repo: &RepoName,
    git_tag_or_latest: &str,
    asset_name: impl FnOnce(
        &str,         // タグ名
        Option<&str>, // リリースノートの内容
    ) -> anyhow::Result<String>,
) -> anyhow::Result<GhAsset> {
    let Release {
        html_url,
        tag_name,
        body,
        assets,
        ..
    } = {
        let repos = octocrab.repos(&repo.owner, &repo.repo);
        let releases = repos.releases();
        match git_tag_or_latest {
            "latest" => releases.get_latest().await,
            tag => releases.get_by_tag(tag).await,
        }?
    };

    let asset_name = asset_name(&tag_name, body.as_deref()).with_context(|| {
        format!(
            "`{repo}`の`{tag_name}`の中から条件に合致するビルドを見つけることができませんでした",
        )
    })?;
    let Asset { id, name, size, .. } = assets
        .into_iter()
        .find(|Asset { name, .. }| *name == asset_name)
        .with_context(|| format!("Could not find {asset_name:?} in {html_url}"))?;

    Ok(GhAsset {
        octocrab: octocrab.clone(),
        repo: repo.clone(),
        tag: tag_name,
        body,
        id,
        name,
        size: size as _,
    })
}

/// `find_gh_asset`に用いる。
///
/// 候補が複数あった場合、「デバイス」の数が最も小さいもののうち最初のものを選ぶ。
fn find_onnxruntime(
    body: &str, // リリースの"body" (i.e. リリースノートの内容)
    os: Os,
    cpu_arch: CpuArch,
    devices: &BTreeSet<Device>,
) -> anyhow::Result<String> {
    const TARGET: &str = "table\
        [data-voicevox-onnxruntime-specs-format-version=\"1\"]\
        [data-voicevox-onnxruntime-specs-type=\"dylibs\"]";

    html_blocks(body)
        .iter()
        .flat_map(|html_block| html_block.select(selector!(TARGET)))
        .exactly_one()
        .map_err(|err| match err.count() {
            0 => anyhow!("リリースノートの中に`{TARGET}`が見つかりませんでした"),
            _ => anyhow!("リリースノートの中に`{TARGET}`が複数ありました"),
        })?
        .select(selector!("tbody > tr"))
        .map(|tr| {
            tr.select(selector!("td"))
                .map(|td| td.text().exactly_one().ok())
                .collect::<Option<Vec<_>>>()
                .and_then(|text| text.try_into().ok())
                .with_context(|| format!("リリースノート中の`{TARGET}`をパースできませんでした"))
        })
        .collect::<Result<Vec<[_; 4]>, _>>()?
        .into_iter()
        .filter(|&[spec_os, spec_cpu_arch, spec_devices, _]| {
            spec_os
                == match os {
                    Os::Windows => "Windows",
                    Os::Linux => "Linux",
                    Os::Osx => "macOS",
                }
                && spec_cpu_arch
                    == match cpu_arch {
                        CpuArch::X86 => "x86",
                        CpuArch::X64 => "x86_64",
                        CpuArch::Arm64 => "AArch64",
                    }
                && devices.iter().all(|device| {
                    spec_devices.split('/').any(|spec_device| {
                        spec_device
                            == match device {
                                Device::Cpu => "CPU",
                                Device::Cuda => "CUDA",
                                Device::Directml => "DirectML",
                            }
                    })
                })
        })
        .min_by_key(|&[.., spec_devices, _]| spec_devices.split('/').count())
        .map(|[.., name]| name.to_owned())
        .with_context(|| "指定されたOS, アーキテクチャ, デバイスを含むものが見つかりませんでした")
}

fn extract_voicevox_onnxruntime_terms(asset: &GhAsset) -> anyhow::Result<Option<String>> {
    const TARGET: &str = "pre[data-voicevox-onnxruntime-terms] > code";

    let GhAsset {
        body: Some(body), ..
    } = asset
    else {
        return Ok(None);
    };

    match &*html_blocks(body)
        .iter()
        .flat_map(|html_block| html_block.select(selector!(TARGET)))
        .collect::<Vec<_>>()
    {
        [] => Ok(None),
        [terms] => {
            let terms = terms
                .text()
                .exactly_one()
                .map_err(|e| anyhow!("should be exactly_one, got {n} fragments", n = e.count()))?
                .to_owned();
            Ok(Some(terms))
        }
        [..] => bail!("リリースノートの中に`{TARGET}`が複数ありました"),
    }
}

fn html_blocks(markdown: &str) -> Vec<scraper::Html> {
    comrak::parse_document(&Default::default(), markdown, &Default::default())
        .descendants()
        .flat_map(|node| match &node.data.borrow().value {
            comrak::nodes::NodeValue::HtmlBlock(comrak::nodes::NodeHtmlBlock {
                literal, ..
            }) => Some(scraper::Html::parse_fragment(literal)),
            _ => None,
        })
        .collect::<Vec<_>>()
}

macro_rules! selector {
    ($expr:expr $(,)?) => {{
        static SELECTOR: LazyLock<scraper::Selector> =
            LazyLock::new(|| scraper::Selector::parse($expr).expect("should be valid"));
        &SELECTOR
    }};
}
use selector;

/// ダウンロードすべきモデル、利用規約を見つける。その際ユーザーに利用規約の同意を求める。
async fn find_models(
    octocrab: &Arc<Octocrab>,
    repo: &RepoName,
    version: Option<&Version>,
    pattern: &glob::Pattern,
) -> anyhow::Result<ModelsWithTerms> {
    let repos = octocrab.repos(&repo.owner, &repo.repo);

<<<<<<< HEAD
    let tag = repos
        .list_tags()
        .per_page(100)
        .send()
        .await?
        .into_stream(octocrab)
        .map(|tag| {
            let Tag { name, .. } = tag?;
            name.parse()
                .with_context(|| format!("`{repo}` contains non-SemVer tags"))
        })
        .try_collect::<Vec<_>>()
        .await?
        .into_iter()
        .filter(|version| ALLOWED_MODELS_VERSIONS.matches(version))
        .sorted()
        .next_back()
        .with_context(|| format!("`{repo}`"))?
        .to_string();
=======
    // #1118 ではこの`sha`は不要になる予定。
    let (tag, sha) = if let Some(version) = version {
        let tag = version.clone();
        let Tag {
            commit: CommitObject { sha, .. },
            ..
        } = repos
            .list_tags()
            .per_page(100)
            .send()
            .await?
            .into_stream(octocrab)
            .try_collect::<Vec<_>>()
            .await?
            .into_iter()
            .find(|Tag { name, .. }| *name == tag.to_string())
            .with_context(|| format!("`{tag}` not found"))?;
        (tag, sha)
    } else {
        repos
            .list_tags()
            .per_page(100)
            .send()
            .await?
            .into_stream(octocrab)
            .map(|tag| {
                let Tag {
                    name,
                    commit: CommitObject { sha, .. },
                    ..
                } = tag?;
                let tag = name
                    .parse()
                    .with_context(|| format!("`{repo}` contains non-SemVer tags"))?;
                anyhow::Ok((tag, sha))
            })
            .try_collect::<Vec<_>>()
            .await?
            .into_iter()
            .filter(|(version, _)| SUPPORTED_MODELS_VERSIONS.matches(version))
            .sorted()
            .next_back()
            .with_context(|| format!("`{repo}`"))?
    };
    let tag = tag.to_string();
>>>>>>> 60c07eb1

    let Release {
        html_url, assets, ..
    } = repos.releases().get_by_tag(&tag).await?;

    let find_by_name = |name| {
        assets
            .iter()
            .find(|a| a.name == name)
            .with_context(|| anyhow!("could not find `{name}` in '{html_url}'"))
    };

    let terms = find_by_name(MODELS_TERMS_FILE)?;
    let terms = repos.fetch_asset_content(terms).await?;

    let readme = find_by_name(MODELS_README_FILENAME)?;
    let readme = repos.fetch_asset_content(readme).await?;

    let models = assets
        .into_iter()
        .filter(|Asset { name, .. }| {
            ![MODELS_README_FILENAME, MODELS_TERMS_FILE].contains(&&**name) && pattern.matches(name)
        })
        .map(|Asset { id, name, size, .. }| VvmAsset {
            octocrab: octocrab.clone(),
            repo: repo.clone(),
            id,
            name,
            size: size as _,
        })
        .collect();

    return Ok(ModelsWithTerms {
        tag,
        readme,
        terms,
        models,
    });

    #[ext]
    impl RepoHandler<'_> {
        async fn fetch_asset_content(&self, asset: &Asset) -> anyhow::Result<String> {
            let content = self
                .releases()
                .stream_asset(asset.id)
                .await?
                .try_fold(
                    Vec::with_capacity(asset.size as _),
                    |mut content, chunk| async move {
                        content.extend_from_slice(&chunk);
                        Ok(content)
                    },
                )
                .await?;
            let content = String::from_utf8(content)
                .with_context(|| format!("`{}` is not valid UTF-8", asset.name))?;
            validate_models_readme_or_terms_txt(content)
        }
    }
}

fn ensure_confirmation(terms: &IndexMap<&'static str, &str>) -> anyhow::Result<()> {
    if terms.is_empty() {
        return Ok(());
    }

    let terms_pretty = &{
        let Some(max_line_width) = terms
            .values()
            .flat_map(|terms| terms.lines())
            .map(|line| line.width())
            .max()
        else {
            return Ok(());
        };

        let mut terms_pretty = "\
            ダウンロードには以下の利用規約への同意が必要です。\n\
            （矢印キーで移動、q で終了）\n"
            .to_owned();
        terms_pretty += &format!("─┬─{}\n", "─".repeat(max_line_width));
        let mut it = terms.values().peekable();
        while let Some(terms) = it.next() {
            for line in terms.lines() {
                terms_pretty += &format!(" │ {line}\n");
            }
            let joint = if it.peek().is_some() { '┼' } else { '┴' };
            terms_pretty += &format!("─{joint}─{}\n", "─".repeat(max_line_width));
        }
        terms_pretty
    };

    return loop {
        // どうも非ASCII文字が全体的に駄目らしくパニックする場合があるので、
        // そのときはページングせずに表示する。

        let result = std::panic::catch_unwind(|| {
            minus::page_all({
                let pager = minus::Pager::new();
                pager.set_text(terms_pretty)?;
                pager.set_prompt(
                    "上下キーとスペースでスクロールし、読み終えたらqを押してください",
                )?;
                pager.set_exit_strategy(minus::ExitStrategy::PagerQuit)?;
                pager
            })
        });

        if let Ok(result) = result {
            result?;
        } else {
            error!("something went wrong with the pager");
            print!("{terms_pretty}");
            io::stdout().flush()?;
        }

        match ask(terms)? {
            UserInput::Yes => break Ok(()),
            UserInput::No => bail!("you must agree with the term of use"),
            UserInput::ReadAgain => {}
        }
    };

    fn ask(terms: &IndexMap<&'static str, impl Sized>) -> anyhow::Result<UserInput> {
        loop {
            let input = rprompt::prompt_reply_from_bufread(
                &mut io::stdin().lock(),
                &mut io::stderr(),
                format!(
                    "[Agreement Required]\n\
                     {terms}に同意しますか？\n\
                     同意する場合は y を、同意しない場合は n を、再確認する場合は r を入力し、\
                     エンターキーを押してください。\n\
                     [y,n,r] : ",
                    terms = terms
                        .keys()
                        .format_with("と", |terms, f| f(&format_args!("「{terms}」"))),
                ),
            )?;
            if ["y", "yes"].contains(&&*input.to_lowercase()) {
                break Ok(UserInput::Yes);
            }
            if ["n", "no"].contains(&&*input.to_lowercase()) {
                break Ok(UserInput::No);
            }
            if ["r"].contains(&&*input.to_lowercase()) {
                break Ok(UserInput::ReadAgain);
            }
            if !io::stdin().is_terminal() {
                bail!("the stdin is not a TTY but received invalid input: {input:?}");
            }
        }
    }

    enum UserInput {
        Yes,
        No,
        ReadAgain,
    }
}

fn download_and_extract_from_gh(
    GhAsset {
        octocrab,
        repo,
        id,
        name,
        size,
        ..
    }: GhAsset,
    stripping: Stripping,
    output: PathBuf,
    progresses: &MultiProgress,
    tries: Tries,
) -> anyhow::Result<impl Future<Output = anyhow::Result<()>> + use<>> {
    let archive_kind = ArchiveKind::from_filename(&name)?;
    let pb = add_progress_bar(progresses, size, name);

    Ok(retry(tries, async move || {
        let bytes_stream = octocrab
            .repos(&repo.owner, &repo.repo)
            .releases()
            .stream_asset(id)
            .await?
            .map_err(Into::into);

        download_and_extract(
            bytes_stream,
            Some(size),
            archive_kind,
            stripping,
            WebService::Github,
            &output,
            pb.clone(),
        )
        .await
    }))
}

/// # Panics
///
/// `url`が"sourceforge.net"のものでなければパニックする。
fn download_and_extract_from_sourceforge(
    url: &'static Url,
    stripping: Stripping,
    output: PathBuf,
    progresses: &MultiProgress,
    tries: Tries,
) -> anyhow::Result<impl Future<Output = anyhow::Result<()>> + use<>> {
    if !url.host_str().is_some_and(|host| {
        host.split('.')
            .collect::<Vec<_>>()
            .ends_with(&["sourceforge", "net"])
    }) {
        panic!("`url` must be for SourceForge");
    }
    let name = url
        .path_segments()
        .and_then(|s| { s }.next_back())
        .unwrap_or_default();
    let archive_kind = ArchiveKind::from_filename(name)?;
    let pb = add_progress_bar(progresses, 0, name);

    Ok(retry(tries, async move || {
        let res = reqwest::get(url.clone()).await?.error_for_status()?;
        let content_length = res.content_length();
        let bytes_stream = res.bytes_stream().map_err(Into::into);

        download_and_extract(
            bytes_stream,
            content_length,
            archive_kind,
            stripping,
            WebService::Sourceforge,
            &output,
            pb.clone(),
        )
        .await
    }))
}

async fn download_models(
    ModelsWithTerms {
        readme,
        terms,
        models,
        ..
    }: ModelsWithTerms,
    output: PathBuf,
    progresses: &MultiProgress,
    tries: Tries,
) -> anyhow::Result<impl Future<Output = anyhow::Result<()>> + use<>> {
    let models = models
        .into_iter()
        .map(|model| {
            let pb = add_progress_bar(progresses, model.size, model.name.clone());
            (model, pb)
        })
        .collect::<Vec<_>>();

    fs_err::tokio::create_dir_all(output.join(MODELS_DIR_NAME)).await?;
    fs_err::tokio::write(output.join(MODELS_README_FILENAME), readme).await?;
    fs_err::tokio::write(output.join(MODELS_TERMS_FILE), terms).await?;
    Ok(retry(tries, async move || {
        models
            .iter()
            .map(|(a, b)| fetch_model(a, b, &output))
            .collect::<FuturesUnordered<_>>()
            .try_collect::<()>()
            .await
    }))
}

async fn fetch_model(
    VvmAsset {
        octocrab,
        repo,
        id,
        name,
        size,
    }: &VvmAsset,
    pb: &ProgressBar,
    output: &Path,
) -> anyhow::Result<()> {
    let bytes_stream = octocrab
        .repos(&repo.owner, &repo.repo)
        .releases()
        .stream_asset(*id)
        .await?
        .map_err(Into::into);
    let pb = with_style(pb.clone(), &PROGRESS_STYLE1).await?;
    let model = download(
        bytes_stream,
        Some(*size),
        ArchiveKind::Zip,
        WebService::Github,
        pb.clone(),
    )
    .await?;
    let pb = tokio::task::spawn_blocking(move || {
        pb.set_style(PROGRESS_STYLE2.clone());
        pb.set_message("Writing...");
        pb
    })
    .await?;
    fs_err::tokio::write(output.join(MODELS_DIR_NAME).join(name), model).await?;
    tokio::task::spawn_blocking(move || pb.finish_with_message("Done!")).await?;
    Ok(())
}

fn add_progress_bar(
    progresses: &MultiProgress,
    len: u64,
    prefix: impl Into<Cow<'static, str>>,
) -> ProgressBar {
    let pb = progresses.add(ProgressBar::new(len));
    pb.set_style(PROGRESS_STYLE0.clone());
    pb.enable_steady_tick(INTERVAL);
    pb.set_prefix(prefix);
    return pb;

    const INTERVAL: Duration = Duration::from_millis(100);
}

async fn download_and_extract(
    bytes_stream: impl Stream<Item = anyhow::Result<Bytes>> + Unpin,
    content_length: Option<u64>,
    archive_kind: ArchiveKind,
    stripping: Stripping,
    service: WebService,
    output: &Path,
    pb: ProgressBar,
) -> anyhow::Result<()> {
    let pb = with_style(pb, &PROGRESS_STYLE1).await?;
    let archive = download(
        bytes_stream,
        content_length,
        archive_kind,
        service,
        pb.clone(),
    )
    .await?;

    let pb = with_style(pb, &PROGRESS_STYLE2).await?;
    let files = &read_archive(archive, archive_kind, pb.clone()).await?;
    return extract(files, stripping, output, pb).await;

    async fn read_archive(
        archive: Vec<u8>,
        archive_kind: ArchiveKind,
        pb: ProgressBar,
    ) -> anyhow::Result<Vec<(PathBuf, Vec<u8>)>> {
        tokio::task::spawn_blocking(move || pb.set_message("Inflating...")).await?;

        tokio::task::spawn_blocking(move || match archive_kind {
            ArchiveKind::Zip => read_zip(&archive),
            ArchiveKind::Tgz => read_tgz(&archive),
        })
        .await?
    }

    fn read_zip(zip: &[u8]) -> anyhow::Result<Vec<(PathBuf, Vec<u8>)>> {
        let zip = ZipArchive::new(Cursor::new(zip))?;

        (0..zip.len())
            .into_par_iter()
            .map(|i| {
                let mut zip = zip.clone();
                let entry = zip.by_index(i)?;
                if entry.is_dir() {
                    return Ok(None);
                }
                let filename = entry.mangled_name();
                let size = entry.size() as _;
                let content = read_bytes(entry, size)?;
                Ok(Some((filename, content)))
            })
            .flat_map(Result::transpose)
            .collect()
    }

    fn read_tgz(tgz: &[u8]) -> anyhow::Result<Vec<(PathBuf, Vec<u8>)>> {
        binstall_tar::Archive::new(GzDecoder::new(tgz))
            .entries()?
            .map(|entry| {
                let entry = entry?;
                if !entry.header().entry_type().is_file() {
                    return Ok(None);
                }
                let path = entry.path()?.into_owned();
                let size = entry.size() as _;
                let content = read_bytes(entry, size)?;
                Ok(Some((path, content)))
            })
            .flat_map(Result::transpose)
            .collect()
    }

    fn read_bytes(mut rdr: impl Read, size: usize) -> io::Result<Vec<u8>> {
        let mut buf = Vec::with_capacity(size);
        rdr.read_to_end(&mut buf)?;
        Ok(buf)
    }

    async fn extract(
        files: &[(PathBuf, Vec<u8>)],
        stripping: Stripping,
        output: &Path,
        pb: ProgressBar,
    ) -> anyhow::Result<()> {
        let pb = tokio::task::spawn_blocking(move || {
            pb.set_message("Writing files...");
            pb
        })
        .await?;

        for (filename, content) in files {
            let filename = filename
                .iter()
                .skip(match stripping {
                    Stripping::None => 0,
                    Stripping::FirstDir => 1,
                })
                .collect::<PathBuf>();
            let dst = &output.join(filename);
            if let Some(parent) = dst.parent() {
                fs_err::tokio::create_dir_all(parent).await?;
            }
            fs_err::tokio::write(dst, content).await?;
        }

        tokio::task::spawn_blocking(move || pb.finish_with_message("Done!")).await?;
        Ok(())
    }
}

async fn with_style(
    pb: ProgressBar,
    style: &'static ProgressStyle,
) -> Result<ProgressBar, JoinError> {
    tokio::task::spawn_blocking(move || {
        pb.set_style(style.clone());
        pb
    })
    .await
}

async fn download(
    mut bytes_stream: impl Stream<Item = anyhow::Result<Bytes>> + Unpin,
    content_length: Option<u64>,
    kind: ArchiveKind,
    service: WebService,
    pb: ProgressBar,
) -> anyhow::Result<Vec<u8>> {
    if let Some(content_length) = content_length {
        pb.set_length(content_length);
    }

    return with_progress(pb, async move |pos_tx| {
        let mut downloaded = Vec::with_capacity(content_length.unwrap_or(0) as _);
        while let Some(chunk) = bytes_stream.next().await.transpose()? {
            downloaded.extend_from_slice(&chunk);
            pos_tx.send(downloaded.len() as _)?;
        }
        validate_archive_file(downloaded, kind, service)
    })
    .await;

    async fn with_progress<Fun, Fut, Out>(pb: ProgressBar, f: Fun) -> anyhow::Result<Out>
    where
        Fun: FnOnce(tokio::sync::mpsc::UnboundedSender<u64>) -> Fut,
        Fut: Future<Output = anyhow::Result<Out>>,
    {
        let (pos_tx, mut pos_rx) = tokio::sync::mpsc::unbounded_channel();

        let (result1, result2) = futures_util::future::join(
            tokio::task::spawn_blocking(move || {
                while let Some(pos) = pos_rx.blocking_recv() {
                    pb.set_position(pos);
                }
            }),
            f(pos_tx),
        )
        .await;

        result1?;
        result2
    }
}

// FIXME: HTTPステータスを確認したりSHA-256をチェックしたりといったまともな方法にする。
// ただしどちらもoctocrab側の対応が必要。
// cf. https://github.com/VOICEVOX/voicevox_core/issues/1120
// その際、`download_and_extract_from_sourceforge`の名前も`…_from_url`に戻す。
/// [`octocrab::repo::ReleasesHandler::stream_asset`]でダウンロードしたものを検証する。
fn validate_archive_file(
    content: Vec<u8>,
    content_kind: ArchiveKind,
    service: WebService,
) -> anyhow::Result<Vec<u8>> {
    match (content_kind, &*content) {
        (ArchiveKind::Zip, [0x50, 0x4b, 0x03, 0x04, ..])
        | (ArchiveKind::Tgz, [0x1f, 0x8b, 0x08, ..]) => Ok(content),
        (_, content) => Err(error_for_unexpected_asset_content(content, service)),
    }
}

// FIXME: `validate_archive_file`と同様。
/// [`DownloadTarget::Models`]におけるreadmeと利用規約のテキストを検証する。
fn validate_models_readme_or_terms_txt(content: String) -> anyhow::Result<String> {
    if content.starts_with("# VOICEVOX ") {
        Ok(content)
    } else {
        Err(error_for_unexpected_asset_content(
            content.as_ref(),
            WebService::Github,
        ))
    }
}

fn error_for_unexpected_asset_content(content: &[u8], service: WebService) -> anyhow::Error {
    let mut msg = format!("予期しない応答を{service}が返しました");
    if let (WebService::Github, Ok(content)) = (service, str::from_utf8(content)) {
        msg += ": ";
        msg += content.trim_end();
        if content.contains("API rate limit exceeded for") {
            msg += " (Note: レートリミットによるエラーの可能性があります。\
                    認証トークンを設定すると制限が緩和されます。\
                    詳細は`--help`をご覧ください)";
        }
    }
    anyhow!("{msg}")
}

#[derive(Clone, Copy, Display)]
enum WebService {
    #[strum(to_string = "GitHub")]
    Github,

    #[strum(to_string = "SourceForge")]
    Sourceforge,
}

struct GhAsset {
    octocrab: Arc<Octocrab>,
    repo: RepoName,
    tag: String,
    body: Option<String>,
    id: AssetId,
    name: String,
    size: u64,
}

struct ModelsWithTerms {
    tag: String,
    readme: String,
    terms: String,
    models: Vec<VvmAsset>,
}

struct VvmAsset {
    octocrab: Arc<Octocrab>,
    repo: RepoName,
    id: AssetId,
    name: String,
    size: u64,
}

#[derive(Clone, Copy)]
enum ArchiveKind {
    Zip,
    Tgz,
}

impl ArchiveKind {
    fn from_filename(filename: &str) -> anyhow::Result<Self> {
        // 実際には.vvmがここに来ることは無いはず。
        if filename.ends_with(".zip") || filename.ends_with(".vvm") {
            Ok(Self::Zip)
        } else if filename.ends_with(".tar.gz") || filename.ends_with(".tgz") {
            Ok(Self::Tgz)
        } else {
            bail!("unsupported filetype: {filename}");
        }
    }
}

#[derive(Clone, Copy)]
enum Stripping {
    None,
    FirstDir,
}

#[cfg(test)]
mod tests {
    use clap::Parser as _;
    use rstest::rstest;

    use super::Args;

    #[rstest]
    #[case(&["", "--only", "c-api", "--exclude", "models"])]
    #[case(&["", "--min", "--only", "c-api"])]
    #[case(&["", "--min", "--exclude", "c-api"])]
    fn it_denies_conflicting_options(#[case] args: &[&str]) {
        let result = Args::try_parse_from(args).map(|_| ()).map_err(|e| e.kind());
        assert_eq!(Err(clap::error::ErrorKind::ArgumentConflict), result);
    }
}<|MERGE_RESOLUTION|>--- conflicted
+++ resolved
@@ -36,12 +36,7 @@
     repos::RepoHandler,
 };
 use rayon::iter::{IntoParallelIterator as _, ParallelIterator as _};
-<<<<<<< HEAD
-use semver::VersionReq;
-=======
-use reqwest::Client;
 use semver::{Version, VersionReq};
->>>>>>> 60c07eb1
 use strum::{Display, IntoStaticStr};
 use tokio::task::{JoinError, JoinSet};
 use tracing::{error, info, warn};
@@ -63,16 +58,9 @@
 
 const ONNXRUNTIME_TERMS_NAME: &str = "VOICEVOX ONNX Runtime 利用規約";
 
-<<<<<<< HEAD
-static ALLOWED_MODELS_VERSIONS: LazyLock<VersionReq> =
+static SUPPORTED_MODELS_VERSIONS: LazyLock<VersionReq> =
     LazyLock::new(|| ">=0.16,<0.17".parse().unwrap());
 const MODELS_README_FILENAME: &str = "README.txt";
-=======
-static SUPPORTED_MODELS_VERSIONS: LazyLock<VersionReq> =
-    LazyLock::new(|| ">=0.1,<0.2".parse().unwrap());
-const MODELS_README_FILENAME: &str = "README.md";
-const MODELS_README_RENAME: &str = "README.txt";
->>>>>>> 60c07eb1
 const MODELS_DIR_NAME: &str = "vvms";
 const MODELS_TERMS_NAME: &str = "VOICEVOX 音声モデル 利用規約";
 const MODELS_TERMS_FILE: &str = "TERMS.txt";
@@ -904,45 +892,8 @@
 ) -> anyhow::Result<ModelsWithTerms> {
     let repos = octocrab.repos(&repo.owner, &repo.repo);
 
-<<<<<<< HEAD
-    let tag = repos
-        .list_tags()
-        .per_page(100)
-        .send()
-        .await?
-        .into_stream(octocrab)
-        .map(|tag| {
-            let Tag { name, .. } = tag?;
-            name.parse()
-                .with_context(|| format!("`{repo}` contains non-SemVer tags"))
-        })
-        .try_collect::<Vec<_>>()
-        .await?
-        .into_iter()
-        .filter(|version| ALLOWED_MODELS_VERSIONS.matches(version))
-        .sorted()
-        .next_back()
-        .with_context(|| format!("`{repo}`"))?
-        .to_string();
-=======
-    // #1118 ではこの`sha`は不要になる予定。
-    let (tag, sha) = if let Some(version) = version {
-        let tag = version.clone();
-        let Tag {
-            commit: CommitObject { sha, .. },
-            ..
-        } = repos
-            .list_tags()
-            .per_page(100)
-            .send()
-            .await?
-            .into_stream(octocrab)
-            .try_collect::<Vec<_>>()
-            .await?
-            .into_iter()
-            .find(|Tag { name, .. }| *name == tag.to_string())
-            .with_context(|| format!("`{tag}` not found"))?;
-        (tag, sha)
+    let tag = if let Some(version) = version {
+        version.to_string()
     } else {
         repos
             .list_tags()
@@ -951,26 +902,19 @@
             .await?
             .into_stream(octocrab)
             .map(|tag| {
-                let Tag {
-                    name,
-                    commit: CommitObject { sha, .. },
-                    ..
-                } = tag?;
-                let tag = name
-                    .parse()
-                    .with_context(|| format!("`{repo}` contains non-SemVer tags"))?;
-                anyhow::Ok((tag, sha))
+                let Tag { name, .. } = tag?;
+                name.parse()
+                    .with_context(|| format!("`{repo}` contains non-SemVer tags"))
             })
             .try_collect::<Vec<_>>()
             .await?
             .into_iter()
-            .filter(|(version, _)| SUPPORTED_MODELS_VERSIONS.matches(version))
+            .filter(|version| SUPPORTED_MODELS_VERSIONS.matches(version))
             .sorted()
             .next_back()
             .with_context(|| format!("`{repo}`"))?
+            .to_string()
     };
-    let tag = tag.to_string();
->>>>>>> 60c07eb1
 
     let Release {
         html_url, assets, ..
