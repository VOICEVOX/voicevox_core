--- conflicted
+++ resolved
@@ -226,21 +226,13 @@
         value_name("SEMVER"),
         help(format!(
             "VOICEVOX音声モデル (`models`)のバージョン。\
-<<<<<<< HEAD
-             無指定だと`{SUPPORTED_MODELS_VERSIONS}`のうちpre-releaseではない最新",
-=======
-             省略時は`{SUPPORTED_MODELS_VERSIONS}`のうち最新",
->>>>>>> 566561a5
+             省略時は`{SUPPORTED_MODELS_VERSIONS}`のうちpre-releaseではない最新",
             SUPPORTED_MODELS_VERSIONS = *SUPPORTED_MODELS_VERSIONS,
         )),
         long_help(format!(
             "VOICEVOX音声モデル (`models`)のバージョン。\n\
              \n\
-<<<<<<< HEAD
-             無指定の場合{SUPPORTED_MODELS_VERSIONS}のうち、pre-releaseではない最新のものになる。",
-=======
-             省略した場合は{SUPPORTED_MODELS_VERSIONS}のうち最新のものになる。",
->>>>>>> 566561a5
+             省略した場合は{SUPPORTED_MODELS_VERSIONS}のうち、pre-releaseではない最新のものになる。",
             SUPPORTED_MODELS_VERSIONS = color_print::cformat!(
                 "<s>{SUPPORTED_MODELS_VERSIONS}</s>",
                 SUPPORTED_MODELS_VERSIONS = *SUPPORTED_MODELS_VERSIONS,
