use std::{
    borrow::Cow,
    collections::{BTreeSet, HashSet},
    env,
    future::Future,
    io::{self, Cursor, IsTerminal as _, Read, Write as _},
    num::NonZero,
    path::{Path, PathBuf},
    str::FromStr,
    sync::{Arc, LazyLock},
    time::Duration,
};

use anyhow::{Context as _, anyhow, bail, ensure};
use base64::{Engine as _, prelude::BASE64_STANDARD};
use bytes::Bytes;
use clap::{Parser as _, ValueEnum, crate_version};
use easy_ext::ext;
use flate2::read::GzDecoder;
use futures_core::Stream;
use futures_util::{
    StreamExt as _, TryStreamExt as _,
    future::OptionFuture,
    stream::{FuturesOrdered, FuturesUnordered},
};
use heck::ToSnakeCase as _;
use indexmap::IndexMap;
use indicatif::{MultiProgress, ProgressBar, ProgressStyle};
use indoc::{formatdoc, indoc};
use itertools::Itertools as _;
use octocrab::{
    Octocrab,
    models::{
        AssetId,
        repos::{Asset, CommitObject, Content, Release, Tag},
    },
    repos::RepoHandler,
};
use rayon::iter::{IntoParallelIterator as _, ParallelIterator as _};
use reqwest::Client;
use semver::VersionReq;
use strum::{Display, IntoStaticStr};
use tokio::task::{JoinError, JoinSet};
use tracing::{error, info, warn};
use unicode_width::UnicodeWidthStr as _;
use url::Url;
use zip::ZipArchive;

const DEFAULT_OUTPUT: &str = if cfg!(windows) {
    r".\voicevox_core"
} else {
    "./voicevox_core"
};

const C_API_LIB_NAME: &str = "voicevox_core";
const DEFAULT_C_API_REPO: &str = "VOICEVOX/voicevox_core";
const DEFAULT_ONNXRUNTIME_BUILDER_REPO: &str = "VOICEVOX/onnxruntime-builder";
const DEFAULT_ADDITIONAL_LIBRARIES_REPO: &str = "VOICEVOX/voicevox_additional_libraries";
const DEFAULT_MODELS_REPO: &str = "VOICEVOX/voicevox_vvm";

const ONNXRUNTIME_TERMS_NAME: &str = "VOICEVOX ONNX Runtime 利用規約";

static ALLOWED_MODELS_VERSIONS: LazyLock<VersionReq> =
    LazyLock::new(|| ">=0.1,<0.2".parse().unwrap());
const MODELS_README_FILENAME: &str = "README.md";
const MODELS_README_RENAME: &str = "README.txt";
const MODELS_DIR_NAME: &str = "vvms";
const MODELS_TERMS_NAME: &str = "VOICEVOX 音声モデル 利用規約";
const MODELS_TERMS_FILE: &str = "TERMS.txt";

static OPEN_JTALK_DIC_URL: LazyLock<Url> = LazyLock::new(|| {
    "https://jaist.dl.sourceforge.net/project/open-jtalk/Dictionary/open_jtalk_dic-1.11/open_jtalk_dic_utf_8-1.11.tar.gz"
        .parse()
        .unwrap()
});

static PROGRESS_STYLE0: LazyLock<ProgressStyle> =
    LazyLock::new(|| ProgressStyle::with_template("{prefix}").unwrap());
static PROGRESS_STYLE1: LazyLock<ProgressStyle> = LazyLock::new(|| {
    ProgressStyle::with_template(
        "{prefix:55} {bytes:>11} {bytes_per_sec:>13} {elapsed_precise} {bar} {percent:>3}%",
    )
    .unwrap()
});
static PROGRESS_STYLE2: LazyLock<ProgressStyle> =
    LazyLock::new(|| ProgressStyle::with_template("{prefix:55} {spinner} {msg}").unwrap());

#[derive(clap::Parser)]
#[command(
    name("VOICEVOX CORE"),
    version(concat!(crate_version!(), " downloader")),
    about("簡潔な説明を見るには`-h`、詳細な説明を見るには`--help`を使ってください。"),
    after_long_help(formatdoc! {"
          {targets_section_header}

            `--only`や`--exclude`で特に指定しない場合、ダウンローダーは次のすべてをダウンロードします。

          {targets_section_target_values}

          {examples_section_header}

            デフォルト(CPU 版)をダウンロードする場合:

                download

            DirectML 版をダウンロードする場合:

                download --devices directml

            CUDA 版をダウンロードする場合:

                download --devices cuda

            デフォルト(CPU 版)をダウンロードする場合:

                download --models-pattern 0.vvm # 0.vvmのみダウンロード

                download --models-pattern '[0-9]*.vvm' # トーク用VVMに絞り、ソング用VVMをダウンロードしないように
          ",
          targets_section_header = color_print::cstr!("<s><u>Targets:</u></s>"),
          targets_section_target_values = DownloadTarget::value_variants()
              .iter()
              .map(|download_target| formatdoc! {"
                  • {download_target} (展開先: {{output}}/{dir_name}/):
                          {description}",
                  download_target = color_print::cformat!("<s>{download_target}</s>"),
                  dir_name = download_target.dir_name(),
                  description = download_target.description(),
              })
              .join("\n\n")
              .lines()
              .map(|line| format!("  {line}"))
              .join("\n"),
          examples_section_header = color_print::cstr!("<s><u>Examples:</u></s>"),
    })
)]
struct Args {
    /// ダウンロード対象を限定する
    #[arg(
        long,
        num_args(1..),
        value_name("TARGET"),
        conflicts_with_all(["exclude", "min"]),
        long_help(indoc! {"
            ダウンロード対象を限定する。

            ダウンロード対象の詳細はTARGETSの章で説明。",
        })
    )]
    only: Vec<DownloadTarget>,

    /// ダウンロード対象を除外する
    #[arg(
        long,
        num_args(1..),
        value_name("TARGET"),
        conflicts_with("min"),
        long_help(indoc! {"
            ダウンロード対象を除外する。

            ダウンロード対象の詳細はTARGETSの章で説明。",
        })
    )]
    exclude: Vec<DownloadTarget>,

    /// `--only c-api`のエイリアス
    #[arg(
        long,
        conflicts_with("additional_libraries_version"),
        long_help("`--only c-api`のエイリアス。")
    )]
    min: bool,

    /// 出力先の指定
    #[arg(
        short,
        long,
        value_name("DIRECTORY"),
        default_value(DEFAULT_OUTPUT),
        long_help("出力先の指定。")
    )]
    output: PathBuf,

    /// ダウンロードするVOICEVOX CORE C APIのバージョンの指定
    #[arg(
        long,
        value_name("GIT_TAG_OR_LATEST"),
        default_value("latest"),
        long_help("ダウンロードするVOICEVOX CORE C APIのバージョンの指定。")
    )]
    c_api_version: String,

    /// ダウンロードするONNX Runtimeのバージョンの指定
    #[arg(
        long,
        value_name("GIT_TAG_OR_LATEST"),
        default_value("latest"),
        long_help("ダウンロードするONNX Runtimeのバージョンの指定。")
    )]
    onnxruntime_version: String,

    /// 追加でダウンロードするライブラリのバージョン
    #[arg(
        long,
        value_name("GIT_TAG_OR_LATEST"),
        default_value("latest"),
        long_help("追加でダウンロードするライブラリのバージョン。")
    )]
    additional_libraries_version: String,

    /// ダウンロードするVVMファイルのファイル名パターン
    #[arg(
        long,
        value_name("GLOB"),
        default_value("*"),
        long_help("ダウンロードするVVMファイルのファイル名パターン。")
    )]
    models_pattern: glob::Pattern,

<<<<<<< HEAD
    /// ダウンロードするデバイスを指定する(cudaはlinuxのみ)
    #[arg(
        value_enum,
        long,
        num_args(1..),
        default_value(<&str>::from(Device::default())),
        long_help("ダウンロードするデバイスを指定する(cudaはlinuxのみ)。")
    )]
=======
    /// ダウンロードするデバイスを指定する
    #[arg(value_enum, long, num_args(1..), default_value(<&str>::from(Device::default())))]
>>>>>>> e9994426
    devices: Vec<Device>,

    /// ダウンロードするcpuのアーキテクチャを指定する
    #[arg(
        value_enum,
        long,
        default_value(CpuArch::default_opt().map(<&str>::from)),
        long_help("ダウンロードするcpuのアーキテクチャを指定する。")
    )]
    cpu_arch: CpuArch,

    /// ダウンロードする対象のOSを指定する
    #[arg(
        value_enum,
        long,
        default_value(Os::default_opt().map(<&str>::from)),
        long_help("ダウンロードする対象のOSを指定する。")
    )]
    os: Os,

    /// ダウンロードにおける試行回数。'0'か'inf'で無限にリトライ
    #[arg(
        short,
        long,
        value_name("NUMBER"),
        default_value("5"),
        long_help("ダウンロードにおける試行回数。'0'か'inf'で無限にリトライ。")
    )]
    tries: Tries,

    /// VOICEVOX CORE C API (`c-api`)のリポジトリ
    #[arg(
        long,
        value_name("REPOSITORY"),
        default_value(DEFAULT_C_API_REPO),
        long_help("VOICEVOX CORE C API (`c-api`)のリポジトリ。")
    )]
    c_api_repo: RepoName,

    /// (VOICEVOX) ONNX Runtime (`onnxruntime`)のリポジトリ
    #[arg(
        long,
        value_name("REPOSITORY"),
        default_value(DEFAULT_ONNXRUNTIME_BUILDER_REPO),
        long_help("(VOICEVOX) ONNX Runtime (`onnxruntime`)のリポジトリ。")
    )]
    onnxruntime_builder_repo: RepoName,

    /// 追加でダウンロードするライブラリ (`additional-libraries`)のリポジトリ
    #[arg(
        long,
        value_name("REPOSITORY"),
        default_value(DEFAULT_ADDITIONAL_LIBRARIES_REPO),
        long_help("追加でダウンロードするライブラリ (`additional-libraries`)のリポジトリ。")
    )]
    additional_libraries_repo: RepoName,

    /// VOICEVOX音声モデル (`models`)のリポジトリ
    #[arg(
        long,
        value_name("REPOSITORY"),
        default_value(DEFAULT_MODELS_REPO),
        long_help("VOICEVOX音声モデル (`models`)のリポジトリ。")
    )]
    models_repo: RepoName,
}

#[derive(ValueEnum, Display, IntoStaticStr, Clone, Copy, PartialEq, Eq, Hash)]
#[strum(serialize_all = "kebab-case")]
enum DownloadTarget {
    CApi,
    Onnxruntime,
    AdditionalLibraries,
    Models,
    Dict,
}

impl DownloadTarget {
    fn description(self) -> &'static str {
        match self {
            Self::CApi => "VOICEVOX CORE C APIのビルド済みバイナリおよびその利用規約ファイル等。",
            Self::Onnxruntime => "(VOICEVOX) ONNX Runtime。",
            Self::AdditionalLibraries => "`--devices`で指定したDirectMLやCUDA。",
            Self::Models => "VOICEVOX音声モデル（VVMファイル）。",
            Self::Dict => "Open JTalkのシステム辞書。",
        }
    }

    fn dir_name(self) -> String {
        <&str>::from(self).to_snake_case()
    }
}

#[derive(
    Default, ValueEnum, Display, IntoStaticStr, Clone, Copy, PartialEq, Eq, PartialOrd, Ord,
)]
#[strum(serialize_all = "kebab-case")]
enum Device {
    #[default]
    Cpu,
    Cuda,
    Directml,
}

#[derive(ValueEnum, Display, IntoStaticStr, Clone, Copy, PartialEq)]
#[strum(serialize_all = "kebab-case")]
enum CpuArch {
    X86,
    X64,
    Arm64,
}

impl CpuArch {
    fn default_opt() -> Option<Self> {
        match env::consts::ARCH {
            "x86_64" => Some(Self::X64),
            "aarch64" => Some(Self::Arm64),
            _ => None,
        }
    }
}

#[derive(ValueEnum, Display, IntoStaticStr, Clone, Copy, PartialEq)]
#[strum(serialize_all = "kebab-case")]
enum Os {
    Windows,
    Linux,
    Osx,
}

impl Os {
    fn default_opt() -> Option<Self> {
        match env::consts::OS {
            "windows" => Some(Self::Windows),
            "linux" => Some(Self::Linux),
            "macos" => Some(Self::Osx),
            _ => None,
        }
    }
}

#[derive(parse_display::FromStr, parse_display::Display, Clone)]
#[from_str(regex = "(?<owner>[a-zA-Z0-9_-]+)/(?<repo>[a-zA-Z0-9_-]+)")]
#[display("{owner}/{repo}")]
struct RepoName {
    owner: String,
    repo: String,
}

#[derive(Clone, Copy)]
enum Tries {
    Finite(NonZero<u32>),
    Infinite,
}

impl FromStr for Tries {
    type Err = &'static str;

    fn from_str(s: &str) -> Result<Self, Self::Err> {
        match s {
            "0" | "inf" => Ok(Self::Infinite),
            s => s
                .parse()
                .map(Self::Finite)
                .map_err(|_| "must be a positive integer or `inf`"),
        }
    }
}

#[tokio::main(flavor = "multi_thread")]
async fn main() -> anyhow::Result<()> {
    setup_logger();

    let Args {
        only,
        exclude,
        min,
        output,
        c_api_version,
        onnxruntime_version,
        additional_libraries_version,
        models_pattern,
        devices,
        cpu_arch,
        os,
        tries,
        c_api_repo,
        onnxruntime_builder_repo,
        models_repo,
        additional_libraries_repo,
    } = Args::parse();
    let devices = devices.into_iter().collect::<BTreeSet<_>>();

    let targets: HashSet<_> = if !only.is_empty() {
        assert!(exclude.is_empty() && !min);
        only.into_iter().collect()
    } else if !exclude.is_empty() {
        assert!(!min);
        DownloadTarget::value_variants()
            .iter()
            .copied()
            .filter(|t| !exclude.contains(t))
            .collect()
    } else if min {
        [DownloadTarget::CApi].into()
    } else {
        DownloadTarget::value_variants().iter().copied().collect()
    };

    if !targets.contains(&DownloadTarget::CApi) {
        if c_api_version != "latest" {
            warn!(
                "`--c-api-version={c_api_version}`が指定されていますが、`c-api`はダウンロード対象から\
                 除外されています",
            );
        }
        if c_api_repo.to_string() != DEFAULT_C_API_REPO {
            warn!(
                "`--c-api-repo={c_api_repo}`が指定されていますが、`c-api`はダウンロード対象\
                 から除外されています",
            );
        }
    }
    if !targets.contains(&DownloadTarget::AdditionalLibraries) {
        if additional_libraries_version != "latest" {
            warn!(
                "`--additional-libraries-version={additional_libraries_version}`が指定されています\
                 が、`additional-libraries-version`はダウンロード対象から除外されています",
            );
        }
        if additional_libraries_repo.to_string() != DEFAULT_ADDITIONAL_LIBRARIES_REPO {
            warn!(
                "`--additional-libraries-repo={additional_libraries_repo}`が指定されていますが、\
                 `additional-libraries-version`はダウンロード対象から除外されています",
            );
        }
        if devices == [Device::Cpu].into() {
            warn!(
                "`--devices`が指定されていない、もしくは`--devices=cpu`が指定されていますが、\
                 `additional-libraries-version`はダウンロード対象から除外されています",
            );
        }
    }

    // FIXME: `--models-repo`に対しても警告を出す
    if !targets.contains(&DownloadTarget::Models) && models_pattern.as_str() != "*" {
        warn!(
            "`--models-pattern={models_pattern}`が指定されていますが、`models`はダウンロード対象\
             から除外されています",
            models_pattern = models_pattern.as_str(),
        );
    }

    let octocrab = &octocrab()?;

    let c_api = OptionFuture::from(targets.contains(&DownloadTarget::CApi).then(|| {
        find_gh_asset(octocrab, &c_api_repo, &c_api_version, |tag, _| {
            Ok(format!("{C_API_LIB_NAME}-{os}-{cpu_arch}-{tag}.zip"))
        })
    }))
    .await
    .transpose()?;

    let onnxruntime =
        OptionFuture::from(targets.contains(&DownloadTarget::Onnxruntime).then(|| {
            find_gh_asset(
                octocrab,
                &onnxruntime_builder_repo,
                &onnxruntime_version,
                |_, body| {
                    let body = body.with_context(|| "リリースノートがありません")?;
                    find_onnxruntime(body, os, cpu_arch, &devices)
                },
            )
        }))
        .await
        .transpose()?;

    let models = OptionFuture::from(
        targets
            .contains(&DownloadTarget::Models)
            .then(|| find_models(octocrab, &models_repo, &models_pattern)),
    )
    .await
    .transpose()?;

    ensure_confirmation(
        &itertools::chain(
            models
                .as_ref()
                .map(|ModelsWithTerms { terms, .. }| &**terms)
                .map(|terms| (MODELS_TERMS_NAME, terms)),
            onnxruntime
                .as_ref()
                .map(extract_voicevox_onnxruntime_terms)
                .transpose()?
                .flatten()
                .as_deref()
                .map(|terms| (ONNXRUNTIME_TERMS_NAME, terms)),
        )
        .collect(),
    )?;

    let additional_libraries = devices
        .iter()
        .filter(|&&device| device != Device::Cpu)
        .map(|&device| {
            find_gh_asset(
                octocrab,
                &additional_libraries_repo,
                &additional_libraries_version,
                move |_, _| {
                    Ok({
                        let device = match device {
                            Device::Cpu => unreachable!(),
                            Device::Cuda => "CUDA",
                            Device::Directml => "DirectML",
                        };
                        format!("{device}-{os}-{cpu_arch}.zip")
                    })
                },
            )
        })
        .collect::<FuturesOrdered<_>>()
        .try_collect::<Vec<_>>()
        .await?;

    info!("対象OS: {os}");
    info!("対象CPUアーキテクチャ: {cpu_arch}");
    info!(
        "ダウンロードデバイスタイプ: {}",
        devices.iter().format(", "),
    );
    if let Some(GhAsset { tag, .. }) = &c_api {
        info!("ダウンロード{C_API_LIB_NAME}バージョン: {tag}");
    }
    if let Some(GhAsset { tag, .. }) = &onnxruntime {
        info!("ダウンロードONNX Runtimeバージョン: {tag}");
    }
    if !additional_libraries.is_empty() {
        info!(
            "ダウンロード追加ライブラリバージョン: {}",
            additional_libraries
                .iter()
                .map(|GhAsset { tag, .. }| tag)
                .format(", "),
        );
    }
    if let Some(ModelsWithTerms { tag, .. }) = &models {
        info!("ダウンロードモデルバージョン: {tag}");
    }

    let progresses = MultiProgress::new();

    let mut tasks = JoinSet::new();

    if let Some(c_api) = c_api {
        tasks.spawn(download_and_extract_from_gh(
            c_api,
            Stripping::FirstDir,
            output.join(DownloadTarget::CApi.dir_name()),
            &progresses,
            tries,
        )?);
    }
    if let Some(onnxruntime) = onnxruntime {
        tasks.spawn(download_and_extract_from_gh(
            onnxruntime,
            Stripping::FirstDir,
            output.join(DownloadTarget::Onnxruntime.dir_name()),
            &progresses,
            tries,
        )?);
    }
    if targets.contains(&DownloadTarget::AdditionalLibraries) {
        for additional_libraries in additional_libraries {
            tasks.spawn(download_and_extract_from_gh(
                additional_libraries,
                Stripping::FirstDir,
                output.join(DownloadTarget::AdditionalLibraries.dir_name()),
                &progresses,
                tries,
            )?);
        }
    }
    if let Some(models) = models {
        tasks.spawn(
            download_models(
                models,
                output.join(DownloadTarget::Models.dir_name()),
                &progresses,
                tries,
            )
            .await?,
        );
    }
    if targets.contains(&DownloadTarget::Dict) {
        tasks.spawn(download_and_extract_from_url(
            &OPEN_JTALK_DIC_URL,
            Stripping::None,
            output.join(DownloadTarget::Dict.dir_name()),
            &progresses,
            tries,
        )?);
    }

    while let Some(result) = tasks.join_next().await {
        result??;
    }

    info!("全ての必要なファイルダウンロードが完了しました");
    Ok(())
}

fn setup_logger() {
    tracing_subscriber::fmt()
        .with_env_filter(format!("error,{}=info", env!("CARGO_CRATE_NAME")))
        .with_writer(io::stderr)
        .with_target(false)
        .without_time()
        .init();
}

fn octocrab() -> octocrab::Result<Arc<Octocrab>> {
    let mut octocrab = Octocrab::builder();

    // パーソナルトークン無しだと、GitHubのREST APIの利用に強い回数制限がかかる。
    // そのためCI上では`${{ secrets.GITHUB_TOKEN }}`を使わないとかなりの確率で失敗するようになる。
    // 手元の手動実行であってもやりすぎると制限に引っ掛かるので、手元でも`$GITHUB_TOKEN`を
    // 与えられるようにする。
    if let Ok(github_token) = env::var("GITHUB_TOKEN") {
        octocrab = octocrab.personal_token(github_token);
    }

    octocrab.build().map(Arc::new)
}

async fn retry<E, F>(tries: Tries, mut f: F) -> Result<(), E>
where
    F: AsyncFnMut() -> Result<(), E>,
{
    match tries {
        Tries::Infinite => loop {
            if let Ok(o) = f().await {
                return Ok(o);
            }
        },
        Tries::Finite(nonzero) => {
            for _ in 0..nonzero.get() - 1 {
                if let Ok(o) = f().await {
                    return Ok(o);
                }
            }
            f().await
        }
    }
}

async fn find_gh_asset(
    octocrab: &Arc<Octocrab>,
    repo: &RepoName,
    git_tag_or_latest: &str,
    asset_name: impl FnOnce(
        &str,         // タグ名
        Option<&str>, // リリースノートの内容
    ) -> anyhow::Result<String>,
) -> anyhow::Result<GhAsset> {
    let Release {
        html_url,
        tag_name,
        body,
        assets,
        ..
    } = {
        let repos = octocrab.repos(&repo.owner, &repo.repo);
        let releases = repos.releases();
        match git_tag_or_latest {
            "latest" => releases.get_latest().await,
            tag => releases.get_by_tag(tag).await,
        }?
    };

    let asset_name = asset_name(&tag_name, body.as_deref()).with_context(|| {
        format!(
            "`{repo}`の`{tag_name}`の中から条件に合致するビルドを見つけることができませんでした",
        )
    })?;
    let Asset { id, name, size, .. } = assets
        .into_iter()
        .find(|Asset { name, .. }| *name == asset_name)
        .with_context(|| format!("Could not find {asset_name:?} in {html_url}"))?;

    Ok(GhAsset {
        octocrab: octocrab.clone(),
        repo: repo.clone(),
        tag: tag_name,
        body,
        id,
        name,
        size: size as _,
    })
}

/// `find_gh_asset`に用いる。
///
/// 候補が複数あった場合、「デバイス」の数が最も小さいもののうち最初のものを選ぶ。
fn find_onnxruntime(
    body: &str, // リリースの"body" (i.e. リリースノートの内容)
    os: Os,
    cpu_arch: CpuArch,
    devices: &BTreeSet<Device>,
) -> anyhow::Result<String> {
    const TARGET: &str = "table\
        [data-voicevox-onnxruntime-specs-format-version=\"1\"]\
        [data-voicevox-onnxruntime-specs-type=\"dylibs\"]";

    html_blocks(body)
        .iter()
        .flat_map(|html_block| html_block.select(selector!(TARGET)))
        .exactly_one()
        .map_err(|err| match err.count() {
            0 => anyhow!("リリースノートの中に`{TARGET}`が見つかりませんでした"),
            _ => anyhow!("リリースノートの中に`{TARGET}`が複数ありました"),
        })?
        .select(selector!("tbody > tr"))
        .map(|tr| {
            tr.select(selector!("td"))
                .map(|td| td.text().exactly_one().ok())
                .collect::<Option<Vec<_>>>()
                .and_then(|text| text.try_into().ok())
                .with_context(|| format!("リリースノート中の`{TARGET}`をパースできませんでした"))
        })
        .collect::<Result<Vec<[_; 4]>, _>>()?
        .into_iter()
        .filter(|&[spec_os, spec_cpu_arch, spec_devices, _]| {
            spec_os
                == match os {
                    Os::Windows => "Windows",
                    Os::Linux => "Linux",
                    Os::Osx => "macOS",
                }
                && spec_cpu_arch
                    == match cpu_arch {
                        CpuArch::X86 => "x86",
                        CpuArch::X64 => "x86_64",
                        CpuArch::Arm64 => "AArch64",
                    }
                && devices.iter().all(|device| {
                    spec_devices.split('/').any(|spec_device| {
                        spec_device
                            == match device {
                                Device::Cpu => "CPU",
                                Device::Cuda => "CUDA",
                                Device::Directml => "DirectML",
                            }
                    })
                })
        })
        .min_by_key(|&[.., spec_devices, _]| spec_devices.split('/').count())
        .map(|[.., name]| name.to_owned())
        .with_context(|| "指定されたOS, アーキテクチャ, デバイスを含むものが見つかりませんでした")
}

fn extract_voicevox_onnxruntime_terms(asset: &GhAsset) -> anyhow::Result<Option<String>> {
    const TARGET: &str = "pre[data-voicevox-onnxruntime-terms] > code";

    let GhAsset {
        body: Some(body), ..
    } = asset
    else {
        return Ok(None);
    };

    match &*html_blocks(body)
        .iter()
        .flat_map(|html_block| html_block.select(selector!(TARGET)))
        .collect::<Vec<_>>()
    {
        [] => Ok(None),
        [terms] => {
            let terms = terms
                .text()
                .exactly_one()
                .map_err(|e| anyhow!("should be exactly_one, got {n} fragments", n = e.count()))?
                .to_owned();
            Ok(Some(terms))
        }
        [..] => bail!("リリースノートの中に`{TARGET}`が複数ありました"),
    }
}

fn html_blocks(markdown: &str) -> Vec<scraper::Html> {
    comrak::parse_document(&Default::default(), markdown, &Default::default())
        .descendants()
        .flat_map(|node| match &node.data.borrow().value {
            comrak::nodes::NodeValue::HtmlBlock(comrak::nodes::NodeHtmlBlock {
                literal, ..
            }) => Some(scraper::Html::parse_fragment(literal)),
            _ => None,
        })
        .collect::<Vec<_>>()
}

macro_rules! selector {
    ($expr:expr $(,)?) => {{
        static SELECTOR: LazyLock<scraper::Selector> =
            LazyLock::new(|| scraper::Selector::parse($expr).expect("should be valid"));
        &SELECTOR
    }};
}
use selector;

/// ダウンロードすべきモデル、利用規約を見つける。その際ユーザーに利用規約の同意を求める。
async fn find_models(
    octocrab: &Octocrab,
    repo: &RepoName,
    pattern: &glob::Pattern,
) -> anyhow::Result<ModelsWithTerms> {
    let repos = octocrab.repos(&repo.owner, &repo.repo);

    let (tag, sha) = repos
        .list_tags()
        .send()
        .await?
        .into_iter()
        .map(
            |Tag {
                 name,
                 commit: CommitObject { sha, .. },
                 ..
             }| {
                let tag = name
                    .parse()
                    .with_context(|| format!("`{repo}` contains non-SemVer tags"))?;
                Ok((tag, sha))
            },
        )
        .collect::<anyhow::Result<Vec<_>>>()?
        .into_iter()
        .filter(|(version, _)| ALLOWED_MODELS_VERSIONS.matches(version))
        .sorted()
        .next_back()
        .with_context(|| format!("`{repo}`"))?;
    let tag = tag.to_string();

    let terms = repos.fetch_file_content(&sha, MODELS_TERMS_FILE).await?;
    let readme = repos
        .fetch_file_content(&sha, MODELS_README_FILENAME)
        .await?;

    let models = repos
        .get_content()
        .r#ref(&sha)
        .path(MODELS_DIR_NAME)
        .send()
        .await?
        .items
        .into_iter()
        .map(
            |Content {
                 name,
                 size,
                 download_url,
                 r#type,
                 ..
             }| {
                ensure!(r#type == "file", "found directory");
                if !pattern.matches(&name) {
                    return Ok(None);
                }
                Ok(Some(GhContent {
                    name,
                    download_url: download_url.expect("should present"),
                    size: size as _,
                }))
            },
        )
        .flat_map(Result::transpose)
        .collect::<anyhow::Result<_>>()?;

    return Ok(ModelsWithTerms {
        tag,
        readme,
        terms,
        models,
    });

    #[ext]
    impl RepoHandler<'_> {
        async fn fetch_file_content(&self, sha: &str, path: &str) -> anyhow::Result<String> {
            let Content {
                encoding, content, ..
            } = self
                .get_content()
                .r#ref(sha)
                .path(path)
                .send()
                .await?
                .items
                .into_iter()
                .exactly_one()
                .map_err(|_| anyhow!("could not find `{path}`"))?;

            ensure!(
                encoding.as_deref() == Some("base64"),
                r#"expected `encoding="base64"`"#,
            );

            let content = content.expect("should present").replace('\n', "");
            let content = BASE64_STANDARD.decode(content)?;
            let content = String::from_utf8(content)
                .with_context(|| format!("`{path}` is not valid UTF-8"))?;
            Ok(content)
        }
    }
}

fn ensure_confirmation(terms: &IndexMap<&'static str, &str>) -> anyhow::Result<()> {
    if terms.is_empty() {
        return Ok(());
    }

    let terms_pretty = &{
        let Some(max_line_width) = terms
            .values()
            .flat_map(|terms| terms.lines())
            .map(|line| line.width())
            .max()
        else {
            return Ok(());
        };

        let mut terms_pretty = "\
            ダウンロードには以下の利用規約への同意が必要です。\n\
            （矢印キーで移動、q で終了）\n"
            .to_owned();
        terms_pretty += &format!("─┬─{}\n", "─".repeat(max_line_width));
        let mut it = terms.values().peekable();
        while let Some(terms) = it.next() {
            for line in terms.lines() {
                terms_pretty += &format!(" │ {line}\n");
            }
            let joint = if it.peek().is_some() { '┼' } else { '┴' };
            terms_pretty += &format!("─{joint}─{}\n", "─".repeat(max_line_width));
        }
        terms_pretty
    };

    return loop {
        // どうも非ASCII文字が全体的に駄目らしくパニックする場合があるので、
        // そのときはページングせずに表示する。

        let result = std::panic::catch_unwind(|| {
            minus::page_all({
                let pager = minus::Pager::new();
                pager.set_text(terms_pretty)?;
                pager.set_prompt(
                    "上下キーとスペースでスクロールし、読み終えたらqを押してください",
                )?;
                pager.set_exit_strategy(minus::ExitStrategy::PagerQuit)?;
                pager
            })
        });

        if let Ok(result) = result {
            result?;
        } else {
            error!("something went wrong with the pager");
            print!("{terms_pretty}");
            io::stdout().flush()?;
        }

        match ask(terms)? {
            UserInput::Yes => break Ok(()),
            UserInput::No => bail!("you must agree with the term of use"),
            UserInput::ReadAgain => {}
        }
    };

    fn ask(terms: &IndexMap<&'static str, impl Sized>) -> anyhow::Result<UserInput> {
        loop {
            let input = rprompt::prompt_reply_from_bufread(
                &mut io::stdin().lock(),
                &mut io::stderr(),
                format!(
                    "[Agreement Required]\n\
                     {terms}に同意しますか？\n\
                     同意する場合は y を、同意しない場合は n を、再確認する場合は r を入力し、\
                     エンターキーを押してください。\n\
                     [y,n,r] : ",
                    terms = terms
                        .keys()
                        .format_with("と", |terms, f| f(&format_args!("「{terms}」"))),
                ),
            )?;
            if ["y", "yes"].contains(&&*input.to_lowercase()) {
                break Ok(UserInput::Yes);
            }
            if ["n", "no"].contains(&&*input.to_lowercase()) {
                break Ok(UserInput::No);
            }
            if ["r"].contains(&&*input.to_lowercase()) {
                break Ok(UserInput::ReadAgain);
            }
            if !io::stdin().is_terminal() {
                bail!("the stdin is not a TTY but received invalid input: {input:?}");
            }
        }
    }

    enum UserInput {
        Yes,
        No,
        ReadAgain,
    }
}

fn download_and_extract_from_gh(
    GhAsset {
        octocrab,
        repo,
        id,
        name,
        size,
        ..
    }: GhAsset,
    stripping: Stripping,
    output: PathBuf,
    progresses: &MultiProgress,
    tries: Tries,
) -> anyhow::Result<impl Future<Output = anyhow::Result<()>> + use<>> {
    let archive_kind = ArchiveKind::from_filename(&name)?;
    let pb = add_progress_bar(progresses, size, name);

    Ok(retry(tries, async move || {
        let bytes_stream = octocrab
            .repos(&repo.owner, &repo.repo)
            .releases()
            .stream_asset(id)
            .await?
            .map_err(Into::into);

        download_and_extract(
            bytes_stream,
            Some(size),
            archive_kind,
            stripping,
            &output,
            pb.clone(),
        )
        .await
    }))
}

fn download_and_extract_from_url(
    url: &'static Url,
    stripping: Stripping,
    output: PathBuf,
    progresses: &MultiProgress,
    tries: Tries,
) -> anyhow::Result<impl Future<Output = anyhow::Result<()>> + use<>> {
    let name = url
        .path_segments()
        .and_then(|s| { s }.next_back())
        .unwrap_or_default();
    let archive_kind = ArchiveKind::from_filename(name)?;
    let pb = add_progress_bar(progresses, 0, name);

    Ok(retry(tries, async move || {
        let res = reqwest::get(url.clone()).await?.error_for_status()?;
        let content_length = res.content_length();
        let bytes_stream = res.bytes_stream().map_err(Into::into);

        download_and_extract(
            bytes_stream,
            content_length,
            archive_kind,
            stripping,
            &output,
            pb.clone(),
        )
        .await
    }))
}

async fn download_models(
    ModelsWithTerms {
        readme,
        terms,
        models,
        ..
    }: ModelsWithTerms,
    output: PathBuf,
    progresses: &MultiProgress,
    tries: Tries,
) -> anyhow::Result<impl Future<Output = anyhow::Result<()>> + use<>> {
    let reqwest = reqwest::Client::builder().build()?;

    let models = models
        .into_iter()
        .map(|model| {
            let pb = add_progress_bar(progresses, model.size, model.name.clone());
            (model, pb)
        })
        .collect::<Vec<_>>();

    fs_err::tokio::create_dir_all(output.join(MODELS_DIR_NAME)).await?;
    fs_err::tokio::write(output.join(MODELS_README_RENAME), readme).await?;
    fs_err::tokio::write(output.join(MODELS_TERMS_FILE), terms).await?;
    Ok(retry(tries, async move || {
        models
            .iter()
            .map(|(c, b)| fetch_model(c, b, reqwest.clone(), &output))
            .collect::<FuturesUnordered<_>>()
            .try_collect::<()>()
            .await
    }))
}

async fn fetch_model(
    content: &GhContent,
    pb: &ProgressBar,
    reqwest: Client,
    output: &Path,
) -> anyhow::Result<()> {
    let GhContent {
        name,
        download_url,
        size,
    } = content;
    let res = reqwest.get(download_url).send().await?.error_for_status()?;
    let bytes_stream = res.bytes_stream().map_err(Into::into);
    let pb = with_style(pb.clone(), &PROGRESS_STYLE1).await?;
    let model = download(bytes_stream, Some(*size), pb.clone()).await?;
    let pb = tokio::task::spawn_blocking(move || {
        pb.set_style(PROGRESS_STYLE2.clone());
        pb.set_message("Writing...");
        pb
    })
    .await?;
    fs_err::tokio::write(output.join(MODELS_DIR_NAME).join(name), model).await?;
    tokio::task::spawn_blocking(move || pb.finish_with_message("Done!")).await?;
    Ok(())
}

fn add_progress_bar(
    progresses: &MultiProgress,
    len: u64,
    prefix: impl Into<Cow<'static, str>>,
) -> ProgressBar {
    let pb = progresses.add(ProgressBar::new(len));
    pb.set_style(PROGRESS_STYLE0.clone());
    pb.enable_steady_tick(INTERVAL);
    pb.set_prefix(prefix);
    return pb;

    const INTERVAL: Duration = Duration::from_millis(100);
}

async fn download_and_extract(
    bytes_stream: impl Stream<Item = anyhow::Result<Bytes>> + Unpin,
    content_length: Option<u64>,
    archive_kind: ArchiveKind,
    stripping: Stripping,
    output: &Path,
    pb: ProgressBar,
) -> anyhow::Result<()> {
    let pb = with_style(pb, &PROGRESS_STYLE1).await?;
    let archive = download(bytes_stream, content_length, pb.clone()).await?;

    let pb = with_style(pb, &PROGRESS_STYLE2).await?;
    let files = &read_archive(archive, archive_kind, pb.clone()).await?;
    return extract(files, stripping, output, pb).await;

    async fn read_archive(
        archive: Vec<u8>,
        archive_kind: ArchiveKind,
        pb: ProgressBar,
    ) -> anyhow::Result<Vec<(PathBuf, Vec<u8>)>> {
        tokio::task::spawn_blocking(move || pb.set_message("Inflating...")).await?;

        tokio::task::spawn_blocking(move || match archive_kind {
            ArchiveKind::Zip => read_zip(&archive),
            ArchiveKind::Tgz => read_tgz(&archive),
        })
        .await?
    }

    fn read_zip(zip: &[u8]) -> anyhow::Result<Vec<(PathBuf, Vec<u8>)>> {
        let zip = ZipArchive::new(Cursor::new(zip))?;

        (0..zip.len())
            .into_par_iter()
            .map(|i| {
                let mut zip = zip.clone();
                let entry = zip.by_index(i)?;
                if entry.is_dir() {
                    return Ok(None);
                }
                let filename = entry.mangled_name();
                let size = entry.size() as _;
                let content = read_bytes(entry, size)?;
                Ok(Some((filename, content)))
            })
            .flat_map(Result::transpose)
            .collect()
    }

    fn read_tgz(tgz: &[u8]) -> anyhow::Result<Vec<(PathBuf, Vec<u8>)>> {
        binstall_tar::Archive::new(GzDecoder::new(tgz))
            .entries()?
            .map(|entry| {
                let entry = entry?;
                if !entry.header().entry_type().is_file() {
                    return Ok(None);
                }
                let path = entry.path()?.into_owned();
                let size = entry.size() as _;
                let content = read_bytes(entry, size)?;
                Ok(Some((path, content)))
            })
            .flat_map(Result::transpose)
            .collect()
    }

    fn read_bytes(mut rdr: impl Read, size: usize) -> io::Result<Vec<u8>> {
        let mut buf = Vec::with_capacity(size);
        rdr.read_to_end(&mut buf)?;
        Ok(buf)
    }

    async fn extract(
        files: &[(PathBuf, Vec<u8>)],
        stripping: Stripping,
        output: &Path,
        pb: ProgressBar,
    ) -> anyhow::Result<()> {
        let pb = tokio::task::spawn_blocking(move || {
            pb.set_message("Writing files...");
            pb
        })
        .await?;

        for (filename, content) in files {
            let filename = filename
                .iter()
                .skip(match stripping {
                    Stripping::None => 0,
                    Stripping::FirstDir => 1,
                })
                .collect::<PathBuf>();
            let dst = &output.join(filename);
            if let Some(parent) = dst.parent() {
                fs_err::tokio::create_dir_all(parent).await?;
            }
            fs_err::tokio::write(dst, content).await?;
        }

        tokio::task::spawn_blocking(move || pb.finish_with_message("Done!")).await?;
        Ok(())
    }
}

async fn with_style(
    pb: ProgressBar,
    style: &'static ProgressStyle,
) -> Result<ProgressBar, JoinError> {
    tokio::task::spawn_blocking(move || {
        pb.set_style(style.clone());
        pb
    })
    .await
}

async fn download(
    mut bytes_stream: impl Stream<Item = anyhow::Result<Bytes>> + Unpin,
    content_length: Option<u64>,
    pb: ProgressBar,
) -> anyhow::Result<Vec<u8>> {
    if let Some(content_length) = content_length {
        pb.set_length(content_length);
    }

    return with_progress(pb, async move |pos_tx| {
        let mut downloaded = Vec::with_capacity(content_length.unwrap_or(0) as _);
        while let Some(chunk) = bytes_stream.next().await.transpose()? {
            downloaded.extend_from_slice(&chunk);
            pos_tx.send(downloaded.len() as _)?;
        }
        Ok(downloaded)
    })
    .await;

    async fn with_progress<Fun, Fut, Out>(pb: ProgressBar, f: Fun) -> anyhow::Result<Out>
    where
        Fun: FnOnce(tokio::sync::mpsc::UnboundedSender<u64>) -> Fut,
        Fut: Future<Output = anyhow::Result<Out>>,
    {
        let (pos_tx, mut pos_rx) = tokio::sync::mpsc::unbounded_channel();

        let (result1, result2) = futures_util::future::join(
            tokio::task::spawn_blocking(move || {
                while let Some(pos) = pos_rx.blocking_recv() {
                    pb.set_position(pos);
                }
            }),
            f(pos_tx),
        )
        .await;

        result1?;
        result2
    }
}

struct GhAsset {
    octocrab: Arc<Octocrab>,
    repo: RepoName,
    tag: String,
    body: Option<String>,
    id: AssetId,
    name: String,
    size: u64,
}

struct ModelsWithTerms {
    tag: String,
    readme: String,
    terms: String,
    models: Vec<GhContent>,
}

struct GhContent {
    name: String,
    download_url: String,
    size: u64,
}

#[derive(Clone, Copy)]
enum ArchiveKind {
    Zip,
    Tgz,
}

impl ArchiveKind {
    fn from_filename(filename: &str) -> anyhow::Result<Self> {
        if filename.ends_with(".zip") {
            Ok(Self::Zip)
        } else if filename.ends_with(".tar.gz") || filename.ends_with(".tgz") {
            Ok(Self::Tgz)
        } else {
            bail!("unsupported filetype: {filename}");
        }
    }
}

#[derive(Clone, Copy)]
enum Stripping {
    None,
    FirstDir,
}

#[cfg(test)]
mod tests {
    use clap::Parser as _;
    use rstest::rstest;

    use super::Args;

    #[rstest]
    #[case(&["", "--only", "c-api", "--exclude", "models"])]
    #[case(&["", "--min", "--only", "c-api"])]
    #[case(&["", "--min", "--exclude", "c-api"])]
    fn it_denies_conflicting_options(#[case] args: &[&str]) {
        let result = Args::try_parse_from(args).map(|_| ()).map_err(|e| e.kind());
        assert_eq!(Err(clap::error::ErrorKind::ArgumentConflict), result);
    }
}<|MERGE_RESOLUTION|>--- conflicted
+++ resolved
@@ -217,19 +217,14 @@
     )]
     models_pattern: glob::Pattern,
 
-<<<<<<< HEAD
-    /// ダウンロードするデバイスを指定する(cudaはlinuxのみ)
+    /// ダウンロードするデバイスを指定する
     #[arg(
         value_enum,
         long,
         num_args(1..),
         default_value(<&str>::from(Device::default())),
-        long_help("ダウンロードするデバイスを指定する(cudaはlinuxのみ)。")
-    )]
-=======
-    /// ダウンロードするデバイスを指定する
-    #[arg(value_enum, long, num_args(1..), default_value(<&str>::from(Device::default())))]
->>>>>>> e9994426
+        long_help("ダウンロードするデバイスを指定する。")
+    )]
     devices: Vec<Device>,
 
     /// ダウンロードするcpuのアーキテクチャを指定する
