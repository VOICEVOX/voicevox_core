use std::{
    borrow::Cow,
    collections::{BTreeSet, HashSet},
    env,
    future::Future,
    io::{self, Cursor, IsTerminal as _, Read, Write as _},
    num::NonZero,
    path::{Path, PathBuf},
    str::FromStr,
    sync::{Arc, LazyLock},
    time::Duration,
};

use anyhow::{Context as _, anyhow, bail};
use bytes::Bytes;
use clap::{Parser as _, ValueEnum, crate_version};
use easy_ext::ext;
use flate2::read::GzDecoder;
use futures_core::Stream;
use futures_util::{
    StreamExt as _, TryStreamExt as _,
    future::OptionFuture,
    stream::{FuturesOrdered, FuturesUnordered},
};
use heck::ToSnakeCase as _;
use indexmap::IndexMap;
use indicatif::{MultiProgress, ProgressBar, ProgressStyle};
use indoc::{formatdoc, indoc};
use itertools::Itertools as _;
use octocrab::{
    Octocrab,
    models::{
        AssetId,
        repos::{Asset, Release, Tag},
    },
    repos::RepoHandler,
};
use rayon::iter::{IntoParallelIterator as _, ParallelIterator as _};
use semver::VersionReq;
use strum::{Display, IntoStaticStr};
use tokio::task::{JoinError, JoinSet};
use tracing::{error, info, warn};
use unicode_width::UnicodeWidthStr as _;
use url::Url;
use zip::ZipArchive;

const DEFAULT_OUTPUT: &str = if cfg!(windows) {
    r".\voicevox_core"
} else {
    "./voicevox_core"
};

const C_API_LIB_NAME: &str = "voicevox_core";
const DEFAULT_C_API_REPO: &str = "VOICEVOX/voicevox_core";
const DEFAULT_ONNXRUNTIME_BUILDER_REPO: &str = "VOICEVOX/onnxruntime-builder";
const DEFAULT_ADDITIONAL_LIBRARIES_REPO: &str = "VOICEVOX/voicevox_additional_libraries";
const DEFAULT_MODELS_REPO: &str = "VOICEVOX/voicevox_vvm";

const ONNXRUNTIME_TERMS_NAME: &str = "VOICEVOX ONNX Runtime 利用規約";

static ALLOWED_MODELS_VERSIONS: LazyLock<VersionReq> =
    LazyLock::new(|| ">=0.16,<0.17".parse().unwrap());
const MODELS_README_FILENAME: &str = "README.md";
const MODELS_README_RENAME: &str = "README.txt";
const MODELS_DIR_NAME: &str = "vvms";
const MODELS_TERMS_NAME: &str = "VOICEVOX 音声モデル 利用規約";
const MODELS_TERMS_FILE: &str = "TERMS.txt";

static OPEN_JTALK_DIC_URL: LazyLock<Url> = LazyLock::new(|| {
    "https://jaist.dl.sourceforge.net/project/open-jtalk/Dictionary/open_jtalk_dic-1.11/open_jtalk_dic_utf_8-1.11.tar.gz"
        .parse()
        .unwrap()
});

static PROGRESS_STYLE0: LazyLock<ProgressStyle> =
    LazyLock::new(|| ProgressStyle::with_template("{prefix}").unwrap());
static PROGRESS_STYLE1: LazyLock<ProgressStyle> = LazyLock::new(|| {
    ProgressStyle::with_template(
        "{prefix:55} {bytes:>11} {bytes_per_sec:>13} {elapsed_precise} {bar} {percent:>3}%",
    )
    .unwrap()
});
static PROGRESS_STYLE2: LazyLock<ProgressStyle> =
    LazyLock::new(|| ProgressStyle::with_template("{prefix:55} {spinner} {msg}").unwrap());

#[derive(clap::Parser)]
#[command(
    name("VOICEVOX CORE"),
    version(concat!(crate_version!(), " downloader")),
    about("簡潔な説明を見るには`-h`、詳細な説明を見るには`--help`を使ってください。"),
    after_long_help(formatdoc! {"
          {targets_section_header}

            `--only`や`--exclude`で特に指定しない場合、ダウンローダーは次のすべてをダウンロードします。

          {targets_section_target_values}

          {github_token_section_header}

            環境変数{env_gh_token}または{env_github_token}からGitHubの認証トークンを設定することができます。
            両方設定されている場合は{env_gh_token}が優先されます。
            トークン無しのアクセスには低いレートリミットが課せられているため、設定することをおすすめします。

                GH_TOKEN=$(gh auth token) download …

          {examples_section_header}

            デフォルト(CPU 版)をダウンロードする場合:

                download

            DirectML 版をダウンロードする場合:

                download --devices directml

            CUDA 版をダウンロードする場合:

                download --devices cuda

            一部の音声モデル（VVMファイル）だけダウンロードする場合:

                download --models-pattern 0.vvm # 0.vvmのみダウンロード

                download --models-pattern '[0-9]*.vvm' # トーク用VVMに絞り、ソング用VVMをダウンロードしないように
          ",
          targets_section_header = color_print::cstr!("<s><u>Targets:</u></s>"),
          targets_section_target_values = DownloadTarget::value_variants()
              .iter()
              .map(|download_target| formatdoc! {"
                  • {download_target} (展開先: {{output}}/{dir_name}/):
                          {description}",
                  download_target = color_print::cformat!("<s>{download_target}</s>"),
                  dir_name = download_target.dir_name(),
                  description = download_target.description(),
              })
              .join("\n\n")
              .lines()
              .map(|line| format!("  {line}"))
              .join("\n"),
          github_token_section_header = color_print::cstr!(
              "<s><u>GitHub Authentication Token:</u></s>",
          ),
          env_gh_token = color_print::cstr!("<s>GH_TOKEN</s>"),
          env_github_token = color_print::cstr!("<s>GITHUB_TOKEN</s>"),
          examples_section_header = color_print::cstr!("<s><u>Examples:</u></s>"),
    })
)]
struct Args {
    /// ダウンロード対象を限定する
    #[arg(
        long,
        num_args(1..),
        value_name("TARGET"),
        conflicts_with_all(["exclude", "min"]),
        long_help(indoc! {"
            ダウンロード対象を限定する。

            ダウンロード対象の詳細はTargetsの章で説明。",
        })
    )]
    only: Vec<DownloadTarget>,

    /// ダウンロード対象を除外する
    #[arg(
        long,
        num_args(1..),
        value_name("TARGET"),
        conflicts_with("min"),
        long_help(indoc! {"
            ダウンロード対象を除外する。

            ダウンロード対象の詳細はTargetsの章で説明。",
        })
    )]
    exclude: Vec<DownloadTarget>,

    /// `--only c-api`のエイリアス
    #[arg(
        long,
        conflicts_with("additional_libraries_version"),
        long_help("`--only c-api`のエイリアス。")
    )]
    min: bool,

    /// 出力先の指定
    #[arg(
        short,
        long,
        value_name("DIRECTORY"),
        default_value(DEFAULT_OUTPUT),
        long_help("出力先の指定。")
    )]
    output: PathBuf,

    /// ダウンロードするVOICEVOX CORE C APIのバージョンの指定
    #[arg(
        long,
        value_name("GIT_TAG_OR_LATEST"),
        default_value("latest"),
        long_help("ダウンロードするVOICEVOX CORE C APIのバージョンの指定。")
    )]
    c_api_version: String,

    /// ダウンロードするONNX Runtimeのバージョンの指定
    #[arg(
        long,
        value_name("GIT_TAG_OR_LATEST"),
        default_value("latest"),
        long_help("ダウンロードするONNX Runtimeのバージョンの指定。")
    )]
    onnxruntime_version: String,

    /// 追加でダウンロードするライブラリのバージョン
    #[arg(
        long,
        value_name("GIT_TAG_OR_LATEST"),
        default_value("latest"),
        long_help("追加でダウンロードするライブラリのバージョン。")
    )]
    additional_libraries_version: String,

    /// ダウンロードするVVMファイルのファイル名パターン
    #[arg(
        long,
        value_name("GLOB"),
        default_value("*"),
        long_help("ダウンロードするVVMファイルのファイル名パターン。")
    )]
    models_pattern: glob::Pattern,

    /// ダウンロードするデバイスを指定する
    #[arg(
        value_enum,
        long,
        num_args(1..),
        default_value(<&str>::from(Device::default())),
        long_help("ダウンロードするデバイスを指定する。")
    )]
    devices: Vec<Device>,

    /// ダウンロードするcpuのアーキテクチャを指定する
    #[arg(
        value_enum,
        long,
        default_value(CpuArch::default_opt().map(<&str>::from)),
        long_help("ダウンロードするcpuのアーキテクチャを指定する。")
    )]
    cpu_arch: CpuArch,

    /// ダウンロードする対象のOSを指定する
    #[arg(
        value_enum,
        long,
        default_value(Os::default_opt().map(<&str>::from)),
        long_help("ダウンロードする対象のOSを指定する。")
    )]
    os: Os,

    /// ダウンロードにおける試行回数。'0'か'inf'で無限にリトライ
    #[arg(
        short,
        long,
        value_name("NUMBER"),
        default_value("5"),
        long_help("ダウンロードにおける試行回数。'0'か'inf'で無限にリトライ。")
    )]
    tries: Tries,

    /// VOICEVOX CORE C API (`c-api`)のリポジトリ
    #[arg(
        long,
        value_name("REPOSITORY"),
        default_value(DEFAULT_C_API_REPO),
        long_help("VOICEVOX CORE C API (`c-api`)のリポジトリ。")
    )]
    c_api_repo: RepoName,

    /// (VOICEVOX) ONNX Runtime (`onnxruntime`)のリポジトリ
    #[arg(
        long,
        value_name("REPOSITORY"),
        default_value(DEFAULT_ONNXRUNTIME_BUILDER_REPO),
        long_help("(VOICEVOX) ONNX Runtime (`onnxruntime`)のリポジトリ。")
    )]
    onnxruntime_builder_repo: RepoName,

    /// 追加でダウンロードするライブラリ (`additional-libraries`)のリポジトリ
    #[arg(
        long,
        value_name("REPOSITORY"),
        default_value(DEFAULT_ADDITIONAL_LIBRARIES_REPO),
        long_help("追加でダウンロードするライブラリ (`additional-libraries`)のリポジトリ。")
    )]
    additional_libraries_repo: RepoName,

    /// VOICEVOX音声モデル (`models`)のリポジトリ
    #[arg(
        long,
        value_name("REPOSITORY"),
        default_value(DEFAULT_MODELS_REPO),
        long_help("VOICEVOX音声モデル (`models`)のリポジトリ。")
    )]
    models_repo: RepoName,
}

#[derive(ValueEnum, Display, IntoStaticStr, Clone, Copy, PartialEq, Eq, Hash)]
#[strum(serialize_all = "kebab-case")]
enum DownloadTarget {
    CApi,
    Onnxruntime,
    AdditionalLibraries,
    Models,
    Dict,
}

impl DownloadTarget {
    fn description(self) -> &'static str {
        match self {
            Self::CApi => "VOICEVOX CORE C APIのビルド済みバイナリおよびその利用規約ファイル等。",
            Self::Onnxruntime => "(VOICEVOX) ONNX Runtime。",
            Self::AdditionalLibraries => "`--devices`で指定したDirectMLやCUDA。",
            Self::Models => "VOICEVOX音声モデル（VVMファイル）。",
            Self::Dict => "Open JTalkのシステム辞書。",
        }
    }

    fn dir_name(self) -> String {
        <&str>::from(self).to_snake_case()
    }
}

#[derive(
    Default, ValueEnum, Display, IntoStaticStr, Clone, Copy, PartialEq, Eq, PartialOrd, Ord,
)]
#[strum(serialize_all = "kebab-case")]
enum Device {
    #[default]
    Cpu,
    Cuda,
    Directml,
}

#[derive(ValueEnum, Display, IntoStaticStr, Clone, Copy, PartialEq)]
#[strum(serialize_all = "kebab-case")]
enum CpuArch {
    X86,
    X64,
    Arm64,
}

impl CpuArch {
    fn default_opt() -> Option<Self> {
        match env::consts::ARCH {
            "x86_64" => Some(Self::X64),
            "aarch64" => Some(Self::Arm64),
            _ => None,
        }
    }
}

#[derive(ValueEnum, Display, IntoStaticStr, Clone, Copy, PartialEq)]
#[strum(serialize_all = "kebab-case")]
enum Os {
    Windows,
    Linux,
    Osx,
}

impl Os {
    fn default_opt() -> Option<Self> {
        match env::consts::OS {
            "windows" => Some(Self::Windows),
            "linux" => Some(Self::Linux),
            "macos" => Some(Self::Osx),
            _ => None,
        }
    }
}

#[derive(parse_display::FromStr, parse_display::Display, Clone)]
#[from_str(regex = "(?<owner>[a-zA-Z0-9_-]+)/(?<repo>[a-zA-Z0-9_-]+)")]
#[display("{owner}/{repo}")]
struct RepoName {
    owner: String,
    repo: String,
}

#[derive(Clone, Copy)]
enum Tries {
    Finite(NonZero<u32>),
    Infinite,
}

impl FromStr for Tries {
    type Err = &'static str;

    fn from_str(s: &str) -> Result<Self, Self::Err> {
        match s {
            "0" | "inf" => Ok(Self::Infinite),
            s => s
                .parse()
                .map(Self::Finite)
                .map_err(|_| "must be a positive integer or `inf`"),
        }
    }
}

#[tokio::main(flavor = "multi_thread")]
async fn main() -> anyhow::Result<()> {
    setup_logger();

    let Args {
        only,
        exclude,
        min,
        output,
        c_api_version,
        onnxruntime_version,
        additional_libraries_version,
        models_pattern,
        devices,
        cpu_arch,
        os,
        tries,
        c_api_repo,
        onnxruntime_builder_repo,
        models_repo,
        additional_libraries_repo,
    } = Args::parse();
    let devices = devices.into_iter().collect::<BTreeSet<_>>();

    let targets: HashSet<_> = if !only.is_empty() {
        assert!(exclude.is_empty() && !min);
        only.into_iter().collect()
    } else if !exclude.is_empty() {
        assert!(!min);
        DownloadTarget::value_variants()
            .iter()
            .copied()
            .filter(|t| !exclude.contains(t))
            .collect()
    } else if min {
        [DownloadTarget::CApi].into()
    } else {
        DownloadTarget::value_variants().iter().copied().collect()
    };

    if !targets.contains(&DownloadTarget::CApi) {
        if c_api_version != "latest" {
            warn!(
                "`--c-api-version={c_api_version}`が指定されていますが、`c-api`はダウンロード対象から\
                 除外されています",
            );
        }
        if c_api_repo.to_string() != DEFAULT_C_API_REPO {
            warn!(
                "`--c-api-repo={c_api_repo}`が指定されていますが、`c-api`はダウンロード対象\
                 から除外されています",
            );
        }
    }
    if !targets.contains(&DownloadTarget::AdditionalLibraries) {
        if additional_libraries_version != "latest" {
            warn!(
                "`--additional-libraries-version={additional_libraries_version}`が指定されています\
                 が、`additional-libraries-version`はダウンロード対象から除外されています",
            );
        }
        if additional_libraries_repo.to_string() != DEFAULT_ADDITIONAL_LIBRARIES_REPO {
            warn!(
                "`--additional-libraries-repo={additional_libraries_repo}`が指定されていますが、\
                 `additional-libraries-version`はダウンロード対象から除外されています",
            );
        }
        if devices == [Device::Cpu].into() {
            warn!(
                "`--devices`が指定されていない、もしくは`--devices=cpu`が指定されていますが、\
                 `additional-libraries-version`はダウンロード対象から除外されています",
            );
        }
    }

    // FIXME: `--models-repo`に対しても警告を出す
    if !targets.contains(&DownloadTarget::Models) && models_pattern.as_str() != "*" {
        warn!(
            "`--models-pattern={models_pattern}`が指定されていますが、`models`はダウンロード対象\
             から除外されています",
            models_pattern = models_pattern.as_str(),
        );
    }

    let octocrab = &octocrab()?;

    let c_api = OptionFuture::from(targets.contains(&DownloadTarget::CApi).then(|| {
        find_gh_asset(octocrab, &c_api_repo, &c_api_version, |tag, _| {
            Ok(format!("{C_API_LIB_NAME}-{os}-{cpu_arch}-{tag}.zip"))
        })
    }))
    .await
    .transpose()?;

    let onnxruntime =
        OptionFuture::from(targets.contains(&DownloadTarget::Onnxruntime).then(|| {
            find_gh_asset(
                octocrab,
                &onnxruntime_builder_repo,
                &onnxruntime_version,
                |_, body| {
                    let body = body.with_context(|| "リリースノートがありません")?;
                    find_onnxruntime(body, os, cpu_arch, &devices)
                },
            )
        }))
        .await
        .transpose()?;

    let models = OptionFuture::from(
        targets
            .contains(&DownloadTarget::Models)
            .then(|| find_models(octocrab, &models_repo, &models_pattern)),
    )
    .await
    .transpose()?;

    ensure_confirmation(
        &itertools::chain(
            models
                .as_ref()
                .map(|ModelsWithTerms { terms, .. }| &**terms)
                .map(|terms| (MODELS_TERMS_NAME, terms)),
            onnxruntime
                .as_ref()
                .map(extract_voicevox_onnxruntime_terms)
                .transpose()?
                .flatten()
                .as_deref()
                .map(|terms| (ONNXRUNTIME_TERMS_NAME, terms)),
        )
        .collect(),
    )?;

    let additional_libraries = devices
        .iter()
        .filter(|&&device| device != Device::Cpu)
        .map(|&device| {
            find_gh_asset(
                octocrab,
                &additional_libraries_repo,
                &additional_libraries_version,
                move |_, _| {
                    Ok({
                        let device = match device {
                            Device::Cpu => unreachable!(),
                            Device::Cuda => "CUDA",
                            Device::Directml => "DirectML",
                        };
                        format!("{device}-{os}-{cpu_arch}.zip")
                    })
                },
            )
        })
        .collect::<FuturesOrdered<_>>()
        .try_collect::<Vec<_>>()
        .await?;

    info!("対象OS: {os}");
    info!("対象CPUアーキテクチャ: {cpu_arch}");
    info!(
        "ダウンロードデバイスタイプ: {}",
        devices.iter().format(", "),
    );
    if let Some(GhAsset { tag, .. }) = &c_api {
        info!("ダウンロード{C_API_LIB_NAME}バージョン: {tag}");
    }
    if let Some(GhAsset { tag, .. }) = &onnxruntime {
        info!("ダウンロードONNX Runtimeバージョン: {tag}");
    }
    if !additional_libraries.is_empty() {
        info!(
            "ダウンロード追加ライブラリバージョン: {}",
            additional_libraries
                .iter()
                .map(|GhAsset { tag, .. }| tag)
                .format(", "),
        );
    }
    if let Some(ModelsWithTerms { tag, .. }) = &models {
        info!("ダウンロードモデルバージョン: {tag}");
    }

    let progresses = MultiProgress::new();

    let mut tasks = JoinSet::new();

    if let Some(c_api) = c_api {
        tasks.spawn(download_and_extract_from_gh(
            c_api,
            Stripping::FirstDir,
            output.join(DownloadTarget::CApi.dir_name()),
            &progresses,
            tries,
        )?);
    }
    if let Some(onnxruntime) = onnxruntime {
        tasks.spawn(download_and_extract_from_gh(
            onnxruntime,
            Stripping::FirstDir,
            output.join(DownloadTarget::Onnxruntime.dir_name()),
            &progresses,
            tries,
        )?);
    }
    if targets.contains(&DownloadTarget::AdditionalLibraries) {
        for additional_libraries in additional_libraries {
            tasks.spawn(download_and_extract_from_gh(
                additional_libraries,
                Stripping::FirstDir,
                output.join(DownloadTarget::AdditionalLibraries.dir_name()),
                &progresses,
                tries,
            )?);
        }
    }
    if let Some(models) = models {
        tasks.spawn(
            download_models(
                models,
                output.join(DownloadTarget::Models.dir_name()),
                &progresses,
                tries,
            )
            .await?,
        );
    }
    if targets.contains(&DownloadTarget::Dict) {
        tasks.spawn(download_and_extract_from_url(
            &OPEN_JTALK_DIC_URL,
            Stripping::None,
            output.join(DownloadTarget::Dict.dir_name()),
            &progresses,
            tries,
        )?);
    }

    while let Some(result) = tasks.join_next().await {
        result??;
    }

    info!("全ての必要なファイルダウンロードが完了しました");
    Ok(())
}

fn setup_logger() {
    tracing_subscriber::fmt()
        .with_env_filter(format!("error,{}=info", env!("CARGO_CRATE_NAME")))
        .with_writer(io::stderr)
        .with_target(false)
        .without_time()
        .init();
}

fn octocrab() -> octocrab::Result<Arc<Octocrab>> {
    let mut octocrab = Octocrab::builder();
    if let Ok(github_token) = env::var("GH_TOKEN").or_else(|_| env::var("GITHUB_TOKEN")) {
        octocrab = octocrab.personal_token(github_token);
    }
    octocrab.build().map(Arc::new)
}

async fn retry<E, F>(tries: Tries, mut f: F) -> Result<(), E>
where
    F: AsyncFnMut() -> Result<(), E>,
{
    match tries {
        Tries::Infinite => loop {
            if let Ok(o) = f().await {
                return Ok(o);
            }
        },
        Tries::Finite(nonzero) => {
            for _ in 0..nonzero.get() - 1 {
                if let Ok(o) = f().await {
                    return Ok(o);
                }
            }
            f().await
        }
    }
}

async fn find_gh_asset(
    octocrab: &Arc<Octocrab>,
    repo: &RepoName,
    git_tag_or_latest: &str,
    asset_name: impl FnOnce(
        &str,         // タグ名
        Option<&str>, // リリースノートの内容
    ) -> anyhow::Result<String>,
) -> anyhow::Result<GhAsset> {
    let Release {
        html_url,
        tag_name,
        body,
        assets,
        ..
    } = {
        let repos = octocrab.repos(&repo.owner, &repo.repo);
        let releases = repos.releases();
        match git_tag_or_latest {
            "latest" => releases.get_latest().await,
            tag => releases.get_by_tag(tag).await,
        }?
    };

    let asset_name = asset_name(&tag_name, body.as_deref()).with_context(|| {
        format!(
            "`{repo}`の`{tag_name}`の中から条件に合致するビルドを見つけることができませんでした",
        )
    })?;
    let Asset { id, name, size, .. } = assets
        .into_iter()
        .find(|Asset { name, .. }| *name == asset_name)
        .with_context(|| format!("Could not find {asset_name:?} in {html_url}"))?;

    Ok(GhAsset {
        octocrab: octocrab.clone(),
        repo: repo.clone(),
        tag: tag_name,
        body,
        id,
        name,
        size: size as _,
    })
}

/// `find_gh_asset`に用いる。
///
/// 候補が複数あった場合、「デバイス」の数が最も小さいもののうち最初のものを選ぶ。
fn find_onnxruntime(
    body: &str, // リリースの"body" (i.e. リリースノートの内容)
    os: Os,
    cpu_arch: CpuArch,
    devices: &BTreeSet<Device>,
) -> anyhow::Result<String> {
    const TARGET: &str = "table\
        [data-voicevox-onnxruntime-specs-format-version=\"1\"]\
        [data-voicevox-onnxruntime-specs-type=\"dylibs\"]";

    html_blocks(body)
        .iter()
        .flat_map(|html_block| html_block.select(selector!(TARGET)))
        .exactly_one()
        .map_err(|err| match err.count() {
            0 => anyhow!("リリースノートの中に`{TARGET}`が見つかりませんでした"),
            _ => anyhow!("リリースノートの中に`{TARGET}`が複数ありました"),
        })?
        .select(selector!("tbody > tr"))
        .map(|tr| {
            tr.select(selector!("td"))
                .map(|td| td.text().exactly_one().ok())
                .collect::<Option<Vec<_>>>()
                .and_then(|text| text.try_into().ok())
                .with_context(|| format!("リリースノート中の`{TARGET}`をパースできませんでした"))
        })
        .collect::<Result<Vec<[_; 4]>, _>>()?
        .into_iter()
        .filter(|&[spec_os, spec_cpu_arch, spec_devices, _]| {
            spec_os
                == match os {
                    Os::Windows => "Windows",
                    Os::Linux => "Linux",
                    Os::Osx => "macOS",
                }
                && spec_cpu_arch
                    == match cpu_arch {
                        CpuArch::X86 => "x86",
                        CpuArch::X64 => "x86_64",
                        CpuArch::Arm64 => "AArch64",
                    }
                && devices.iter().all(|device| {
                    spec_devices.split('/').any(|spec_device| {
                        spec_device
                            == match device {
                                Device::Cpu => "CPU",
                                Device::Cuda => "CUDA",
                                Device::Directml => "DirectML",
                            }
                    })
                })
        })
        .min_by_key(|&[.., spec_devices, _]| spec_devices.split('/').count())
        .map(|[.., name]| name.to_owned())
        .with_context(|| "指定されたOS, アーキテクチャ, デバイスを含むものが見つかりませんでした")
}

fn extract_voicevox_onnxruntime_terms(asset: &GhAsset) -> anyhow::Result<Option<String>> {
    const TARGET: &str = "pre[data-voicevox-onnxruntime-terms] > code";

    let GhAsset {
        body: Some(body), ..
    } = asset
    else {
        return Ok(None);
    };

    match &*html_blocks(body)
        .iter()
        .flat_map(|html_block| html_block.select(selector!(TARGET)))
        .collect::<Vec<_>>()
    {
        [] => Ok(None),
        [terms] => {
            let terms = terms
                .text()
                .exactly_one()
                .map_err(|e| anyhow!("should be exactly_one, got {n} fragments", n = e.count()))?
                .to_owned();
            Ok(Some(terms))
        }
        [..] => bail!("リリースノートの中に`{TARGET}`が複数ありました"),
    }
}

fn html_blocks(markdown: &str) -> Vec<scraper::Html> {
    comrak::parse_document(&Default::default(), markdown, &Default::default())
        .descendants()
        .flat_map(|node| match &node.data.borrow().value {
            comrak::nodes::NodeValue::HtmlBlock(comrak::nodes::NodeHtmlBlock {
                literal, ..
            }) => Some(scraper::Html::parse_fragment(literal)),
            _ => None,
        })
        .collect::<Vec<_>>()
}

macro_rules! selector {
    ($expr:expr $(,)?) => {{
        static SELECTOR: LazyLock<scraper::Selector> =
            LazyLock::new(|| scraper::Selector::parse($expr).expect("should be valid"));
        &SELECTOR
    }};
}
use selector;

/// ダウンロードすべきモデル、利用規約を見つける。その際ユーザーに利用規約の同意を求める。
async fn find_models(
    octocrab: &Arc<Octocrab>,
    repo: &RepoName,
    pattern: &glob::Pattern,
) -> anyhow::Result<ModelsWithTerms> {
    let repos = octocrab.repos(&repo.owner, &repo.repo);

    let tag = repos
        .list_tags()
        .per_page(100)
        .send()
        .await?
<<<<<<< HEAD
        .into_iter()
        .map(|Tag { name, .. }| {
            name.parse()
                .with_context(|| format!("`{repo}` contains non-SemVer tags"))
        })
        .collect::<anyhow::Result<Vec<_>>>()?
=======
        .into_stream(octocrab)
        .map(|tag| {
            let Tag {
                name,
                commit: CommitObject { sha, .. },
                ..
            } = tag?;
            let tag = name
                .parse()
                .with_context(|| format!("`{repo}` contains non-SemVer tags"))?;
            anyhow::Ok((tag, sha))
        })
        .try_collect::<Vec<_>>()
        .await?
>>>>>>> e6e55295
        .into_iter()
        .filter(|version| ALLOWED_MODELS_VERSIONS.matches(version))
        .sorted()
        .next_back()
        .with_context(|| format!("`{repo}`"))?
        .to_string();

    let Release {
        html_url, assets, ..
    } = repos.releases().get_by_tag(&tag).await?;

    let find_by_name = |name| {
        assets
            .iter()
            .find(|a| a.name == name)
            .with_context(|| anyhow!("could not find `{name}` in '{html_url}'"))
    };

    let terms = find_by_name(MODELS_TERMS_FILE)?;
    let terms = repos.fetch_asset_content(terms).await?;

    let readme = find_by_name(MODELS_README_FILENAME)?;
    let readme = repos.fetch_asset_content(readme).await?;

    let models = assets
        .into_iter()
        .filter(|Asset { name, .. }| {
            ![MODELS_README_FILENAME, MODELS_TERMS_FILE].contains(&&**name) && pattern.matches(name)
        })
        .map(|Asset { id, name, size, .. }| VvmAsset {
            octocrab: octocrab.clone(),
            repo: repo.clone(),
            id,
            name,
            size: size as _,
        })
        .collect();

    return Ok(ModelsWithTerms {
        tag,
        readme,
        terms,
        models,
    });

    #[ext]
    impl RepoHandler<'_> {
        async fn fetch_asset_content(&self, asset: &Asset) -> anyhow::Result<String> {
            let content = self
                .releases()
                .stream_asset(asset.id)
                .await?
                .try_fold(
                    Vec::with_capacity(asset.size as _),
                    |mut content, chunk| async move {
                        content.extend_from_slice(&chunk);
                        Ok(content)
                    },
                )
                .await?;
            String::from_utf8(content)
                .with_context(|| format!("'{}' is not valid UTF-8", asset.url))
        }
    }
}

fn ensure_confirmation(terms: &IndexMap<&'static str, &str>) -> anyhow::Result<()> {
    if terms.is_empty() {
        return Ok(());
    }

    let terms_pretty = &{
        let Some(max_line_width) = terms
            .values()
            .flat_map(|terms| terms.lines())
            .map(|line| line.width())
            .max()
        else {
            return Ok(());
        };

        let mut terms_pretty = "\
            ダウンロードには以下の利用規約への同意が必要です。\n\
            （矢印キーで移動、q で終了）\n"
            .to_owned();
        terms_pretty += &format!("─┬─{}\n", "─".repeat(max_line_width));
        let mut it = terms.values().peekable();
        while let Some(terms) = it.next() {
            for line in terms.lines() {
                terms_pretty += &format!(" │ {line}\n");
            }
            let joint = if it.peek().is_some() { '┼' } else { '┴' };
            terms_pretty += &format!("─{joint}─{}\n", "─".repeat(max_line_width));
        }
        terms_pretty
    };

    return loop {
        // どうも非ASCII文字が全体的に駄目らしくパニックする場合があるので、
        // そのときはページングせずに表示する。

        let result = std::panic::catch_unwind(|| {
            minus::page_all({
                let pager = minus::Pager::new();
                pager.set_text(terms_pretty)?;
                pager.set_prompt(
                    "上下キーとスペースでスクロールし、読み終えたらqを押してください",
                )?;
                pager.set_exit_strategy(minus::ExitStrategy::PagerQuit)?;
                pager
            })
        });

        if let Ok(result) = result {
            result?;
        } else {
            error!("something went wrong with the pager");
            print!("{terms_pretty}");
            io::stdout().flush()?;
        }

        match ask(terms)? {
            UserInput::Yes => break Ok(()),
            UserInput::No => bail!("you must agree with the term of use"),
            UserInput::ReadAgain => {}
        }
    };

    fn ask(terms: &IndexMap<&'static str, impl Sized>) -> anyhow::Result<UserInput> {
        loop {
            let input = rprompt::prompt_reply_from_bufread(
                &mut io::stdin().lock(),
                &mut io::stderr(),
                format!(
                    "[Agreement Required]\n\
                     {terms}に同意しますか？\n\
                     同意する場合は y を、同意しない場合は n を、再確認する場合は r を入力し、\
                     エンターキーを押してください。\n\
                     [y,n,r] : ",
                    terms = terms
                        .keys()
                        .format_with("と", |terms, f| f(&format_args!("「{terms}」"))),
                ),
            )?;
            if ["y", "yes"].contains(&&*input.to_lowercase()) {
                break Ok(UserInput::Yes);
            }
            if ["n", "no"].contains(&&*input.to_lowercase()) {
                break Ok(UserInput::No);
            }
            if ["r"].contains(&&*input.to_lowercase()) {
                break Ok(UserInput::ReadAgain);
            }
            if !io::stdin().is_terminal() {
                bail!("the stdin is not a TTY but received invalid input: {input:?}");
            }
        }
    }

    enum UserInput {
        Yes,
        No,
        ReadAgain,
    }
}

fn download_and_extract_from_gh(
    GhAsset {
        octocrab,
        repo,
        id,
        name,
        size,
        ..
    }: GhAsset,
    stripping: Stripping,
    output: PathBuf,
    progresses: &MultiProgress,
    tries: Tries,
) -> anyhow::Result<impl Future<Output = anyhow::Result<()>> + use<>> {
    let archive_kind = ArchiveKind::from_filename(&name)?;
    let pb = add_progress_bar(progresses, size, name);

    Ok(retry(tries, async move || {
        let bytes_stream = octocrab
            .repos(&repo.owner, &repo.repo)
            .releases()
            .stream_asset(id)
            .await?
            .map_err(Into::into);

        download_and_extract(
            bytes_stream,
            Some(size),
            archive_kind,
            stripping,
            &output,
            pb.clone(),
        )
        .await
    }))
}

fn download_and_extract_from_url(
    url: &'static Url,
    stripping: Stripping,
    output: PathBuf,
    progresses: &MultiProgress,
    tries: Tries,
) -> anyhow::Result<impl Future<Output = anyhow::Result<()>> + use<>> {
    let name = url
        .path_segments()
        .and_then(|s| { s }.next_back())
        .unwrap_or_default();
    let archive_kind = ArchiveKind::from_filename(name)?;
    let pb = add_progress_bar(progresses, 0, name);

    Ok(retry(tries, async move || {
        let res = reqwest::get(url.clone()).await?.error_for_status()?;
        let content_length = res.content_length();
        let bytes_stream = res.bytes_stream().map_err(Into::into);

        download_and_extract(
            bytes_stream,
            content_length,
            archive_kind,
            stripping,
            &output,
            pb.clone(),
        )
        .await
    }))
}

async fn download_models(
    ModelsWithTerms {
        readme,
        terms,
        models,
        ..
    }: ModelsWithTerms,
    output: PathBuf,
    progresses: &MultiProgress,
    tries: Tries,
) -> anyhow::Result<impl Future<Output = anyhow::Result<()>> + use<>> {
    let models = models
        .into_iter()
        .map(|model| {
            let pb = add_progress_bar(progresses, model.size, model.name.clone());
            (model, pb)
        })
        .collect::<Vec<_>>();

    fs_err::tokio::create_dir_all(output.join(MODELS_DIR_NAME)).await?;
    fs_err::tokio::write(output.join(MODELS_README_RENAME), readme).await?;
    fs_err::tokio::write(output.join(MODELS_TERMS_FILE), terms).await?;
    Ok(retry(tries, async move || {
        models
            .iter()
            .map(|(a, b)| fetch_model(a, b, &output))
            .collect::<FuturesUnordered<_>>()
            .try_collect::<()>()
            .await
    }))
}

async fn fetch_model(
    VvmAsset {
        octocrab,
        repo,
        id,
        name,
        size,
    }: &VvmAsset,
    pb: &ProgressBar,
    output: &Path,
) -> anyhow::Result<()> {
    let bytes_stream = octocrab
        .repos(&repo.owner, &repo.repo)
        .releases()
        .stream_asset(*id)
        .await?
        .map_err(Into::into);
    let pb = with_style(pb.clone(), &PROGRESS_STYLE1).await?;
    let model = download(bytes_stream, Some(*size), Ok, pb.clone()).await?;
    let pb = tokio::task::spawn_blocking(move || {
        pb.set_style(PROGRESS_STYLE2.clone());
        pb.set_message("Writing...");
        pb
    })
    .await?;
    fs_err::tokio::write(output.join(MODELS_DIR_NAME).join(name), model).await?;
    tokio::task::spawn_blocking(move || pb.finish_with_message("Done!")).await?;
    Ok(())
}

fn add_progress_bar(
    progresses: &MultiProgress,
    len: u64,
    prefix: impl Into<Cow<'static, str>>,
) -> ProgressBar {
    let pb = progresses.add(ProgressBar::new(len));
    pb.set_style(PROGRESS_STYLE0.clone());
    pb.enable_steady_tick(INTERVAL);
    pb.set_prefix(prefix);
    return pb;

    const INTERVAL: Duration = Duration::from_millis(100);
}

async fn download_and_extract(
    bytes_stream: impl Stream<Item = anyhow::Result<Bytes>> + Unpin,
    content_length: Option<u64>,
    archive_kind: ArchiveKind,
    stripping: Stripping,
    output: &Path,
    pb: ProgressBar,
) -> anyhow::Result<()> {
    let pb = with_style(pb, &PROGRESS_STYLE1).await?;
    let archive = download(
        bytes_stream,
        content_length,
        |content| validate_github_asset_content(content, GhAssetKind::Archive(archive_kind)),
        pb.clone(),
    )
    .await?;

    let pb = with_style(pb, &PROGRESS_STYLE2).await?;
    let files = &read_archive(archive, archive_kind, pb.clone()).await?;
    return extract(files, stripping, output, pb).await;

    async fn read_archive(
        archive: Vec<u8>,
        archive_kind: ArchiveKind,
        pb: ProgressBar,
    ) -> anyhow::Result<Vec<(PathBuf, Vec<u8>)>> {
        tokio::task::spawn_blocking(move || pb.set_message("Inflating...")).await?;

        tokio::task::spawn_blocking(move || match archive_kind {
            ArchiveKind::Zip => read_zip(&archive),
            ArchiveKind::Tgz => read_tgz(&archive),
        })
        .await?
    }

    fn read_zip(zip: &[u8]) -> anyhow::Result<Vec<(PathBuf, Vec<u8>)>> {
        let zip = ZipArchive::new(Cursor::new(zip))?;

        (0..zip.len())
            .into_par_iter()
            .map(|i| {
                let mut zip = zip.clone();
                let entry = zip.by_index(i)?;
                if entry.is_dir() {
                    return Ok(None);
                }
                let filename = entry.mangled_name();
                let size = entry.size() as _;
                let content = read_bytes(entry, size)?;
                Ok(Some((filename, content)))
            })
            .flat_map(Result::transpose)
            .collect()
    }

    fn read_tgz(tgz: &[u8]) -> anyhow::Result<Vec<(PathBuf, Vec<u8>)>> {
        binstall_tar::Archive::new(GzDecoder::new(tgz))
            .entries()?
            .map(|entry| {
                let entry = entry?;
                if !entry.header().entry_type().is_file() {
                    return Ok(None);
                }
                let path = entry.path()?.into_owned();
                let size = entry.size() as _;
                let content = read_bytes(entry, size)?;
                Ok(Some((path, content)))
            })
            .flat_map(Result::transpose)
            .collect()
    }

    fn read_bytes(mut rdr: impl Read, size: usize) -> io::Result<Vec<u8>> {
        let mut buf = Vec::with_capacity(size);
        rdr.read_to_end(&mut buf)?;
        Ok(buf)
    }

    async fn extract(
        files: &[(PathBuf, Vec<u8>)],
        stripping: Stripping,
        output: &Path,
        pb: ProgressBar,
    ) -> anyhow::Result<()> {
        let pb = tokio::task::spawn_blocking(move || {
            pb.set_message("Writing files...");
            pb
        })
        .await?;

        for (filename, content) in files {
            let filename = filename
                .iter()
                .skip(match stripping {
                    Stripping::None => 0,
                    Stripping::FirstDir => 1,
                })
                .collect::<PathBuf>();
            let dst = &output.join(filename);
            if let Some(parent) = dst.parent() {
                fs_err::tokio::create_dir_all(parent).await?;
            }
            fs_err::tokio::write(dst, content).await?;
        }

        tokio::task::spawn_blocking(move || pb.finish_with_message("Done!")).await?;
        Ok(())
    }
}

async fn with_style(
    pb: ProgressBar,
    style: &'static ProgressStyle,
) -> Result<ProgressBar, JoinError> {
    tokio::task::spawn_blocking(move || {
        pb.set_style(style.clone());
        pb
    })
    .await
}

async fn download(
    mut bytes_stream: impl Stream<Item = anyhow::Result<Bytes>> + Unpin,
    content_length: Option<u64>,
    validate: impl FnOnce(Vec<u8>) -> anyhow::Result<Vec<u8>>,
    pb: ProgressBar,
) -> anyhow::Result<Vec<u8>> {
    if let Some(content_length) = content_length {
        pb.set_length(content_length);
    }

    return with_progress(pb, async move |pos_tx| {
        let mut downloaded = Vec::with_capacity(content_length.unwrap_or(0) as _);
        while let Some(chunk) = bytes_stream.next().await.transpose()? {
            downloaded.extend_from_slice(&chunk);
            pos_tx.send(downloaded.len() as _)?;
        }
        validate(downloaded)
    })
    .await;

    async fn with_progress<Fun, Fut, Out>(pb: ProgressBar, f: Fun) -> anyhow::Result<Out>
    where
        Fun: FnOnce(tokio::sync::mpsc::UnboundedSender<u64>) -> Fut,
        Fut: Future<Output = anyhow::Result<Out>>,
    {
        let (pos_tx, mut pos_rx) = tokio::sync::mpsc::unbounded_channel();

        let (result1, result2) = futures_util::future::join(
            tokio::task::spawn_blocking(move || {
                while let Some(pos) = pos_rx.blocking_recv() {
                    pb.set_position(pos);
                }
            }),
            f(pos_tx),
        )
        .await;

        result1?;
        result2
    }
}

// FIXME: HTTPステータスを確認したりSHA-256をチェックしたりといったまともな方法にする。
// ただしどちらもoctocrab側の対応が必要。
// cf. https://github.com/VOICEVOX/voicevox_core/issues/1120
/// [`octocrab::repo::ReleasesHandler::stream_asset`]でダウンロードしたものを検証する。
fn validate_github_asset_content(content: Vec<u8>, kind: GhAssetKind) -> anyhow::Result<Vec<u8>> {
    match (kind, &*content) {
        (GhAssetKind::Archive(ArchiveKind::Zip), [0x50, 0x4b, 0x03, 0x04, ..])
        | (GhAssetKind::Archive(ArchiveKind::Tgz), [0x1f, 0x8b, 0x08, ..]) => Ok(content),
        (_, content) => Err({
            let mut msg = "予期しない応答をGitHubが返しました".to_owned();
            if let Ok(content) = str::from_utf8(content) {
                msg += ": ";
                msg += content.trim_end();
                if content.contains("API rate limit exceeded for") {
                    msg += " (Note: レートリミットによるエラーの可能性があります。\
                            認証トークンを設定すると制限が緩和されます。\
                            詳細は`--help`をご覧ください)";
                }
            }
            anyhow!("{msg}")
        }),
    }
}

struct GhAsset {
    octocrab: Arc<Octocrab>,
    repo: RepoName,
    tag: String,
    body: Option<String>,
    id: AssetId,
    name: String,
    size: u64,
}

struct ModelsWithTerms {
    tag: String,
    readme: String,
    terms: String,
    models: Vec<VvmAsset>,
}

struct VvmAsset {
    octocrab: Arc<Octocrab>,
    repo: RepoName,
    id: AssetId,
    name: String,
    size: u64,
}

#[derive(Clone, Copy)]
enum GhAssetKind {
    Archive(ArchiveKind),
}

#[derive(Clone, Copy)]
enum ArchiveKind {
    Zip,
    Tgz,
}

impl ArchiveKind {
    fn from_filename(filename: &str) -> anyhow::Result<Self> {
        if filename.ends_with(".zip") {
            Ok(Self::Zip)
        } else if filename.ends_with(".tar.gz") || filename.ends_with(".tgz") {
            Ok(Self::Tgz)
        } else {
            bail!("unsupported filetype: {filename}");
        }
    }
}

#[derive(Clone, Copy)]
enum Stripping {
    None,
    FirstDir,
}

#[cfg(test)]
mod tests {
    use clap::Parser as _;
    use rstest::rstest;

    use super::Args;

    #[rstest]
    #[case(&["", "--only", "c-api", "--exclude", "models"])]
    #[case(&["", "--min", "--only", "c-api"])]
    #[case(&["", "--min", "--exclude", "c-api"])]
    fn it_denies_conflicting_options(#[case] args: &[&str]) {
        let result = Args::try_parse_from(args).map(|_| ()).map_err(|e| e.kind());
        assert_eq!(Err(clap::error::ErrorKind::ArgumentConflict), result);
    }
}<|MERGE_RESOLUTION|>--- conflicted
+++ resolved
@@ -855,29 +855,14 @@
         .per_page(100)
         .send()
         .await?
-<<<<<<< HEAD
-        .into_iter()
-        .map(|Tag { name, .. }| {
+        .into_stream(octocrab)
+        .map(|tag| {
+            let Tag { name, .. } = tag?;
             name.parse()
                 .with_context(|| format!("`{repo}` contains non-SemVer tags"))
         })
-        .collect::<anyhow::Result<Vec<_>>>()?
-=======
-        .into_stream(octocrab)
-        .map(|tag| {
-            let Tag {
-                name,
-                commit: CommitObject { sha, .. },
-                ..
-            } = tag?;
-            let tag = name
-                .parse()
-                .with_context(|| format!("`{repo}` contains non-SemVer tags"))?;
-            anyhow::Ok((tag, sha))
-        })
         .try_collect::<Vec<_>>()
         .await?
->>>>>>> e6e55295
         .into_iter()
         .filter(|version| ALLOWED_MODELS_VERSIONS.matches(version))
         .sorted()
