use std::{
    borrow::Cow,
    collections::{BTreeSet, HashSet},
    env,
    future::Future,
    io::{self, Cursor, IsTerminal as _, Read, Write as _},
    num::NonZero,
    path::{Path, PathBuf},
    str::FromStr,
    sync::{Arc, LazyLock},
    time::Duration,
};

use anyhow::{Context as _, anyhow, bail};
use bytes::Bytes;
use clap::{Parser as _, ValueEnum, crate_version};
use easy_ext::ext;
use flate2::read::GzDecoder;
use futures_core::Stream;
use futures_util::{
    StreamExt as _, TryStreamExt as _,
    future::OptionFuture,
    stream::{FuturesOrdered, FuturesUnordered},
};
use heck::ToSnakeCase as _;
use indexmap::IndexMap;
use indicatif::{MultiProgress, ProgressBar, ProgressStyle};
use indoc::{formatdoc, indoc};
use itertools::Itertools as _;
use octocrab::{
    Octocrab,
    models::{
        AssetId,
        repos::{Asset, Release, Tag},
    },
    repos::RepoHandler,
};
use rayon::iter::{IntoParallelIterator as _, ParallelIterator as _};
use semver::VersionReq;
use strum::{Display, IntoStaticStr};
use tokio::task::{JoinError, JoinSet};
use tracing::{error, info, warn};
use unicode_width::UnicodeWidthStr as _;
use url::Url;
use zip::ZipArchive;

const DEFAULT_OUTPUT: &str = if cfg!(windows) {
    r".\voicevox_core"
} else {
    "./voicevox_core"
};

const C_API_LIB_NAME: &str = "voicevox_core";
const DEFAULT_C_API_REPO: &str = "VOICEVOX/voicevox_core";
const DEFAULT_ONNXRUNTIME_BUILDER_REPO: &str = "VOICEVOX/onnxruntime-builder";
const DEFAULT_ADDITIONAL_LIBRARIES_REPO: &str = "VOICEVOX/voicevox_additional_libraries";
const DEFAULT_MODELS_REPO: &str = "VOICEVOX/voicevox_vvm";

const ONNXRUNTIME_TERMS_NAME: &str = "VOICEVOX ONNX Runtime 利用規約";

static ALLOWED_MODELS_VERSIONS: LazyLock<VersionReq> =
    LazyLock::new(|| ">=0.16,<0.17".parse().unwrap());
const MODELS_README_FILENAME: &str = "README.md";
const MODELS_README_RENAME: &str = "README.txt";
const MODELS_DIR_NAME: &str = "vvms";
const MODELS_TERMS_NAME: &str = "VOICEVOX 音声モデル 利用規約";
const MODELS_TERMS_FILE: &str = "TERMS.txt";

static OPEN_JTALK_DIC_URL: LazyLock<Url> = LazyLock::new(|| {
    "https://jaist.dl.sourceforge.net/project/open-jtalk/Dictionary/open_jtalk_dic-1.11/open_jtalk_dic_utf_8-1.11.tar.gz"
        .parse()
        .unwrap()
});

static PROGRESS_STYLE0: LazyLock<ProgressStyle> =
    LazyLock::new(|| ProgressStyle::with_template("{prefix}").unwrap());
static PROGRESS_STYLE1: LazyLock<ProgressStyle> = LazyLock::new(|| {
    ProgressStyle::with_template(
        "{prefix:55} {bytes:>11} {bytes_per_sec:>13} {elapsed_precise} {bar} {percent:>3}%",
    )
    .unwrap()
});
static PROGRESS_STYLE2: LazyLock<ProgressStyle> =
    LazyLock::new(|| ProgressStyle::with_template("{prefix:55} {spinner} {msg}").unwrap());

#[derive(clap::Parser)]
#[command(
    name("VOICEVOX CORE"),
    version(concat!(crate_version!(), " downloader")),
    about("簡潔な説明を見るには`-h`、詳細な説明を見るには`--help`を使ってください。"),
    after_long_help(formatdoc! {"
          {targets_section_header}

            `--only`や`--exclude`で特に指定しない場合、ダウンローダーは次のすべてをダウンロードします。

          {targets_section_target_values}

          {examples_section_header}

            デフォルト(CPU 版)をダウンロードする場合:

                download

            DirectML 版をダウンロードする場合:

                download --devices directml

            CUDA 版をダウンロードする場合:

                download --devices cuda

            一部の音声モデル（VVMファイル）だけダウンロードする場合:

                download --models-pattern 0.vvm # 0.vvmのみダウンロード

                download --models-pattern '[0-9]*.vvm' # トーク用VVMに絞り、ソング用VVMをダウンロードしないように
          ",
          targets_section_header = color_print::cstr!("<s><u>Targets:</u></s>"),
          targets_section_target_values = DownloadTarget::value_variants()
              .iter()
              .map(|download_target| formatdoc! {"
                  • {download_target} (展開先: {{output}}/{dir_name}/):
                          {description}",
                  download_target = color_print::cformat!("<s>{download_target}</s>"),
                  dir_name = download_target.dir_name(),
                  description = download_target.description(),
              })
              .join("\n\n")
              .lines()
              .map(|line| format!("  {line}"))
              .join("\n"),
          examples_section_header = color_print::cstr!("<s><u>Examples:</u></s>"),
    })
)]
struct Args {
    /// ダウンロード対象を限定する
    #[arg(
        long,
        num_args(1..),
        value_name("TARGET"),
        conflicts_with_all(["exclude", "min"]),
        long_help(indoc! {"
            ダウンロード対象を限定する。

            ダウンロード対象の詳細はTARGETSの章で説明。",
        })
    )]
    only: Vec<DownloadTarget>,

    /// ダウンロード対象を除外する
    #[arg(
        long,
        num_args(1..),
        value_name("TARGET"),
        conflicts_with("min"),
        long_help(indoc! {"
            ダウンロード対象を除外する。

            ダウンロード対象の詳細はTARGETSの章で説明。",
        })
    )]
    exclude: Vec<DownloadTarget>,

    /// `--only c-api`のエイリアス
    #[arg(
        long,
        conflicts_with("additional_libraries_version"),
        long_help("`--only c-api`のエイリアス。")
    )]
    min: bool,

    /// 出力先の指定
    #[arg(
        short,
        long,
        value_name("DIRECTORY"),
        default_value(DEFAULT_OUTPUT),
        long_help("出力先の指定。")
    )]
    output: PathBuf,

    /// ダウンロードするVOICEVOX CORE C APIのバージョンの指定
    #[arg(
        long,
        value_name("GIT_TAG_OR_LATEST"),
        default_value("latest"),
        long_help("ダウンロードするVOICEVOX CORE C APIのバージョンの指定。")
    )]
    c_api_version: String,

    /// ダウンロードするONNX Runtimeのバージョンの指定
    #[arg(
        long,
        value_name("GIT_TAG_OR_LATEST"),
        default_value("latest"),
        long_help("ダウンロードするONNX Runtimeのバージョンの指定。")
    )]
    onnxruntime_version: String,

    /// 追加でダウンロードするライブラリのバージョン
    #[arg(
        long,
        value_name("GIT_TAG_OR_LATEST"),
        default_value("latest"),
        long_help("追加でダウンロードするライブラリのバージョン。")
    )]
    additional_libraries_version: String,

    /// ダウンロードするVVMファイルのファイル名パターン
    #[arg(
        long,
        value_name("GLOB"),
        default_value("*"),
        long_help("ダウンロードするVVMファイルのファイル名パターン。")
    )]
    models_pattern: glob::Pattern,

    /// ダウンロードするデバイスを指定する
    #[arg(
        value_enum,
        long,
        num_args(1..),
        default_value(<&str>::from(Device::default())),
        long_help("ダウンロードするデバイスを指定する。")
    )]
    devices: Vec<Device>,

    /// ダウンロードするcpuのアーキテクチャを指定する
    #[arg(
        value_enum,
        long,
        default_value(CpuArch::default_opt().map(<&str>::from)),
        long_help("ダウンロードするcpuのアーキテクチャを指定する。")
    )]
    cpu_arch: CpuArch,

    /// ダウンロードする対象のOSを指定する
    #[arg(
        value_enum,
        long,
        default_value(Os::default_opt().map(<&str>::from)),
        long_help("ダウンロードする対象のOSを指定する。")
    )]
    os: Os,

    /// ダウンロードにおける試行回数。'0'か'inf'で無限にリトライ
    #[arg(
        short,
        long,
        value_name("NUMBER"),
        default_value("5"),
        long_help("ダウンロードにおける試行回数。'0'か'inf'で無限にリトライ。")
    )]
    tries: Tries,

    /// VOICEVOX CORE C API (`c-api`)のリポジトリ
    #[arg(
        long,
        value_name("REPOSITORY"),
        default_value(DEFAULT_C_API_REPO),
        long_help("VOICEVOX CORE C API (`c-api`)のリポジトリ。")
    )]
    c_api_repo: RepoName,

    /// (VOICEVOX) ONNX Runtime (`onnxruntime`)のリポジトリ
    #[arg(
        long,
        value_name("REPOSITORY"),
        default_value(DEFAULT_ONNXRUNTIME_BUILDER_REPO),
        long_help("(VOICEVOX) ONNX Runtime (`onnxruntime`)のリポジトリ。")
    )]
    onnxruntime_builder_repo: RepoName,

    /// 追加でダウンロードするライブラリ (`additional-libraries`)のリポジトリ
    #[arg(
        long,
        value_name("REPOSITORY"),
        default_value(DEFAULT_ADDITIONAL_LIBRARIES_REPO),
        long_help("追加でダウンロードするライブラリ (`additional-libraries`)のリポジトリ。")
    )]
    additional_libraries_repo: RepoName,

    /// VOICEVOX音声モデル (`models`)のリポジトリ
    #[arg(
        long,
        value_name("REPOSITORY"),
        default_value(DEFAULT_MODELS_REPO),
        long_help("VOICEVOX音声モデル (`models`)のリポジトリ。")
    )]
    models_repo: RepoName,
}

#[derive(ValueEnum, Display, IntoStaticStr, Clone, Copy, PartialEq, Eq, Hash)]
#[strum(serialize_all = "kebab-case")]
enum DownloadTarget {
    CApi,
    Onnxruntime,
    AdditionalLibraries,
    Models,
    Dict,
}

impl DownloadTarget {
    fn description(self) -> &'static str {
        match self {
            Self::CApi => "VOICEVOX CORE C APIのビルド済みバイナリおよびその利用規約ファイル等。",
            Self::Onnxruntime => "(VOICEVOX) ONNX Runtime。",
            Self::AdditionalLibraries => "`--devices`で指定したDirectMLやCUDA。",
            Self::Models => "VOICEVOX音声モデル（VVMファイル）。",
            Self::Dict => "Open JTalkのシステム辞書。",
        }
    }

    fn dir_name(self) -> String {
        <&str>::from(self).to_snake_case()
    }
}

#[derive(
    Default, ValueEnum, Display, IntoStaticStr, Clone, Copy, PartialEq, Eq, PartialOrd, Ord,
)]
#[strum(serialize_all = "kebab-case")]
enum Device {
    #[default]
    Cpu,
    Cuda,
    Directml,
}

#[derive(ValueEnum, Display, IntoStaticStr, Clone, Copy, PartialEq)]
#[strum(serialize_all = "kebab-case")]
enum CpuArch {
    X86,
    X64,
    Arm64,
}

impl CpuArch {
    fn default_opt() -> Option<Self> {
        match env::consts::ARCH {
            "x86_64" => Some(Self::X64),
            "aarch64" => Some(Self::Arm64),
            _ => None,
        }
    }
}

#[derive(ValueEnum, Display, IntoStaticStr, Clone, Copy, PartialEq)]
#[strum(serialize_all = "kebab-case")]
enum Os {
    Windows,
    Linux,
    Osx,
}

impl Os {
    fn default_opt() -> Option<Self> {
        match env::consts::OS {
            "windows" => Some(Self::Windows),
            "linux" => Some(Self::Linux),
            "macos" => Some(Self::Osx),
            _ => None,
        }
    }
}

#[derive(parse_display::FromStr, parse_display::Display, Clone)]
#[from_str(regex = "(?<owner>[a-zA-Z0-9_-]+)/(?<repo>[a-zA-Z0-9_-]+)")]
#[display("{owner}/{repo}")]
struct RepoName {
    owner: String,
    repo: String,
}

#[derive(Clone, Copy)]
enum Tries {
    Finite(NonZero<u32>),
    Infinite,
}

impl FromStr for Tries {
    type Err = &'static str;

    fn from_str(s: &str) -> Result<Self, Self::Err> {
        match s {
            "0" | "inf" => Ok(Self::Infinite),
            s => s
                .parse()
                .map(Self::Finite)
                .map_err(|_| "must be a positive integer or `inf`"),
        }
    }
}

#[tokio::main(flavor = "multi_thread")]
async fn main() -> anyhow::Result<()> {
    setup_logger();

    let Args {
        only,
        exclude,
        min,
        output,
        c_api_version,
        onnxruntime_version,
        additional_libraries_version,
        models_pattern,
        devices,
        cpu_arch,
        os,
        tries,
        c_api_repo,
        onnxruntime_builder_repo,
        models_repo,
        additional_libraries_repo,
    } = Args::parse();
    let devices = devices.into_iter().collect::<BTreeSet<_>>();

    let targets: HashSet<_> = if !only.is_empty() {
        assert!(exclude.is_empty() && !min);
        only.into_iter().collect()
    } else if !exclude.is_empty() {
        assert!(!min);
        DownloadTarget::value_variants()
            .iter()
            .copied()
            .filter(|t| !exclude.contains(t))
            .collect()
    } else if min {
        [DownloadTarget::CApi].into()
    } else {
        DownloadTarget::value_variants().iter().copied().collect()
    };

    if !targets.contains(&DownloadTarget::CApi) {
        if c_api_version != "latest" {
            warn!(
                "`--c-api-version={c_api_version}`が指定されていますが、`c-api`はダウンロード対象から\
                 除外されています",
            );
        }
        if c_api_repo.to_string() != DEFAULT_C_API_REPO {
            warn!(
                "`--c-api-repo={c_api_repo}`が指定されていますが、`c-api`はダウンロード対象\
                 から除外されています",
            );
        }
    }
    if !targets.contains(&DownloadTarget::AdditionalLibraries) {
        if additional_libraries_version != "latest" {
            warn!(
                "`--additional-libraries-version={additional_libraries_version}`が指定されています\
                 が、`additional-libraries-version`はダウンロード対象から除外されています",
            );
        }
        if additional_libraries_repo.to_string() != DEFAULT_ADDITIONAL_LIBRARIES_REPO {
            warn!(
                "`--additional-libraries-repo={additional_libraries_repo}`が指定されていますが、\
                 `additional-libraries-version`はダウンロード対象から除外されています",
            );
        }
        if devices == [Device::Cpu].into() {
            warn!(
                "`--devices`が指定されていない、もしくは`--devices=cpu`が指定されていますが、\
                 `additional-libraries-version`はダウンロード対象から除外されています",
            );
        }
    }

    // FIXME: `--models-repo`に対しても警告を出す
    if !targets.contains(&DownloadTarget::Models) && models_pattern.as_str() != "*" {
        warn!(
            "`--models-pattern={models_pattern}`が指定されていますが、`models`はダウンロード対象\
             から除外されています",
            models_pattern = models_pattern.as_str(),
        );
    }

    let octocrab = &octocrab()?;

    let c_api = OptionFuture::from(targets.contains(&DownloadTarget::CApi).then(|| {
        find_gh_asset(octocrab, &c_api_repo, &c_api_version, |tag, _| {
            Ok(format!("{C_API_LIB_NAME}-{os}-{cpu_arch}-{tag}.zip"))
        })
    }))
    .await
    .transpose()?;

    let onnxruntime =
        OptionFuture::from(targets.contains(&DownloadTarget::Onnxruntime).then(|| {
            find_gh_asset(
                octocrab,
                &onnxruntime_builder_repo,
                &onnxruntime_version,
                |_, body| {
                    let body = body.with_context(|| "リリースノートがありません")?;
                    find_onnxruntime(body, os, cpu_arch, &devices)
                },
            )
        }))
        .await
        .transpose()?;

    let models = OptionFuture::from(
        targets
            .contains(&DownloadTarget::Models)
            .then(|| find_models(octocrab, &models_repo, &models_pattern)),
    )
    .await
    .transpose()?;

    ensure_confirmation(
        &itertools::chain(
            models
                .as_ref()
                .map(|ModelsWithTerms { terms, .. }| &**terms)
                .map(|terms| (MODELS_TERMS_NAME, terms)),
            onnxruntime
                .as_ref()
                .map(extract_voicevox_onnxruntime_terms)
                .transpose()?
                .flatten()
                .as_deref()
                .map(|terms| (ONNXRUNTIME_TERMS_NAME, terms)),
        )
        .collect(),
    )?;

    let additional_libraries = devices
        .iter()
        .filter(|&&device| device != Device::Cpu)
        .map(|&device| {
            find_gh_asset(
                octocrab,
                &additional_libraries_repo,
                &additional_libraries_version,
                move |_, _| {
                    Ok({
                        let device = match device {
                            Device::Cpu => unreachable!(),
                            Device::Cuda => "CUDA",
                            Device::Directml => "DirectML",
                        };
                        format!("{device}-{os}-{cpu_arch}.zip")
                    })
                },
            )
        })
        .collect::<FuturesOrdered<_>>()
        .try_collect::<Vec<_>>()
        .await?;

    info!("対象OS: {os}");
    info!("対象CPUアーキテクチャ: {cpu_arch}");
    info!(
        "ダウンロードデバイスタイプ: {}",
        devices.iter().format(", "),
    );
    if let Some(GhAsset { tag, .. }) = &c_api {
        info!("ダウンロード{C_API_LIB_NAME}バージョン: {tag}");
    }
    if let Some(GhAsset { tag, .. }) = &onnxruntime {
        info!("ダウンロードONNX Runtimeバージョン: {tag}");
    }
    if !additional_libraries.is_empty() {
        info!(
            "ダウンロード追加ライブラリバージョン: {}",
            additional_libraries
                .iter()
                .map(|GhAsset { tag, .. }| tag)
                .format(", "),
        );
    }
    if let Some(ModelsWithTerms { tag, .. }) = &models {
        info!("ダウンロードモデルバージョン: {tag}");
    }

    let progresses = MultiProgress::new();

    let mut tasks = JoinSet::new();

    if let Some(c_api) = c_api {
        tasks.spawn(download_and_extract_from_gh(
            c_api,
            Stripping::FirstDir,
            output.join(DownloadTarget::CApi.dir_name()),
            &progresses,
            tries,
        )?);
    }
    if let Some(onnxruntime) = onnxruntime {
        tasks.spawn(download_and_extract_from_gh(
            onnxruntime,
            Stripping::FirstDir,
            output.join(DownloadTarget::Onnxruntime.dir_name()),
            &progresses,
            tries,
        )?);
    }
    if targets.contains(&DownloadTarget::AdditionalLibraries) {
        for additional_libraries in additional_libraries {
            tasks.spawn(download_and_extract_from_gh(
                additional_libraries,
                Stripping::FirstDir,
                output.join(DownloadTarget::AdditionalLibraries.dir_name()),
                &progresses,
                tries,
            )?);
        }
    }
    if let Some(models) = models {
        tasks.spawn(
            download_models(
                models,
                output.join(DownloadTarget::Models.dir_name()),
                &progresses,
                tries,
            )
            .await?,
        );
    }
    if targets.contains(&DownloadTarget::Dict) {
        tasks.spawn(download_and_extract_from_url(
            &OPEN_JTALK_DIC_URL,
            Stripping::None,
            output.join(DownloadTarget::Dict.dir_name()),
            &progresses,
            tries,
        )?);
    }

    while let Some(result) = tasks.join_next().await {
        result??;
    }

    info!("全ての必要なファイルダウンロードが完了しました");
    Ok(())
}

fn setup_logger() {
    tracing_subscriber::fmt()
        .with_env_filter(format!("error,{}=info", env!("CARGO_CRATE_NAME")))
        .with_writer(io::stderr)
        .with_target(false)
        .without_time()
        .init();
}

fn octocrab() -> octocrab::Result<Arc<Octocrab>> {
    let mut octocrab = Octocrab::builder();

    // パーソナルトークン無しだと、GitHubのREST APIの利用に強い回数制限がかかる。
    // そのためCI上では`${{ secrets.GITHUB_TOKEN }}`を使わないとかなりの確率で失敗するようになる。
    // 手元の手動実行であってもやりすぎると制限に引っ掛かるので、手元でも`$GITHUB_TOKEN`を
    // 与えられるようにする。
    if let Ok(github_token) = env::var("GITHUB_TOKEN") {
        octocrab = octocrab.personal_token(github_token);
    }

    octocrab.build().map(Arc::new)
}

async fn retry<E, F>(tries: Tries, mut f: F) -> Result<(), E>
where
    F: AsyncFnMut() -> Result<(), E>,
{
    match tries {
        Tries::Infinite => loop {
            if let Ok(o) = f().await {
                return Ok(o);
            }
        },
        Tries::Finite(nonzero) => {
            for _ in 0..nonzero.get() - 1 {
                if let Ok(o) = f().await {
                    return Ok(o);
                }
            }
            f().await
        }
    }
}

async fn find_gh_asset(
    octocrab: &Arc<Octocrab>,
    repo: &RepoName,
    git_tag_or_latest: &str,
    asset_name: impl FnOnce(
        &str,         // タグ名
        Option<&str>, // リリースノートの内容
    ) -> anyhow::Result<String>,
) -> anyhow::Result<GhAsset> {
    let Release {
        html_url,
        tag_name,
        body,
        assets,
        ..
    } = {
        let repos = octocrab.repos(&repo.owner, &repo.repo);
        let releases = repos.releases();
        match git_tag_or_latest {
            "latest" => releases.get_latest().await,
            tag => releases.get_by_tag(tag).await,
        }?
    };

    let asset_name = asset_name(&tag_name, body.as_deref()).with_context(|| {
        format!(
            "`{repo}`の`{tag_name}`の中から条件に合致するビルドを見つけることができませんでした",
        )
    })?;
    let Asset { id, name, size, .. } = assets
        .into_iter()
        .find(|Asset { name, .. }| *name == asset_name)
        .with_context(|| format!("Could not find {asset_name:?} in {html_url}"))?;

    Ok(GhAsset {
        octocrab: octocrab.clone(),
        repo: repo.clone(),
        tag: tag_name,
        body,
        id,
        name,
        size: size as _,
    })
}

/// `find_gh_asset`に用いる。
///
/// 候補が複数あった場合、「デバイス」の数が最も小さいもののうち最初のものを選ぶ。
fn find_onnxruntime(
    body: &str, // リリースの"body" (i.e. リリースノートの内容)
    os: Os,
    cpu_arch: CpuArch,
    devices: &BTreeSet<Device>,
) -> anyhow::Result<String> {
    const TARGET: &str = "table\
        [data-voicevox-onnxruntime-specs-format-version=\"1\"]\
        [data-voicevox-onnxruntime-specs-type=\"dylibs\"]";

    html_blocks(body)
        .iter()
        .flat_map(|html_block| html_block.select(selector!(TARGET)))
        .exactly_one()
        .map_err(|err| match err.count() {
            0 => anyhow!("リリースノートの中に`{TARGET}`が見つかりませんでした"),
            _ => anyhow!("リリースノートの中に`{TARGET}`が複数ありました"),
        })?
        .select(selector!("tbody > tr"))
        .map(|tr| {
            tr.select(selector!("td"))
                .map(|td| td.text().exactly_one().ok())
                .collect::<Option<Vec<_>>>()
                .and_then(|text| text.try_into().ok())
                .with_context(|| format!("リリースノート中の`{TARGET}`をパースできませんでした"))
        })
        .collect::<Result<Vec<[_; 4]>, _>>()?
        .into_iter()
        .filter(|&[spec_os, spec_cpu_arch, spec_devices, _]| {
            spec_os
                == match os {
                    Os::Windows => "Windows",
                    Os::Linux => "Linux",
                    Os::Osx => "macOS",
                }
                && spec_cpu_arch
                    == match cpu_arch {
                        CpuArch::X86 => "x86",
                        CpuArch::X64 => "x86_64",
                        CpuArch::Arm64 => "AArch64",
                    }
                && devices.iter().all(|device| {
                    spec_devices.split('/').any(|spec_device| {
                        spec_device
                            == match device {
                                Device::Cpu => "CPU",
                                Device::Cuda => "CUDA",
                                Device::Directml => "DirectML",
                            }
                    })
                })
        })
        .min_by_key(|&[.., spec_devices, _]| spec_devices.split('/').count())
        .map(|[.., name]| name.to_owned())
        .with_context(|| "指定されたOS, アーキテクチャ, デバイスを含むものが見つかりませんでした")
}

fn extract_voicevox_onnxruntime_terms(asset: &GhAsset) -> anyhow::Result<Option<String>> {
    const TARGET: &str = "pre[data-voicevox-onnxruntime-terms] > code";

    let GhAsset {
        body: Some(body), ..
    } = asset
    else {
        return Ok(None);
    };

    match &*html_blocks(body)
        .iter()
        .flat_map(|html_block| html_block.select(selector!(TARGET)))
        .collect::<Vec<_>>()
    {
        [] => Ok(None),
        [terms] => {
            let terms = terms
                .text()
                .exactly_one()
                .map_err(|e| anyhow!("should be exactly_one, got {n} fragments", n = e.count()))?
                .to_owned();
            Ok(Some(terms))
        }
        [..] => bail!("リリースノートの中に`{TARGET}`が複数ありました"),
    }
}

fn html_blocks(markdown: &str) -> Vec<scraper::Html> {
    comrak::parse_document(&Default::default(), markdown, &Default::default())
        .descendants()
        .flat_map(|node| match &node.data.borrow().value {
            comrak::nodes::NodeValue::HtmlBlock(comrak::nodes::NodeHtmlBlock {
                literal, ..
            }) => Some(scraper::Html::parse_fragment(literal)),
            _ => None,
        })
        .collect::<Vec<_>>()
}

macro_rules! selector {
    ($expr:expr $(,)?) => {{
        static SELECTOR: LazyLock<scraper::Selector> =
            LazyLock::new(|| scraper::Selector::parse($expr).expect("should be valid"));
        &SELECTOR
    }};
}
use selector;

/// ダウンロードすべきモデル、利用規約を見つける。その際ユーザーに利用規約の同意を求める。
async fn find_models(
    octocrab: &Arc<Octocrab>,
    repo: &RepoName,
    pattern: &glob::Pattern,
) -> anyhow::Result<ModelsWithTerms> {
    let repos = octocrab.repos(&repo.owner, &repo.repo);

    let tag = repos
        .list_tags()
        .send()
        .await?
        .into_iter()
        .map(|Tag { name, .. }| {
            name.parse()
                .with_context(|| format!("`{repo}` contains non-SemVer tags"))
        })
        .collect::<anyhow::Result<Vec<_>>>()?
        .into_iter()
        .filter(|version| ALLOWED_MODELS_VERSIONS.matches(version))
        .sorted()
        .next_back()
        .with_context(|| format!("`{repo}`"))?
        .to_string();

    let Release {
        html_url, assets, ..
    } = repos.releases().get_by_tag(&tag).await?;

    let find_by_name = |name| {
        assets
            .iter()
            .find(|a| a.name == name)
            .with_context(|| anyhow!("could not find `{name}` in '{html_url}'"))
    };

    let terms = find_by_name(MODELS_TERMS_FILE)?;
    let terms = repos.fetch_asset_content(terms).await?;

    //let readme = find_by_name(MODELS_README_FILENAME)?;
    //let readme = repos.fetch_asset_content(readme).await?;
    let readme = "".to_owned(); // FIXME: https://github.com/VOICEVOX/voicevox_vvm/issues/35

    let models = assets
        .into_iter()
        .filter(|Asset { name, .. }| {
            ![MODELS_README_FILENAME, MODELS_TERMS_FILE].contains(&&**name) && pattern.matches(name)
        })
        .map(|Asset { id, name, size, .. }| VvmAsset {
            octocrab: octocrab.clone(),
            repo: repo.clone(),
            id,
            name,
            size: size as _,
        })
        .collect();

    return Ok(ModelsWithTerms {
        tag,
        readme,
        terms,
        models,
    });

    #[ext]
    impl RepoHandler<'_> {
        async fn fetch_asset_content(&self, asset: &Asset) -> anyhow::Result<String> {
            let content = self
                .releases()
                .stream_asset(asset.id)
                .await?
                .try_fold(
                    Vec::with_capacity(asset.size as _),
                    |mut content, chunk| async move {
                        content.extend_from_slice(&chunk);
                        Ok(content)
                    },
                )
                .await?;
            String::from_utf8(content)
                .with_context(|| format!("'{}' is not valid UTF-8", asset.url))
        }
    }
}

fn ensure_confirmation(terms: &IndexMap<&'static str, &str>) -> anyhow::Result<()> {
    if terms.is_empty() {
        return Ok(());
    }

    let terms_pretty = &{
        let Some(max_line_width) = terms
            .values()
            .flat_map(|terms| terms.lines())
            .map(|line| line.width())
            .max()
        else {
            return Ok(());
        };

        let mut terms_pretty = "\
            ダウンロードには以下の利用規約への同意が必要です。\n\
            （矢印キーで移動、q で終了）\n"
            .to_owned();
        terms_pretty += &format!("─┬─{}\n", "─".repeat(max_line_width));
        let mut it = terms.values().peekable();
        while let Some(terms) = it.next() {
            for line in terms.lines() {
                terms_pretty += &format!(" │ {line}\n");
            }
            let joint = if it.peek().is_some() { '┼' } else { '┴' };
            terms_pretty += &format!("─{joint}─{}\n", "─".repeat(max_line_width));
        }
        terms_pretty
    };

    return loop {
        // どうも非ASCII文字が全体的に駄目らしくパニックする場合があるので、
        // そのときはページングせずに表示する。

        let result = std::panic::catch_unwind(|| {
            minus::page_all({
                let pager = minus::Pager::new();
                pager.set_text(terms_pretty)?;
                pager.set_prompt(
                    "上下キーとスペースでスクロールし、読み終えたらqを押してください",
                )?;
                pager.set_exit_strategy(minus::ExitStrategy::PagerQuit)?;
                pager
            })
        });

        if let Ok(result) = result {
            result?;
        } else {
            error!("something went wrong with the pager");
            print!("{terms_pretty}");
            io::stdout().flush()?;
        }

        match ask(terms)? {
            UserInput::Yes => break Ok(()),
            UserInput::No => bail!("you must agree with the term of use"),
            UserInput::ReadAgain => {}
        }
    };

    fn ask(terms: &IndexMap<&'static str, impl Sized>) -> anyhow::Result<UserInput> {
        loop {
            let input = rprompt::prompt_reply_from_bufread(
                &mut io::stdin().lock(),
                &mut io::stderr(),
                format!(
                    "[Agreement Required]\n\
                     {terms}に同意しますか？\n\
                     同意する場合は y を、同意しない場合は n を、再確認する場合は r を入力し、\
                     エンターキーを押してください。\n\
                     [y,n,r] : ",
                    terms = terms
                        .keys()
                        .format_with("と", |terms, f| f(&format_args!("「{terms}」"))),
                ),
            )?;
            if ["y", "yes"].contains(&&*input.to_lowercase()) {
                break Ok(UserInput::Yes);
            }
            if ["n", "no"].contains(&&*input.to_lowercase()) {
                break Ok(UserInput::No);
            }
            if ["r"].contains(&&*input.to_lowercase()) {
                break Ok(UserInput::ReadAgain);
            }
            if !io::stdin().is_terminal() {
                bail!("the stdin is not a TTY but received invalid input: {input:?}");
            }
        }
    }

    enum UserInput {
        Yes,
        No,
        ReadAgain,
    }
}

fn download_and_extract_from_gh(
    GhAsset {
        octocrab,
        repo,
        id,
        name,
        size,
        ..
    }: GhAsset,
    stripping: Stripping,
    output: PathBuf,
    progresses: &MultiProgress,
    tries: Tries,
) -> anyhow::Result<impl Future<Output = anyhow::Result<()>> + use<>> {
    let archive_kind = ArchiveKind::from_filename(&name)?;
    let pb = add_progress_bar(progresses, size, name);

    Ok(retry(tries, async move || {
        let bytes_stream = octocrab
            .repos(&repo.owner, &repo.repo)
            .releases()
            .stream_asset(id)
            .await?
            .map_err(Into::into);

        download_and_extract(
            bytes_stream,
            Some(size),
            archive_kind,
            stripping,
            &output,
            pb.clone(),
        )
        .await
    }))
}

fn download_and_extract_from_url(
    url: &'static Url,
    stripping: Stripping,
    output: PathBuf,
    progresses: &MultiProgress,
    tries: Tries,
) -> anyhow::Result<impl Future<Output = anyhow::Result<()>> + use<>> {
    let name = url
        .path_segments()
        .and_then(|s| { s }.next_back())
        .unwrap_or_default();
    let archive_kind = ArchiveKind::from_filename(name)?;
    let pb = add_progress_bar(progresses, 0, name);

    Ok(retry(tries, async move || {
        let res = reqwest::get(url.clone()).await?.error_for_status()?;
        let content_length = res.content_length();
        let bytes_stream = res.bytes_stream().map_err(Into::into);

        download_and_extract(
            bytes_stream,
            content_length,
            archive_kind,
            stripping,
            &output,
            pb.clone(),
        )
        .await
    }))
}

async fn download_models(
    ModelsWithTerms {
        readme,
        terms,
        models,
        ..
    }: ModelsWithTerms,
    output: PathBuf,
    progresses: &MultiProgress,
    tries: Tries,
) -> anyhow::Result<impl Future<Output = anyhow::Result<()>> + use<>> {
    let models = models
        .into_iter()
        .map(|model| {
            let pb = add_progress_bar(progresses, model.size, model.name.clone());
            (model, pb)
        })
        .collect::<Vec<_>>();

    fs_err::tokio::create_dir_all(output.join(MODELS_DIR_NAME)).await?;
    fs_err::tokio::write(output.join(MODELS_README_RENAME), readme).await?;
    fs_err::tokio::write(output.join(MODELS_TERMS_FILE), terms).await?;
    Ok(retry(tries, async move || {
        models
<<<<<<< HEAD
            .clone()
            .into_iter()
            .map(|(a, b)| fetch_model(a, b, &output))
=======
            .iter()
            .map(|(c, b)| fetch_model(c, b, reqwest.clone(), &output))
>>>>>>> d3a5e16c
            .collect::<FuturesUnordered<_>>()
            .try_collect::<()>()
            .await
    }))
}

async fn fetch_model(
<<<<<<< HEAD
    VvmAsset {
        octocrab,
        repo,
        id,
        name,
        size,
    }: VvmAsset,
    pb: ProgressBar,
=======
    content: &GhContent,
    pb: &ProgressBar,
    reqwest: Client,
>>>>>>> d3a5e16c
    output: &Path,
) -> anyhow::Result<()> {
    let bytes_stream = octocrab
        .repos(&repo.owner, &repo.repo)
        .releases()
        .stream_asset(id)
        .await?
        .map_err(Into::into);
    let pb = with_style(pb.clone(), &PROGRESS_STYLE1).await?;
    let model = download(bytes_stream, Some(*size), pb.clone()).await?;
    let pb = tokio::task::spawn_blocking(move || {
        pb.set_style(PROGRESS_STYLE2.clone());
        pb.set_message("Writing...");
        pb
    })
    .await?;
    fs_err::tokio::write(output.join(MODELS_DIR_NAME).join(name), model).await?;
    tokio::task::spawn_blocking(move || pb.finish_with_message("Done!")).await?;
    Ok(())
}

fn add_progress_bar(
    progresses: &MultiProgress,
    len: u64,
    prefix: impl Into<Cow<'static, str>>,
) -> ProgressBar {
    let pb = progresses.add(ProgressBar::new(len));
    pb.set_style(PROGRESS_STYLE0.clone());
    pb.enable_steady_tick(INTERVAL);
    pb.set_prefix(prefix);
    return pb;

    const INTERVAL: Duration = Duration::from_millis(100);
}

async fn download_and_extract(
    bytes_stream: impl Stream<Item = anyhow::Result<Bytes>> + Unpin,
    content_length: Option<u64>,
    archive_kind: ArchiveKind,
    stripping: Stripping,
    output: &Path,
    pb: ProgressBar,
) -> anyhow::Result<()> {
    let pb = with_style(pb, &PROGRESS_STYLE1).await?;
    let archive = download(bytes_stream, content_length, pb.clone()).await?;

    let pb = with_style(pb, &PROGRESS_STYLE2).await?;
    let files = &read_archive(archive, archive_kind, pb.clone()).await?;
    return extract(files, stripping, output, pb).await;

    async fn read_archive(
        archive: Vec<u8>,
        archive_kind: ArchiveKind,
        pb: ProgressBar,
    ) -> anyhow::Result<Vec<(PathBuf, Vec<u8>)>> {
        tokio::task::spawn_blocking(move || pb.set_message("Inflating...")).await?;

        tokio::task::spawn_blocking(move || match archive_kind {
            ArchiveKind::Zip => read_zip(&archive),
            ArchiveKind::Tgz => read_tgz(&archive),
        })
        .await?
    }

    fn read_zip(zip: &[u8]) -> anyhow::Result<Vec<(PathBuf, Vec<u8>)>> {
        let zip = ZipArchive::new(Cursor::new(zip))?;

        (0..zip.len())
            .into_par_iter()
            .map(|i| {
                let mut zip = zip.clone();
                let entry = zip.by_index(i)?;
                if entry.is_dir() {
                    return Ok(None);
                }
                let filename = entry.mangled_name();
                let size = entry.size() as _;
                let content = read_bytes(entry, size)?;
                Ok(Some((filename, content)))
            })
            .flat_map(Result::transpose)
            .collect()
    }

    fn read_tgz(tgz: &[u8]) -> anyhow::Result<Vec<(PathBuf, Vec<u8>)>> {
        binstall_tar::Archive::new(GzDecoder::new(tgz))
            .entries()?
            .map(|entry| {
                let entry = entry?;
                if !entry.header().entry_type().is_file() {
                    return Ok(None);
                }
                let path = entry.path()?.into_owned();
                let size = entry.size() as _;
                let content = read_bytes(entry, size)?;
                Ok(Some((path, content)))
            })
            .flat_map(Result::transpose)
            .collect()
    }

    fn read_bytes(mut rdr: impl Read, size: usize) -> io::Result<Vec<u8>> {
        let mut buf = Vec::with_capacity(size);
        rdr.read_to_end(&mut buf)?;
        Ok(buf)
    }

    async fn extract(
        files: &[(PathBuf, Vec<u8>)],
        stripping: Stripping,
        output: &Path,
        pb: ProgressBar,
    ) -> anyhow::Result<()> {
        let pb = tokio::task::spawn_blocking(move || {
            pb.set_message("Writing files...");
            pb
        })
        .await?;

        for (filename, content) in files {
            let filename = filename
                .iter()
                .skip(match stripping {
                    Stripping::None => 0,
                    Stripping::FirstDir => 1,
                })
                .collect::<PathBuf>();
            let dst = &output.join(filename);
            if let Some(parent) = dst.parent() {
                fs_err::tokio::create_dir_all(parent).await?;
            }
            fs_err::tokio::write(dst, content).await?;
        }

        tokio::task::spawn_blocking(move || pb.finish_with_message("Done!")).await?;
        Ok(())
    }
}

async fn with_style(
    pb: ProgressBar,
    style: &'static ProgressStyle,
) -> Result<ProgressBar, JoinError> {
    tokio::task::spawn_blocking(move || {
        pb.set_style(style.clone());
        pb
    })
    .await
}

async fn download(
    mut bytes_stream: impl Stream<Item = anyhow::Result<Bytes>> + Unpin,
    content_length: Option<u64>,
    pb: ProgressBar,
) -> anyhow::Result<Vec<u8>> {
    if let Some(content_length) = content_length {
        pb.set_length(content_length);
    }

    return with_progress(pb, async move |pos_tx| {
        let mut downloaded = Vec::with_capacity(content_length.unwrap_or(0) as _);
        while let Some(chunk) = bytes_stream.next().await.transpose()? {
            downloaded.extend_from_slice(&chunk);
            pos_tx.send(downloaded.len() as _)?;
        }
        Ok(downloaded)
    })
    .await;

    async fn with_progress<Fun, Fut, Out>(pb: ProgressBar, f: Fun) -> anyhow::Result<Out>
    where
        Fun: FnOnce(tokio::sync::mpsc::UnboundedSender<u64>) -> Fut,
        Fut: Future<Output = anyhow::Result<Out>>,
    {
        let (pos_tx, mut pos_rx) = tokio::sync::mpsc::unbounded_channel();

        let (result1, result2) = futures_util::future::join(
            tokio::task::spawn_blocking(move || {
                while let Some(pos) = pos_rx.blocking_recv() {
                    pb.set_position(pos);
                }
            }),
            f(pos_tx),
        )
        .await;

        result1?;
        result2
    }
}

struct GhAsset {
    octocrab: Arc<Octocrab>,
    repo: RepoName,
    tag: String,
    body: Option<String>,
    id: AssetId,
    name: String,
    size: u64,
}

struct ModelsWithTerms {
    tag: String,
    readme: String,
    terms: String,
    models: Vec<VvmAsset>,
}

<<<<<<< HEAD
#[derive(Clone)]
struct VvmAsset {
    octocrab: Arc<Octocrab>,
    repo: RepoName,
    id: AssetId,
=======
struct GhContent {
>>>>>>> d3a5e16c
    name: String,
    size: u64,
}

#[derive(Clone, Copy)]
enum ArchiveKind {
    Zip,
    Tgz,
}

impl ArchiveKind {
    fn from_filename(filename: &str) -> anyhow::Result<Self> {
        if filename.ends_with(".zip") {
            Ok(Self::Zip)
        } else if filename.ends_with(".tar.gz") || filename.ends_with(".tgz") {
            Ok(Self::Tgz)
        } else {
            bail!("unsupported filetype: {filename}");
        }
    }
}

#[derive(Clone, Copy)]
enum Stripping {
    None,
    FirstDir,
}

#[cfg(test)]
mod tests {
    use clap::Parser as _;
    use rstest::rstest;

    use super::Args;

    #[rstest]
    #[case(&["", "--only", "c-api", "--exclude", "models"])]
    #[case(&["", "--min", "--only", "c-api"])]
    #[case(&["", "--min", "--exclude", "c-api"])]
    fn it_denies_conflicting_options(#[case] args: &[&str]) {
        let result = Args::try_parse_from(args).map(|_| ()).map_err(|e| e.kind());
        assert_eq!(Err(clap::error::ErrorKind::ArgumentConflict), result);
    }
}<|MERGE_RESOLUTION|>--- conflicted
+++ resolved
@@ -1112,14 +1112,8 @@
     fs_err::tokio::write(output.join(MODELS_TERMS_FILE), terms).await?;
     Ok(retry(tries, async move || {
         models
-<<<<<<< HEAD
-            .clone()
-            .into_iter()
+            .iter()
             .map(|(a, b)| fetch_model(a, b, &output))
-=======
-            .iter()
-            .map(|(c, b)| fetch_model(c, b, reqwest.clone(), &output))
->>>>>>> d3a5e16c
             .collect::<FuturesUnordered<_>>()
             .try_collect::<()>()
             .await
@@ -1127,26 +1121,20 @@
 }
 
 async fn fetch_model(
-<<<<<<< HEAD
     VvmAsset {
         octocrab,
         repo,
         id,
         name,
         size,
-    }: VvmAsset,
-    pb: ProgressBar,
-=======
-    content: &GhContent,
+    }: &VvmAsset,
     pb: &ProgressBar,
-    reqwest: Client,
->>>>>>> d3a5e16c
     output: &Path,
 ) -> anyhow::Result<()> {
     let bytes_stream = octocrab
         .repos(&repo.owner, &repo.repo)
         .releases()
-        .stream_asset(id)
+        .stream_asset(*id)
         .await?
         .map_err(Into::into);
     let pb = with_style(pb.clone(), &PROGRESS_STYLE1).await?;
@@ -1349,15 +1337,10 @@
     models: Vec<VvmAsset>,
 }
 
-<<<<<<< HEAD
-#[derive(Clone)]
 struct VvmAsset {
     octocrab: Arc<Octocrab>,
     repo: RepoName,
     id: AssetId,
-=======
-struct GhContent {
->>>>>>> d3a5e16c
     name: String,
     size: u64,
 }
