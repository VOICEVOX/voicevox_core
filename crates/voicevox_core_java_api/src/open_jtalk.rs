--- conflicted
+++ resolved
@@ -101,12 +101,7 @@
             // - The safety contract must be upheld by the caller.
             // - `jp.hiroshiba.voicevoxcore.blocking.OpenJtalk.handle` must correspond to
             //   `voicevox_core::blocking::OpenJtalk`.
-<<<<<<< HEAD
-            // FIXME: これだとデストラクトが行われないのでは？
-            env.take_rust_field::<_, _, ()>(&this, "handle")
-=======
             env.take_rust_field::<_, _, voicevox_core::blocking::OpenJtalk>(&this, "handle")
->>>>>>> 40eadda2
         }?;
         Ok(())
     })
