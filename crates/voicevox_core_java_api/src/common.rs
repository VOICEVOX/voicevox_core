use std::{error::Error as _, iter};

use derive_more::From;
<<<<<<< HEAD
use jni::{
    objects::{JObject, JThrowable},
    JNIEnv,
};

// FIXME: 別ファイルに分離する
#[no_mangle]
extern "system" fn Java_jp_hiroshiba_voicevoxcore_Dll_00024LoggerInitializer_initLogger(
    _: JNIEnv<'_>,
    _: JObject<'_>,
) {
    if cfg!(target_os = "android") {
        android_logger::init_once(
            android_logger::Config::default()
                .with_tag("VoicevoxCore")
                .with_filter(
                    android_logger::FilterBuilder::new()
                        // FIXME: ortも`warn`は出すべき
                        .parse("error,voicevox_core=info,voicevox_core_java_api=info,ort=error")
                        .build(),
                ),
        );
    } else {
        // TODO: Android以外でのログ出力を良い感じにする。（System.Loggerを使う？）
        use chrono::SecondsFormat;
        use std::{
            env, fmt,
            io::{self, IsTerminal, Write},
        };
        use tracing_subscriber::{fmt::format::Writer, EnvFilter};

        // FIXME: `try_init` → `init` （subscriberは他に存在しないはずなので）
        let _ = tracing_subscriber::fmt()
            .with_env_filter(if env::var_os(EnvFilter::DEFAULT_ENV).is_some() {
                EnvFilter::from_default_env()
            } else {
                // FIXME: `c_api`じゃないし、ortも`warn`は出すべき
                "error,voicevox_core=info,voicevox_core_c_api=info,ort=error".into()
            })
            .with_timer(local_time as fn(&mut Writer<'_>) -> _)
            .with_ansi(out().is_terminal() && env_allows_ansi())
            .with_writer(out)
            .try_init();

        fn local_time(wtr: &mut Writer<'_>) -> fmt::Result {
            // ローカル時刻で表示はするが、そのフォーマットはtracing-subscriber本来のものに近いようにする。
            // https://github.com/tokio-rs/tracing/blob/tracing-subscriber-0.3.16/tracing-subscriber/src/fmt/time/datetime.rs#L235-L241
            wtr.write_str(&chrono::Local::now().to_rfc3339_opts(SecondsFormat::Micros, false))
        }

        fn out() -> impl IsTerminal + Write {
            io::stderr()
        }

        fn env_allows_ansi() -> bool {
            // https://docs.rs/termcolor/1.2.0/src/termcolor/lib.rs.html#245-291
            // ただしWindowsではPowerShellっぽかったらそのまま許可する。
            // ちゃんとやるなら`ENABLE_VIRTUAL_TERMINAL_PROCESSING`をチェックするなり、そもそも
            // fwdansiとかでWin32の色に変換するべきだが、面倒。
            env::var_os("TERM").map_or(
                cfg!(windows) && env::var_os("PSModulePath").is_some(),
                |term| term != "dumb",
            ) && env::var_os("NO_COLOR").is_none()
        }
    }
}
=======
use jni::{objects::JThrowable, JNIEnv};
>>>>>>> fa630ce9

#[macro_export]
macro_rules! object {
    ($name: literal) => {
        concat!("jp/hiroshiba/voicevoxcore/", $name)
    };
}
#[macro_export]
macro_rules! object_type {
    ($name: literal) => {
        concat!("Ljp/hiroshiba/voicevoxcore/", $name, ";")
    };
}
#[macro_export]
macro_rules! enum_object {
    ($env: ident, $name: literal, $variant: literal) => {
        $env.get_static_field(object!($name), $variant, object_type!($name))
            .unwrap_or_else(|_| {
                panic!(
                    "Failed to get field {}",
                    concat!($variant, "L", object!($name), ";")
                )
            })
            .l()
    };
}

pub(crate) fn throw_if_err<T, F>(mut env: JNIEnv<'_>, fallback: T, inner: F) -> T
where
    F: FnOnce(&mut JNIEnv<'_>) -> Result<T, JavaApiError>,
{
    match inner(&mut env) {
        Ok(value) => value as _,
        Err(error) => {
            // Java側の例外は無視する。
            // env.exception_clear()してもいいが、errorのメッセージは"Java exception was thrown"
            // となり、デバッグが困難になるため、そのままにしておく。
            if !env.exception_check().unwrap_or(false) {
                macro_rules! or_panic {
                    ($result:expr) => {
                        $result.unwrap_or_else(|_| {
                            panic!("Failed to throw exception, original error: {error:?}")
                        })
                    };
                }

                match &error {
                    JavaApiError::RustApi(error) => {
                        macro_rules! class {
                            ($($variant:ident),* $(,)?) => {
                                match error.kind() {
                                    $(
                                        voicevox_core::ErrorKind::$variant => concat!(
                                            "jp/hiroshiba/voicevoxcore/exceptions/",
                                            stringify!($variant),
                                            "Exception",
                                        ),
                                    )*
                                }
                            };
                        }

                        let class = class!(
                            NotLoadedOpenjtalkDict,
                            GpuSupport,
                            OpenZipFile,
                            ReadZipEntry,
                            ModelAlreadyLoaded,
                            StyleAlreadyLoaded,
                            InvalidModelData,
                            GetSupportedDevices,
                            StyleNotFound,
                            ModelNotFound,
                            InferenceFailed,
                            ExtractFullContextLabel,
                            ParseKana,
                            LoadUserDict,
                            SaveUserDict,
                            WordNotFound,
                            UseUserDict,
                            InvalidWord,
                        );

                        let mut sources =
                            iter::successors(error.source(), |&source| source.source())
                                .collect::<Vec<_>>()
                                .into_iter()
                                .rev();

                        // FIXME: `.unwrap()`ではなく、ちゃんと`.expect()`とかを書く

                        let exc = JThrowable::from(if let Some(innermost) = sources.next() {
                            let innermost = env
                                .new_object(
                                    "java/lang/RuntimeException",
                                    "(Ljava/lang/String;)V",
                                    &[(&env.new_string(innermost.to_string()).unwrap()).into()],
                                )
                                .unwrap();

                            let cause = sources.fold(innermost, |cause, source| {
                                env.new_object(
                                    "java/lang/RuntimeException",
                                    "(Ljava/lang/String;Ljava/lang/Throwable;)V",
                                    &[
                                        (&env.new_string(source.to_string()).unwrap()).into(),
                                        (&cause).into(),
                                    ],
                                )
                                .unwrap()
                            });

                            env.new_object(
                                class,
                                "(Ljava/lang/String;Ljava/lang/Throwable;)V",
                                &[
                                    (&env.new_string(error.to_string()).unwrap()).into(),
                                    (&cause).into(),
                                ],
                            )
                            .unwrap()
                        } else {
                            env.new_object(
                                class,
                                "(Ljava/lang/String;)V",
                                &[(&env.new_string(error.to_string()).unwrap()).into()],
                            )
                            .unwrap()
                        });

                        or_panic!(env.throw(exc));
                    }
                    JavaApiError::Jni(error) => {
                        or_panic!(env.throw_new("java/lang/RuntimeException", error.to_string()))
                    }
                    JavaApiError::Uuid(error) => {
                        or_panic!(
                            env.throw_new("java/lang/IllegalArgumentException", error.to_string())
                        )
                    }
                    JavaApiError::DeJson(error) => {
                        or_panic!(
                            env.throw_new("java/lang/IllegalArgumentException", error.to_string())
                        )
                    }
                };
            }
            fallback
        }
    }
}

#[derive(From, Debug)]
pub(crate) enum JavaApiError {
    #[from]
    RustApi(voicevox_core::Error),

    #[from]
    Jni(jni::errors::Error),

    #[from]
    Uuid(uuid::Error),

    DeJson(serde_json::Error),
}<|MERGE_RESOLUTION|>--- conflicted
+++ resolved
@@ -1,76 +1,7 @@
 use std::{error::Error as _, iter};
 
 use derive_more::From;
-<<<<<<< HEAD
-use jni::{
-    objects::{JObject, JThrowable},
-    JNIEnv,
-};
-
-// FIXME: 別ファイルに分離する
-#[no_mangle]
-extern "system" fn Java_jp_hiroshiba_voicevoxcore_Dll_00024LoggerInitializer_initLogger(
-    _: JNIEnv<'_>,
-    _: JObject<'_>,
-) {
-    if cfg!(target_os = "android") {
-        android_logger::init_once(
-            android_logger::Config::default()
-                .with_tag("VoicevoxCore")
-                .with_filter(
-                    android_logger::FilterBuilder::new()
-                        // FIXME: ortも`warn`は出すべき
-                        .parse("error,voicevox_core=info,voicevox_core_java_api=info,ort=error")
-                        .build(),
-                ),
-        );
-    } else {
-        // TODO: Android以外でのログ出力を良い感じにする。（System.Loggerを使う？）
-        use chrono::SecondsFormat;
-        use std::{
-            env, fmt,
-            io::{self, IsTerminal, Write},
-        };
-        use tracing_subscriber::{fmt::format::Writer, EnvFilter};
-
-        // FIXME: `try_init` → `init` （subscriberは他に存在しないはずなので）
-        let _ = tracing_subscriber::fmt()
-            .with_env_filter(if env::var_os(EnvFilter::DEFAULT_ENV).is_some() {
-                EnvFilter::from_default_env()
-            } else {
-                // FIXME: `c_api`じゃないし、ortも`warn`は出すべき
-                "error,voicevox_core=info,voicevox_core_c_api=info,ort=error".into()
-            })
-            .with_timer(local_time as fn(&mut Writer<'_>) -> _)
-            .with_ansi(out().is_terminal() && env_allows_ansi())
-            .with_writer(out)
-            .try_init();
-
-        fn local_time(wtr: &mut Writer<'_>) -> fmt::Result {
-            // ローカル時刻で表示はするが、そのフォーマットはtracing-subscriber本来のものに近いようにする。
-            // https://github.com/tokio-rs/tracing/blob/tracing-subscriber-0.3.16/tracing-subscriber/src/fmt/time/datetime.rs#L235-L241
-            wtr.write_str(&chrono::Local::now().to_rfc3339_opts(SecondsFormat::Micros, false))
-        }
-
-        fn out() -> impl IsTerminal + Write {
-            io::stderr()
-        }
-
-        fn env_allows_ansi() -> bool {
-            // https://docs.rs/termcolor/1.2.0/src/termcolor/lib.rs.html#245-291
-            // ただしWindowsではPowerShellっぽかったらそのまま許可する。
-            // ちゃんとやるなら`ENABLE_VIRTUAL_TERMINAL_PROCESSING`をチェックするなり、そもそも
-            // fwdansiとかでWin32の色に変換するべきだが、面倒。
-            env::var_os("TERM").map_or(
-                cfg!(windows) && env::var_os("PSModulePath").is_some(),
-                |term| term != "dumb",
-            ) && env::var_os("NO_COLOR").is_none()
-        }
-    }
-}
-=======
 use jni::{objects::JThrowable, JNIEnv};
->>>>>>> fa630ce9
 
 #[macro_export]
 macro_rules! object {
