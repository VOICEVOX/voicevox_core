--- conflicted
+++ resolved
@@ -108,12 +108,7 @@
         // - The safety contract must be upheld by the caller.
         // - `jp.hiroshiba.voicevoxcore.blocking.VoiceModelFile.handle` must correspond to
         //   `self::VoiceModelFile`.
-<<<<<<< HEAD
-        // FIXME: これだとデストラクトが行われないのでは？
-        unsafe { env.take_rust_field::<_, _, ()>(&this, "handle") }?;
-=======
         unsafe { env.take_rust_field::<_, _, VoiceModelFile>(&this, "handle") }?;
->>>>>>> 40eadda2
         Ok(())
     })
 }