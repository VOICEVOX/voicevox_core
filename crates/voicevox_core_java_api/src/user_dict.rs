use jni::objects::JClass;
use std::{borrow::Cow, sync::Arc};

use crate::common::{JNIEnvExt as _, JavaApiResult, throw_if_err};
use jni::{
    JNIEnv,
    objects::{JObject, JString},
    sys::jobject,
};
use serde_json::json;

// SAFETY: voicevox_core_java_apiを構成するライブラリの中に、これと同名のシンボルは存在しない
#[unsafe(no_mangle)]
unsafe extern "system" fn Java_jp_hiroshiba_voicevoxcore_blocking_UserDict_rsNew<'local>(
    env: JNIEnv<'local>,
    this: JObject<'local>,
) {
    throw_if_err(env, (), |env| {
        let internal = voicevox_core::blocking::UserDict::new();

        // SAFETY:
        // - The safety contract must be upheld by the caller.
        // - `jp.hiroshiba.voicevoxcore.blocking.UserDict.handle` must correspond to
        //   `Arc<voicevox_core::blocking::UserDict>`.
        unsafe { env.set_rust_field(&this, "handle", Arc::new(internal)) }?;

        Ok(())
    })
}

// SAFETY: voicevox_core_java_apiを構成するライブラリの中に、これと同名のシンボルは存在しない
#[unsafe(no_mangle)]
unsafe extern "system" fn Java_jp_hiroshiba_voicevoxcore_blocking_UserDict_rsAddWord<'local>(
    env: JNIEnv<'local>,
    this: JObject<'local>,
    word: JObject<'local>,
) -> jobject {
    throw_if_err(env, std::ptr::null_mut(), |env| {
        let internal = unsafe {
            // SAFETY:
            // - The safety contract must be upheld by the caller.
            // - `jp.hiroshiba.voicevoxcore.blocking.UserDict.handle` must correspond to
            //   `Arc<voicevox_core::blocking::UserDict>`.
            env.get_rust_field::<_, _, Arc<voicevox_core::blocking::UserDict>>(&this, "handle")
        }?
        .clone();

        let uuid = internal.add_word(word_from_java(env, word)?)?;
        let uuid = env.new_uuid(uuid)?;

        Ok(uuid.into_raw())
    })
}

// SAFETY: voicevox_core_java_apiを構成するライブラリの中に、これと同名のシンボルは存在しない
#[unsafe(no_mangle)]
unsafe extern "system" fn Java_jp_hiroshiba_voicevoxcore_blocking_UserDict_rsUpdateWord<'local>(
    env: JNIEnv<'local>,
    this: JObject<'local>,
    uuid: JObject<'local>,
    word: JObject<'local>,
) {
    throw_if_err(env, (), |env| {
        let internal = unsafe {
            // SAFETY:
            // - The safety contract must be upheld by the caller.
            // - `jp.hiroshiba.voicevoxcore.blocking.UserDict.handle` must correspond to
            //   `Arc<voicevox_core::blocking::UserDict>`.
            env.get_rust_field::<_, _, Arc<voicevox_core::blocking::UserDict>>(&this, "handle")
        }?
        .clone();

        let uuid = env.get_uuid(&uuid)?;

        internal.update_word(uuid, word_from_java(env, word)?)?;

        Ok(())
    })
}

fn word_from_java<'local>(
    env: &mut JNIEnv<'local>,
    word: JObject<'local>,
) -> JavaApiResult<voicevox_core::UserDictWord> {
    let surface = &env
        .get_field(&word, "surface", "Ljava/lang/String;")?
        .l()?
        .into();
    let surface = &String::from(env.get_string(surface)?);

    let pronunciation = &env
        .get_field(&word, "pronunciation", "Ljava/lang/String;")?
        .l()?
        .into();
    let pronunciation = String::from(env.get_string(pronunciation)?);

    let accent_type = env
        .get_field(&word, "accentType", "I")?
        .i()?
        .try_into()
        .expect("should be validated");

    let word_type = env
        .get_field(
            &word,
            "wordType",
            "Ljp/hiroshiba/voicevoxcore/UserDictWord$Type;",
        )?
        .l()?;
    let word_type = &env
        .get_field(word_type, "identifier", "Ljava/lang/String;")?
        .l()?
        .into();
    let word_type = &String::from(env.get_string(word_type)?);
    let word_type = serde_json::from_value(json!(word_type)).expect("unknown `UserDictWordType`");

    let priority = env
        .get_field(&word, "priority", "I")?
        .i()?
        .try_into()
        .expect("should be validated");

    voicevox_core::UserDictWord::builder()
        .word_type(word_type)
        .priority(priority)
        .build(surface, pronunciation, accent_type)
        .map_err(Into::into)
}

// SAFETY: voicevox_core_java_apiを構成するライブラリの中に、これと同名のシンボルは存在しない
#[unsafe(no_mangle)]
unsafe extern "system" fn Java_jp_hiroshiba_voicevoxcore_blocking_UserDict_rsRemoveWord<'local>(
    env: JNIEnv<'local>,
    this: JObject<'local>,
    uuid: JObject<'local>,
) {
    throw_if_err(env, (), |env| {
        let internal = unsafe {
            // SAFETY:
            // - The safety contract must be upheld by the caller.
            // - `jp.hiroshiba.voicevoxcore.blocking.UserDict.handle` must correspond to
            //   `Arc<voicevox_core::blocking::UserDict>`.
            env.get_rust_field::<_, _, Arc<voicevox_core::blocking::UserDict>>(&this, "handle")
        }?
        .clone();

        let uuid = env.get_uuid(&uuid)?;
        internal.remove_word(uuid)?;

        Ok(())
    })
}

// SAFETY: voicevox_core_java_apiを構成するライブラリの中に、これと同名のシンボルは存在しない
#[unsafe(no_mangle)]
unsafe extern "system" fn Java_jp_hiroshiba_voicevoxcore_blocking_UserDict_rsImportDict<'local>(
    env: JNIEnv<'local>,
    this: JObject<'local>,
    other_dict: JObject<'local>,
) {
    throw_if_err(env, (), |env| {
        let internal = unsafe {
            // SAFETY:
            // - The safety contract must be upheld by the caller.
            // - `jp.hiroshiba.voicevoxcore.blocking.UserDict.handle` must correspond to
            //   `Arc<voicevox_core::blocking::UserDict>`.
            env.get_rust_field::<_, _, Arc<voicevox_core::blocking::UserDict>>(&this, "handle")
        }?
        .clone();

        let other_dict = unsafe {
            // SAFETY:
            // - The safety contract must be upheld by the caller.
            // - `jp.hiroshiba.voicevoxcore.blocking.UserDict.handle` must correspond to
            //   `Arc<voicevox_core::blocking::UserDict>`.
            env.get_rust_field::<_, _, Arc<voicevox_core::blocking::UserDict>>(
                &other_dict,
                "handle",
            )
        }?
        .clone();

        internal.import(&other_dict)?;

        Ok(())
    })
}

// SAFETY: voicevox_core_java_apiを構成するライブラリの中に、これと同名のシンボルは存在しない
#[unsafe(no_mangle)]
unsafe extern "system" fn Java_jp_hiroshiba_voicevoxcore_blocking_UserDict_rsLoad<'local>(
    env: JNIEnv<'local>,
    this: JObject<'local>,
    path: JString<'local>,
) {
    throw_if_err(env, (), |env| {
        let internal = unsafe {
            // SAFETY:
            // - The safety contract must be upheld by the caller.
            // - `jp.hiroshiba.voicevoxcore.blocking.UserDict.handle` must correspond to
            //   `Arc<voicevox_core::blocking::UserDict>`.
            env.get_rust_field::<_, _, Arc<voicevox_core::blocking::UserDict>>(&this, "handle")
        }?
        .clone();

        let path = env.get_string(&path)?;
        let path = &*Cow::from(&path);

        internal.load(path)?;

        Ok(())
    })
}

// SAFETY: voicevox_core_java_apiを構成するライブラリの中に、これと同名のシンボルは存在しない
#[unsafe(no_mangle)]
unsafe extern "system" fn Java_jp_hiroshiba_voicevoxcore_blocking_UserDict_rsSave<'local>(
    env: JNIEnv<'local>,
    this: JObject<'local>,
    path: JString<'local>,
) {
    throw_if_err(env, (), |env| {
        let internal = unsafe {
            // SAFETY:
            // - The safety contract must be upheld by the caller.
            // - `jp.hiroshiba.voicevoxcore.blocking.UserDict.handle` must correspond to
            //   `Arc<voicevox_core::blocking::UserDict>`.
            env.get_rust_field::<_, _, Arc<voicevox_core::blocking::UserDict>>(&this, "handle")
        }?
        .clone();

        let path = env.get_string(&path)?;
        let path = &*Cow::from(&path);

        internal.save(path)?;

        Ok(())
    })
}

// SAFETY: voicevox_core_java_apiを構成するライブラリの中に、これと同名のシンボルは存在しない
#[unsafe(no_mangle)]
unsafe extern "system" fn Java_jp_hiroshiba_voicevoxcore_blocking_UserDict_rsToHashMap<'local>(
    env: JNIEnv<'local>,
    this: JObject<'local>,
) -> jobject {
    throw_if_err(env, std::ptr::null_mut(), |env| {
        let internal = unsafe {
            // SAFETY:
            // - The safety contract must be upheld by the caller.
            // - `jp.hiroshiba.voicevoxcore.blocking.UserDict.handle` must correspond to
            //   `Arc<voicevox_core::blocking::UserDict>`.
            env.get_rust_field::<_, _, Arc<voicevox_core::blocking::UserDict>>(&this, "handle")
        }?
        .clone();

        let map = env.new_object("java/util/HashMap", "()V", &[])?;

        internal.with_words(|words| {
            for (&uuid, word) in words {
                let uuid = &env.new_uuid(uuid)?;
                let word = &env.new_object(
                    "jp/hiroshiba/voicevoxcore/UserDictWord",
                    "(Ljava/lang/String;Ljava/lang/String;I)V",
                    &[
                        (&env.new_string(word.surface())?).into(),
                        (&env.new_string(word.pronunciation())?).into(),
                        i32::try_from(word.accent_type())
                            .expect("should be validated")
                            .into(),
                    ],
                )?;
                env.call_method(
                    &map,
                    "put",
                    "(Ljava/lang/Object;Ljava/lang/Object;)Ljava/lang/Object;",
                    &[uuid.into(), word.into()],
                )?;
            }
            Ok::<_, jni::errors::Error>(())
        })?;

        Ok(map.into_raw())
    })
}

// SAFETY: voicevox_core_java_apiを構成するライブラリの中に、これと同名のシンボルは存在しない
#[unsafe(no_mangle)]
unsafe extern "system" fn Java_jp_hiroshiba_voicevoxcore_blocking_UserDict_rsDrop<'local>(
    env: JNIEnv<'local>,
    this: JObject<'local>,
) {
    throw_if_err(env, (), |env| {
        unsafe {
            // SAFETY:
            // - The safety contract must be upheld by the caller.
            // - `jp.hiroshiba.voicevoxcore.blocking.UserDict.handle` must correspond to
            //   `Arc<voicevox_core::blocking::UserDict>`.
<<<<<<< HEAD
            // FIXME: これだとデストラクトが行われないのでは？
            env.take_rust_field::<_, _, ()>(&this, "handle")
=======
            env.take_rust_field::<_, _, Arc<voicevox_core::blocking::UserDict>>(&this, "handle")
>>>>>>> 40eadda2
        }?;
        Ok(())
    })
}

// SAFETY: voicevox_core_java_apiを構成するライブラリの中に、これと同名のシンボルは存在しない
#[unsafe(no_mangle)]
extern "system" fn Java_jp_hiroshiba_voicevoxcore_UserDictWord_rsToZenkaku<'local>(
    env: JNIEnv<'local>,
    _cls: JClass<'local>,
    text: JString<'local>,
) -> jobject {
    throw_if_err(env, std::ptr::null_mut(), |env| {
        let text = env.get_string(&text)?;
        let text = &Cow::from(&text);

        let text = voicevox_core::__internal::to_zenkaku(text);

        let text = env.new_string(text)?;
        Ok(text.into_raw())
    })
}

// SAFETY: voicevox_core_java_apiを構成するライブラリの中に、これと同名のシンボルは存在しない
#[unsafe(no_mangle)]
extern "system" fn Java_jp_hiroshiba_voicevoxcore_UserDictWord_rsValidatePronunciation<'local>(
    env: JNIEnv<'local>,
    _cls: JClass<'local>,
    text: JString<'local>,
) {
    throw_if_err(env, (), |env| {
        let text = env.get_string(&text)?;
        let text = &Cow::from(&text);

        voicevox_core::__internal::validate_pronunciation(text)?;

        Ok(())
    })
}<|MERGE_RESOLUTION|>--- conflicted
+++ resolved
@@ -296,12 +296,7 @@
             // - The safety contract must be upheld by the caller.
             // - `jp.hiroshiba.voicevoxcore.blocking.UserDict.handle` must correspond to
             //   `Arc<voicevox_core::blocking::UserDict>`.
-<<<<<<< HEAD
-            // FIXME: これだとデストラクトが行われないのでは？
-            env.take_rust_field::<_, _, ()>(&this, "handle")
-=======
             env.take_rust_field::<_, _, Arc<voicevox_core::blocking::UserDict>>(&this, "handle")
->>>>>>> 40eadda2
         }?;
         Ok(())
     })
