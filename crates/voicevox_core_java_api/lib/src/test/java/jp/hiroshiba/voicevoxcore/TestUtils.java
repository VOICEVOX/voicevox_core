--- conflicted
+++ resolved
@@ -18,15 +18,10 @@
     }
   }
 
-<<<<<<< HEAD
-  Onnxruntime loadOnnxruntime() {
+  protected Onnxruntime loadOnnxruntime() {
     final String FILENAME =
         "../../test_util/data/lib/"
             + Onnxruntime.LIB_VERSIONED_FILENAME.replace("voicevox_onnxruntime", "onnxruntime");
-=======
-  protected Onnxruntime loadOnnxruntime() {
-    final String FILENAME = "../../test_util/data/lib/" + Onnxruntime.LIB_VERSIONED_FILENAME;
->>>>>>> a5745c2e
 
     try {
       return Onnxruntime.loadOnce().filename(FILENAME).exec();
