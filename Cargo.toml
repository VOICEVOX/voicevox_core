[workspace]
members = ["crates/*"]
resolver = "2"

[workspace.dependencies]
android_logger = "0.13.1"
anstream = { version = "0.5.0", default-features = false }
anstyle-query = "1.0.0"
anyhow = "1.0.65"
assert_cmd = "2.0.8"
async-std = "1.12.0"
<<<<<<< HEAD
async_zip = "0.0.11"
az = "1.2.1"
=======
async_zip = "=0.0.16"
>>>>>>> 94a3c0a8
binstall-tar = "0.4.39"
bytes = "1.1.0"
camino = "1.1.6"
cbindgen = "0.24.3"
chrono = { version = "0.4.26", default-features = false }
clap = "4.0.10"
color-eyre = "0.6.2"
colorchoice = "1.0.0"
cstr = "0.2.11"
derive-getters = "0.2.0"
derive-new = "0.5.9"
derive_more = "0.99.17"
duct = "0.13.6"
duplicate = "1.0.0"
easy-ext = "1.0.1"
educe = "0.4.23"
enum-map = "3.0.0-beta.1"
eyre = "0.6.8"
flate2 = "1.0.25"
fs-err = "2.9.0"
futures = "0.3.26"
futures-core = "0.3.25"
futures-util = "0.3.25"
futures-lite = "2.2.0"
heck = "0.4.1"
humansize = "2.1.2"
indexmap = "2.0.0"
indicatif = "0.17.3"
inventory = "0.3.4"
itertools = "0.10.5"
jlabel = "0.1.2"
jni = "0.21.1"
libc = "0.2.134"
libloading = "0.7.3"
libtest-mimic = "0.6.0"
lit2 = "1.0.9"
log = "0.4.17"
nanoid = "0.4.0"
ndarray = "0.15.6"
ndarray-stats = "0.5.1"
num-traits = "0.2.15"
octocrab = { version = "0.19.0", default-features = false }
once_cell = "1.19.0"
ouroboros = "0.18.0"
parse-display = "0.8.2"
pretty_assertions = "1.3.0"
proc-macro2 = "1.0.69"
pyo3 = "0.20.3"
pyo3-asyncio = "0.20.0"
pyo3-log = "0.9.0"
quote = "1.0.33"
rayon = "1.6.1"
regex = "1.10.2"
reqwest = { version = "0.11.13", default-features = false }
rstest = "0.15.0"
rstest_reuse = "0.6.0"
serde = "1.0.145"
serde_json = "1.0.85"
serde_with = "3.3.0"
smallvec = "1.13.1"
strum = "0.24.1"
surf = "2.3.2"
syn = "2.0.38"
tar = "0.4.38"
tempfile = "3.6.0"
test_util = { path = "crates/test_util" }
thiserror = "1.0.37"
tokio = "1.25.0"
toml = "0.7.2"
tracing = "0.1.37"
tracing-subscriber = "0.3.16"
typetag = "0.2.5"
url = "2.3.0"
uuid = "1.4.0"
voicevox_core = { path = "crates/voicevox_core" }
windows = "0.43.0"
zip = "0.6.3"

[workspace.dependencies.onnxruntime]
git = "https://github.com/VOICEVOX/onnxruntime-rs.git"
rev = "ebb9dcb9b26ee681889b52b6db3b4f642b04a250"

[workspace.dependencies.open_jtalk]
git = "https://github.com/VOICEVOX/open_jtalk-rs.git"
rev = "70c76bb54522830e92803038191bf533ba68ce85"

# FIXME: iOS対応のpull request(https://github.com/wesleywiser/process_path/pull/16)がマージされる見込みが無いため
[workspace.dependencies.process_path]
git = "https://github.com/VOICEVOX/process_path.git"
rev = "de226a26e8e18edbdb1d6f986afe37bbbf35fbf4"

[workspace.dependencies.world]
git = "https://github.com/White-Green/WORLD_rs.git"
rev = "37c0d11691afd42e37c627a2a964459c9eaf77b3"

[workspace.package]
version = "0.0.0"
edition = "2021"
publish = false

# min-sized-rustを元にrelease buildのサイズが小さくなるようにした
# https://github.com/johnthagen/min-sized-rust
[profile.release]
opt-level = "z"
lto = true
codegen-units = 1
strip = true<|MERGE_RESOLUTION|>--- conflicted
+++ resolved
@@ -9,12 +9,8 @@
 anyhow = "1.0.65"
 assert_cmd = "2.0.8"
 async-std = "1.12.0"
-<<<<<<< HEAD
-async_zip = "0.0.11"
+async_zip = "=0.0.16"
 az = "1.2.1"
-=======
-async_zip = "=0.0.16"
->>>>>>> 94a3c0a8
 binstall-tar = "0.4.39"
 bytes = "1.1.0"
 camino = "1.1.6"
