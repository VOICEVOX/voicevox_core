[workspace]
members = ["crates/*"]
resolver = "2"

[workspace.dependencies]
android_logger = "0.13.1"
anstream = { version = "0.6.18", default-features = false }
anstyle-query = "1.1.1"
anyhow = "1.0.99"
arrayvec = "0.7.6"
assert_cmd = "2.0.16"
async-fs = "2.1.2"
async-lock = "3.4.0"
async_zip = "=0.0.16"
bindgen = "0.71.1"
binstall-tar = "0.4.42"
blocking = "1.6.1"
boxcar = "0.2.6"
bytemuck = "1.24.0"
bytes = "1.7.2"
camino = "1.1.9"
cargo_metadata = "0.18.1"
cbindgen = "0.28.0"
chrono = { version = "0.4.38", default-features = false }
clap = { version = "4.5.19", features = ["cargo"] }
color-eyre = "0.6.3"
color-print = "0.3.7"
colorchoice = "1.0.2"
comrak = { version = "0.26.0", default-features = false }
const_format = "0.2.33"
derive-getters = "0.2.0"
derive-new = "0.5.9"
derive-syn-parse = "0.2.0"
derive_more = "1.0.0"
divan = { version = "3.0.5", package = "codspeed-divan-compat" }
duct = "0.13.7"
duplicate = "2.0.0"
easy-ext = "1.0.2"
educe = "0.4.23"
either = "1.8.0"
enum-map = "3.0.0-beta.2"
eyre = "0.6.12"
flate2 = "1.0.34"
fs-err = "2.11.0"
futures-core = "0.3.31"
futures-util = "0.3.31"
futures-lite = "2.3.0"
futures-io = "0.3.31"
glob = "0.3.3"
heck = "0.5.0"
humansize = "2.1.3"
indexmap = "2.6.0"
indicatif = "0.17.8"
indoc = "2.0.5"
inventory = "0.3.15"
itertools = "0.10.5"
jlabel = "0.1.4"
jni = "0.21.1"
libc = "0.2.159"
libloading = "0.7.3"
libtest-mimic = "0.6.0"
log = "0.4.22"
minus = "5.6.1"
ndarray = "0.16.1"
ndarray-stats = "0.6.0"
octocrab = { version = "0.19.0", default-features = false }
once_cell = "1.20.1"
open = "5.3.2"
ouroboros = "0.18.4"
parking_lot = "0.12.1"
parse-display = "0.8.2"
<<<<<<< HEAD
pastey = "0.2.0"
=======
phf = "0.13.1"
>>>>>>> 33f78047
pollster = "0.3.0"
predicates = "3.1.2"
pretty_assertions = "1.4.1"
proc-macro2 = "1.0.95"
pyo3 = "0.23.4"
pyo3-log = "0.12.1"
quote = "1.0.37"
rayon = "1.10.0"
ref-cast = "1.0.23"
regex = "1.11.0"
reqwest = { version = "0.11.27", default-features = false }
rprompt = "2.1.1"
rstest = "0.15.0"
rstest_reuse = "0.6.0"
scraper = "0.19.1"
semver = "1.0.14"
serde = "1.0.219"
serde-pyobject = "0.5.0"
serde_json = "1.0.143"
serde_with = "3.12.0"
smallvec = "1.13.2"
strum = "0.24.1"
syn = "2.0.87"
tar = "0.4.42"
tempfile = "3.13.0"
test_util = { path = "crates/test_util" }
thiserror = "1.0.64"
tokio = "1.40.0"
toml = "0.7.2"
tracing = "0.1.40"
tracing-subscriber = "0.3.18"
typeshare = { version = "1.0.4", default-features = false }
typetag = "0.2.18"
unicode-width = "0.2.0"
url = "2.5.4"
uuid = "1.18.1"
voicevox_core = { path = "crates/voicevox_core" }
voicevox_core_macros = { path = "crates/voicevox_core_macros" }
windows = "0.43.0"
zip = "0.6.3"

[workspace.dependencies.voicevox-ort]
git = "https://github.com/VOICEVOX/ort.git"
rev = "22172d0fcf0715c1316f95ea08db50cf55cf0ad4"

[workspace.dependencies.open_jtalk]
git = "https://github.com/VOICEVOX/open_jtalk-rs.git"
rev = "7c87b4227bb005b439a3ad473b48ce8975829576"

# FIXME: iOS対応のpull request(https://github.com/wesleywiser/process_path/pull/16)がマージされる見込みが無いため
[workspace.dependencies.process_path]
git = "https://github.com/VOICEVOX/process_path.git"
rev = "de226a26e8e18edbdb1d6f986afe37bbbf35fbf4"

[workspace.package]
version = "0.0.0"
edition = "2024"
publish = false
rust-version = "1.91.0"
license = "MIT"

# min-sized-rustを元にrelease buildのサイズが小さくなるようにした
# https://github.com/johnthagen/min-sized-rust
[profile.release]
opt-level = "z"
lto = true
codegen-units = 1
strip = true<|MERGE_RESOLUTION|>--- conflicted
+++ resolved
@@ -69,11 +69,8 @@
 ouroboros = "0.18.4"
 parking_lot = "0.12.1"
 parse-display = "0.8.2"
-<<<<<<< HEAD
 pastey = "0.2.0"
-=======
 phf = "0.13.1"
->>>>>>> 33f78047
 pollster = "0.3.0"
 predicates = "3.1.2"
 pretty_assertions = "1.4.1"
