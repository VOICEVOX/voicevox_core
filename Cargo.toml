[workspace]
members = ["crates/*"]
resolver = "2"

[workspace.dependencies]
android_logger = "0.13.1"
anstream = { version = "0.5.0", default-features = false }
anstyle-query = "1.0.0"
anyhow = "1.0.65"
assert_cmd = "2.0.8"
async-std = "1.12.0"
async_zip = "=0.0.16"
<<<<<<< HEAD
az = "1.2.1"
=======
bindgen = "0.69.4"
>>>>>>> e3cb7be5
binstall-tar = "0.4.39"
bytes = "1.1.0"
camino = "1.1.6"
cbindgen = "0.24.3"
chrono = { version = "0.4.26", default-features = false }
clap = "4.0.10"
color-eyre = "0.6.2"
colorchoice = "1.0.0"
cstr = "0.2.11" # https://github.com/dtolnay/syn/issues/1502
derive-getters = "0.2.0"
derive-new = "0.5.9"
derive_more = "0.99.17"
duct = "0.13.6"
duplicate = "1.0.0"
easy-ext = "1.0.1"
educe = "0.4.23"
enum-map = "3.0.0-beta.1"
eyre = "0.6.8"
flate2 = "1.0.25"
fs-err = "2.9.0"
futures = "0.3.26"
futures-core = "0.3.25"
futures-util = "0.3.25"
futures-lite = "2.2.0"
heck = "0.4.1"
humansize = "2.1.2"
indexmap = "2.0.0"
indicatif = "0.17.3"
inventory = "0.3.4"
itertools = "0.10.5"
jlabel = "0.1.2"
jni = "0.21.1"
libc = "0.2.134"
libloading = "0.7.3"
libtest-mimic = "0.6.0"
lit2 = "1.0.9"
log = "0.4.17"
nanoid = "0.4.0"
ndarray = "0.15.6"
ndarray-stats = "0.5.1"
num-traits = "0.2.15"
octocrab = { version = "0.19.0", default-features = false }
once_cell = "1.19.0"
ouroboros = "0.18.0"
parse-display = "0.8.2"
pretty_assertions = "1.3.0"
proc-macro2 = "1.0.69"
pyo3 = "0.20.3"
pyo3-asyncio = "0.20.0"
pyo3-log = "0.9.0"
quote = "1.0.33"
rayon = "1.6.1"
regex = "1.10.2"
reqwest = { version = "0.11.13", default-features = false }
rstest = "0.15.0"
rstest_reuse = "0.6.0"
serde = "1.0.145"
serde_json = "1.0.85"
serde_with = "3.3.0"
smallvec = "1.13.1"
strum = "0.24.1"
surf = "2.3.2"
syn = "2.0.38"
tar = "0.4.38"
tempfile = "3.6.0"
test_util = { path = "crates/test_util" }
thiserror = "1.0.37"
tokio = "1.25.0"
toml = "0.7.2"
tracing = "0.1.37"
tracing-subscriber = "0.3.16"
typetag = "0.2.5"
url = "2.3.0"
uuid = "1.4.0"
voicevox_core = { path = "crates/voicevox_core" }
windows = "0.43.0"
zip = "0.6.3"

[workspace.dependencies.onnxruntime]
git = "https://github.com/VOICEVOX/onnxruntime-rs.git"
rev = "ebb9dcb9b26ee681889b52b6db3b4f642b04a250"

[workspace.dependencies.open_jtalk]
git = "https://github.com/VOICEVOX/open_jtalk-rs.git"
rev = "e1940f3fd61a48bed5bbec8cd2645e13923b1f80"

# FIXME: iOS対応のpull request(https://github.com/wesleywiser/process_path/pull/16)がマージされる見込みが無いため
[workspace.dependencies.process_path]
git = "https://github.com/VOICEVOX/process_path.git"
rev = "de226a26e8e18edbdb1d6f986afe37bbbf35fbf4"

[workspace.dependencies.world]
git = "https://github.com/White-Green/WORLD_rs.git"
rev = "37c0d11691afd42e37c627a2a964459c9eaf77b3"

[workspace.package]
version = "0.0.0"
edition = "2021"
publish = false

# min-sized-rustを元にrelease buildのサイズが小さくなるようにした
# https://github.com/johnthagen/min-sized-rust
[profile.release]
opt-level = "z"
lto = true
codegen-units = 1
strip = true<|MERGE_RESOLUTION|>--- conflicted
+++ resolved
@@ -10,11 +10,8 @@
 assert_cmd = "2.0.8"
 async-std = "1.12.0"
 async_zip = "=0.0.16"
-<<<<<<< HEAD
 az = "1.2.1"
-=======
 bindgen = "0.69.4"
->>>>>>> e3cb7be5
 binstall-tar = "0.4.39"
 bytes = "1.1.0"
 camino = "1.1.6"
@@ -67,7 +64,7 @@
 pyo3-log = "0.9.0"
 quote = "1.0.33"
 rayon = "1.6.1"
-regex = "1.10.2"
+regex = "1.10.4"
 reqwest = { version = "0.11.13", default-features = false }
 rstest = "0.15.0"
 rstest_reuse = "0.6.0"
