--- conflicted
+++ resolved
@@ -53,11 +53,8 @@
 
 ### Added
 
-<<<<<<< HEAD
 - \[Rust\] ソング機能が追加されます ([#531], [#732], [#738], [#761], [#895], [#896], [#894], [#1217], [#1236], [#1073])。
-=======
 - \[Python,Java\] 一部のドキュメントの文体が改善されます ([#1238])。
->>>>>>> 5053792b
 
 ### Changed
 
