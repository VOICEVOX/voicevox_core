"""asyncio版のサンプルコードです。"""

import asyncio
import dataclasses
import json
import logging
from argparse import ArgumentParser
from pathlib import Path

from voicevox_core import AccelerationMode, AudioQuery
from voicevox_core.asyncio import Onnxruntime, OpenJtalk, Synthesizer, VoiceModelFile


@dataclasses.dataclass
class Args:
    mode: AccelerationMode
    vvm: Path
    onnxruntime: str
    dict_dir: Path
    text: str
    out: Path
    style_id: int

    @staticmethod
    def parse_args() -> "Args":
        argparser = ArgumentParser()
        argparser.add_argument(
            "--mode",
            default="AUTO",
            type=AccelerationMode,
            help='モード ("AUTO", "CPU", "GPU")',
        )
        argparser.add_argument(
            "vvm",
            type=Path,
            help="vvmファイルへのパス",
        )
        argparser.add_argument(
            "--onnxruntime",
            default=Onnxruntime.LIB_VERSIONED_FILENAME,
            help="ONNX Runtimeのライブラリのfilename",
        )
        argparser.add_argument(
            "--dict-dir",
            default="./open_jtalk_dic_utf_8-1.11",
            type=Path,
            help="Open JTalkの辞書ディレクトリ",
        )
        argparser.add_argument(
            "--text",
            default="この音声は、ボイスボックスを使用して、出力されています。",
            help="読み上げさせたい文章",
        )
        argparser.add_argument(
            "--out",
            default="./output.wav",
            type=Path,
            help="出力wavファイルのパス",
        )
        argparser.add_argument(
            "--style-id",
            default=0,
            type=int,
            help="話者IDを指定",
        )
        args = argparser.parse_args()
        return Args(
            args.mode,
            args.vvm,
            args.onnxruntime,
            args.dict_dir,
            args.text,
            args.out,
            args.style_id,
        )


async def main() -> None:
    logging.basicConfig(format="[%(levelname)s] %(name)s: %(message)s")
    logger = logging.getLogger(__name__)
    logger.setLevel("DEBUG")
    logging.getLogger("voicevox_core_python_api").setLevel("DEBUG")
    logging.getLogger("voicevox_core").setLevel("DEBUG")

    args = Args.parse_args()

    logger.info("%s", f"Loading ONNX Runtime ({args.onnxruntime=})")
    onnxruntime = await Onnxruntime.load_once(filename=args.onnxruntime)

    logger.debug("%s", f"{onnxruntime.supported_devices()=}")

    logger.info("%s", f"Initializing ({args.mode=}, {args.dict_dir=})")
    synthesizer = Synthesizer(
        onnxruntime, await OpenJtalk.new(args.dict_dir), acceleration_mode=args.mode
    )

    logger.debug("%s", f"{synthesizer.metas=}")
    logger.debug("%s", f"{synthesizer.is_gpu_mode=}")

    logger.info("%s", f"Loading `{args.vvm}`")
    async with await VoiceModelFile.open(args.vvm) as model:
        await synthesizer.load_voice_model(model)

<<<<<<< HEAD
    logger.info("%s", f"Creating an AudioQuery from {text!r}")
    audio_query = await synthesizer.create_audio_query(text, style_id)
=======
    logger.info("%s", f"Creating an AudioQuery from {args.text!r}")
    audio_query = await synthesizer.audio_query(args.text, args.style_id)
>>>>>>> c61d5db7

    logger.info("%s", f"Synthesizing with {display_as_json(audio_query)}")
    wav = await synthesizer.synthesis(audio_query, args.style_id)

    args.out.write_bytes(wav)
    logger.info("%s", f"Wrote `{args.out}`")


def display_as_json(audio_query: AudioQuery) -> str:
    return json.dumps(dataclasses.asdict(audio_query), ensure_ascii=False)


if __name__ == "__main__":
    asyncio.run(main())<|MERGE_RESOLUTION|>--- conflicted
+++ resolved
@@ -101,13 +101,8 @@
     async with await VoiceModelFile.open(args.vvm) as model:
         await synthesizer.load_voice_model(model)
 
-<<<<<<< HEAD
-    logger.info("%s", f"Creating an AudioQuery from {text!r}")
-    audio_query = await synthesizer.create_audio_query(text, style_id)
-=======
     logger.info("%s", f"Creating an AudioQuery from {args.text!r}")
-    audio_query = await synthesizer.audio_query(args.text, args.style_id)
->>>>>>> c61d5db7
+    audio_query = await synthesizer.create_audio_query(args.text, args.style_id)
 
     logger.info("%s", f"Synthesizing with {display_as_json(audio_query)}")
     wav = await synthesizer.synthesis(audio_query, args.style_id)
