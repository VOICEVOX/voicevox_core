--- conflicted
+++ resolved
@@ -105,13 +105,8 @@
     with VoiceModelFile.open(args.vvm) as model:
         synthesizer.load_voice_model(model)
 
-<<<<<<< HEAD
-    logger.info("%s", f"Creating an AudioQuery from {text!r}")
-    audio_query = synthesizer.create_audio_query(text, style_id)
-=======
     logger.info("%s", f"Creating an AudioQuery from {args.text!r}")
-    audio_query = synthesizer.audio_query(args.text, args.style_id)
->>>>>>> c61d5db7
+    audio_query = synthesizer.create_audio_query(args.text, args.style_id)
 
     logger.info("%s", f"Synthesizing with {display_as_json(audio_query)}")
     if args.streaming:
