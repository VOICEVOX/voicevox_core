--- conflicted
+++ resolved
@@ -17,12 +17,7 @@
     cpu_num_threads: int
 ) -> None:
     # コアの初期化
-<<<<<<< HEAD
-
-    core.initialize(root_dir_path, use_gpu, cpu_num_threads)
-=======
     vvcore.initialize(root_dir_path, use_gpu, cpu_num_threads)
->>>>>>> ba29158e
 
     # 音声合成処理モジュールの初期化
     forwarder = Forwarder(
