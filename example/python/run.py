--- conflicted
+++ resolved
@@ -18,25 +18,14 @@
 SPEAKER_ID = 0
 
 
-<<<<<<< HEAD
 async def main() -> None:
-    logging.basicConfig(
-        format="[%(levelname)s] %(filename)s: %(message)s", level="DEBUG"
-    )
-=======
-def main() -> None:
     logging.basicConfig(format="[%(levelname)s] %(name)s: %(message)s")
->>>>>>> 9db8fef1
     logger = logging.getLogger(__name__)
     logger.setLevel("DEBUG")
     logging.getLogger("voicevox_core_python_api").setLevel("DEBUG")
     logging.getLogger("voicevox_core").setLevel("DEBUG")
 
-<<<<<<< HEAD
-    (acceleration_mode, vvm_path, open_jtalk_dict_dir, text, out) = parse_args()
-=======
-    (acceleration_mode, open_jtalk_dict_dir, text, out, speaker_id) = parse_args()
->>>>>>> 9db8fef1
+    (acceleration_mode, vvm_path, open_jtalk_dict_dir, text, out, speaker_id) = parse_args()
 
     logger.debug("%s", f"{voicevox_core.supported_devices()=}")
 
@@ -48,38 +37,21 @@
     logger.debug("%s", f"{synthesizer.metas=}")
     logger.debug("%s", f"{synthesizer.is_gpu_mode=}")
 
-<<<<<<< HEAD
     logger.info("%s", f"Loading `{vvm_path}`")
     model = await VoiceModel.from_path(vvm_path)
     await synthesizer.load_voice_model(model)
 
     logger.info("%s", f"Creating an AudioQuery from {text!r}")
-    audio_query = await synthesizer.audio_query(text, SPEAKER_ID)
+    audio_query = await synthesizer.audio_query(text, speaker_id)
 
     logger.info("%s", f"Synthesizing with {display_as_json(audio_query)}")
-    wav = await synthesizer.synthesis(audio_query, SPEAKER_ID)
-=======
-    logger.info("%s", f"Loading model {speaker_id}")
-    core.load_model(speaker_id)
-
-    logger.debug("%s", f"{core.is_model_loaded(0)=}")
-
-    logger.info("%s", f"Creating an AudioQuery from {text!r}")
-    audio_query = core.audio_query(text, speaker_id)
-
-    logger.info("%s", f"Synthesizing with {display_as_json(audio_query)}")
-    wav = core.synthesis(audio_query, speaker_id)
->>>>>>> 9db8fef1
+    wav = await synthesizer.synthesis(audio_query, speaker_id)
 
     out.write_bytes(wav)
     logger.info("%s", f"Wrote `{out}`")
 
 
-<<<<<<< HEAD
-def parse_args() -> Tuple[AccelerationMode, Path, Path, str, Path]:
-=======
-def parse_args() -> Tuple[AccelerationMode, Path, str, Path, int]:
->>>>>>> 9db8fef1
+def parse_args() -> Tuple[AccelerationMode, Path, Path, str, Path, int]:
     argparser = ArgumentParser()
     argparser.add_argument(
         "--mode",
@@ -88,17 +60,13 @@
         help='モード ("AUTO", "CPU", "GPU")',
     )
     argparser.add_argument(
-<<<<<<< HEAD
         "vvm",
         type=Path,
         help="vvmファイルへのパス",
     )
     argparser.add_argument(
-        "open_jtalk_dict_dir",
-=======
         "--dict-dir",
         default="./voicevox_core/open_jtalk_dic_utf_8-1.11",
->>>>>>> 9db8fef1
         type=Path,
         help="Open JTalkの辞書ディレクトリ",
     )
@@ -120,11 +88,7 @@
         help="話者IDを指定",
     )
     args = argparser.parse_args()
-<<<<<<< HEAD
-    return (args.mode, args.vvm, args.open_jtalk_dict_dir, args.text, args.out)
-=======
-    return (args.mode, args.dict_dir, args.text, args.out, args.speeker_id)
->>>>>>> 9db8fef1
+    return (args.mode, args.vvm, args.dict_dir, args.text, args.out, args.speeker_id)
 
 
 def display_as_json(audio_query: AudioQuery) -> str:
