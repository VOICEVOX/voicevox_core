--- conflicted
+++ resolved
@@ -16,13 +16,11 @@
     # openjtalk辞書のロード
     core.voicevox_load_openjtalk_dict(openjtalk_dict)
 
-<<<<<<< HEAD
     # 話者のロード
     core.load_model(speaker_id)
-=======
+
     # AudioQueryの生成
     audio_query = core.voicevox_audio_query(text, speaker_id)
->>>>>>> 3e550878
 
     # 音声合成
     wavefmt = core.voicevox_synthesis(audio_query, speaker_id)
