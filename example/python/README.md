--- conflicted
+++ resolved
@@ -52,14 +52,10 @@
 
 ```console
 ❯ python ./run.py -h
-<<<<<<< HEAD
-usage: run.py [-h] [--mode MODE] [--dict-dir DICT_DIR] [--text TEXT] [--out OUT] [--speeker-id SPEEKER_ID] vvm
+usage: run.py [-h] [--mode MODE] [--dict-dir DICT_DIR] [--text TEXT] [--out OUT] [--speaker-id SPEAKER_ID] vvm
 
 positional arguments:
   vvm                   vvmファイルへのパス
-=======
-usage: run.py [-h] [--mode MODE] [--dict-dir DICT_DIR] [--text TEXT] [--out OUT] [--speaker-id SPEAKER_ID]
->>>>>>> 406f6c41
 
 optional arguments:
   -h, --help            show this help message and exit
