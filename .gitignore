--- conflicted
+++ resolved
@@ -27,14 +27,8 @@
 CMakeFiles/
 CMakeCache.txt
 
-<<<<<<< HEAD
-#VSCode
-.vscode/
-
-=======
 # VSCode
 .vscode/
 
 # Voicevox release
->>>>>>> 5b17f089
 release/