--- conflicted
+++ resolved
@@ -1,10 +1,6 @@
 #include <cstdlib>
-<<<<<<< HEAD
+#include <memory>
 #include <stdexcept>
-=======
-#include <exception>
-#include <memory>
->>>>>>> 46762bf6
 #include <vector>
 
 #include "core.h"
