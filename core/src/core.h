#pragma once

#ifdef _WIN32
#ifdef VOICEVOX_CORE_EXPORTS
#define VOICEVOX_CORE_API __declspec(dllexport)
#else  // VOICEVOX_CORE_EXPORTS
#define VOICEVOX_CORE_API __declspec(dllimport)
#endif  // VOICEVOX_CORE_EXPORTS
#else   // _WIN32
#define VOICEVOX_CORE_API
#endif  // _WIN32

#ifdef __cplusplus
#include <cstdint>
#else
#include <stdint.h>
#endif

#ifdef __cplusplus
extern "C" {
#endif

/**
 * @enum
 * 結果コード
 * エラーの種類が増えたら定義を増やす。
 * 必ずエラーの値を明示的に指定すること
 */
typedef enum {
  // 成功
  VOICEVOX_RESULT_SUCCEED = 0,
  // OpenJTalk辞書がロードされていない
  VOICEVOX_RESULT_NOT_LOADED_OPENJTALK_DICT = 1,
} VoicevoxResultCode;
/**
 * @fn
 * 初期化する
 * @brief 音声合成するための初期化を行う。他の関数を正しく実行するには先に初期化が必要
 * @param use_gpu trueならGPU用、falseならCPU用の初期化を行う
 * @param cpu_num_threads 推論に用いるスレッド数を設定する。0の場合論理コア数の半分か、物理コア数が設定される
 * @param load_all_models trueなら全てのモデルをロードする
 * @return 成功したらtrue、失敗したらfalse
 * @detail
 * 何度も実行可能。use_gpuを変更して実行しなおすことも可能。
 * 最後に実行したuse_gpuに従って他の関数が実行される。
 */
<<<<<<< HEAD
VOICEVOX_CORE_API bool initialize(bool use_gpu, int cpu_num_threads = 0, bool load_all_models = true);

/**
 * モデルをロードする
 * @param speaker_id 話者番号
 * @return 成功したらtrue、失敗したらfalse
 * @detail
 * 必ずしも話者とモデルが1:1対応しているわけではない。
 */
VOICEVOX_CORE_API bool load_model(int64_t speaker_id);

/**
 * @fn
 * モデルがロード済みかどうか
 * @param speaker_id 話者番号
 * @return ロード済みならtrue、そうでないならfalse
 */
VOICEVOX_CORE_API bool is_model_loaded(int64_t speaker_id);
=======
VOICEVOX_CORE_API bool initialize(bool use_gpu, int cpu_num_threads
#ifdef __cplusplus
                                                = 0
#endif
);
>>>>>>> f1ce8494

/**
 * @fn
 * 終了処理を行う
 * @brief 終了処理を行う。以降関数を利用するためには再度初期化を行う必要がある。
 * @detail
 * 何度も実行可能。実行せずにexitしても大抵の場合問題ないが、
 * CUDAを利用している場合これを実行しておかないと例外が起こることがある。
 */
VOICEVOX_CORE_API void finalize();

/**
 * @fn
 * メタ情報を取得する
 * @brief 話者名や話者IDのリストを取得する
 * @return メタ情報が格納されたjson形式の文字列
 */
VOICEVOX_CORE_API const char *metas();

/**
 * @fn
 * 対応デバイス情報を取得する
 * @brief cpu, cudaのうち、使用可能なデバイス情報を取得する
 * @return 各デバイスが使用可能かどうかをboolで格納したjson形式の文字列
 */
VOICEVOX_CORE_API const char *supported_devices();

/**
 * @fn
 * 音素ごとの長さを求める
 * @brief 音素列から、音素ごとの長さを求める
 * @param length 音素列の長さ
 * @param phoneme_list 音素列
 * @param speaker_id 話者番号
 * @return 音素ごとの長さ
 */
VOICEVOX_CORE_API bool yukarin_s_forward(int64_t length, int64_t *phoneme_list, int64_t *speaker_id, float *output);

/**
 * @fn
 * モーラごとの音高を求める
 * @brief モーラごとの音素列とアクセント情報から、モーラごとの音高を求める
 * @param length モーラ列の長さ
 * @param vowel_phoneme_list 母音の音素列
 * @param consonant_phoneme_list 子音の音素列
 * @param start_accent_list アクセントの開始位置
 * @param end_accent_list アクセントの終了位置
 * @param start_accent_phrase_list アクセント句の開始位置
 * @param end_accent_phrase_list アクセント句の終了位置
 * @param speaker_id 話者番号
 * @return モーラごとの音高
 */
VOICEVOX_CORE_API bool yukarin_sa_forward(int64_t length, int64_t *vowel_phoneme_list, int64_t *consonant_phoneme_list,
                                          int64_t *start_accent_list, int64_t *end_accent_list,
                                          int64_t *start_accent_phrase_list, int64_t *end_accent_phrase_list,
                                          int64_t *speaker_id, float *output);

/**
 * @fn
 * 波形を求める
 * @brief フレームごとの音素と音高から、波形を求める
 * @param length フレームの長さ
 * @param phoneme_size 音素の種類数
 * @param f0 フレームごとの音高
 * @param phoneme フレームごとの音素
 * @param speaker_id 話者番号
 * @return 音声波形
 */
VOICEVOX_CORE_API bool decode_forward(int64_t length, int64_t phoneme_size, float *f0, float *phoneme,
                                      int64_t *speaker_id, float *output);

/**
 * @fn
 * 最後に発生したエラーのメッセージを取得する
 * @return エラーメッセージ
 */
VOICEVOX_CORE_API const char *last_error_message();

/**
 * @fn
 * open jtalkの辞書を読み込む
 * @return 結果コード
 */
VOICEVOX_CORE_API VoicevoxResultCode voicevox_load_openjtalk_dict(const char *dict_path);

/**
 * @fn
 * text to spearchを実行する
 * @param text 音声データに変換するtextデータ
 * @param speaker_id 話者番号
 * @param output_binary_size 音声データのサイズを出力する先のポインタ
 * @param output_wav 音声データを出力する先のポインタ。使用が終わったらvoicevox_wav_freeで開放する必要がある
 * @return 結果コード
 */
VOICEVOX_CORE_API VoicevoxResultCode voicevox_tts(const char *text, int64_t speaker_id, int *output_binary_size,
                                                  uint8_t **output_wav);

/**
 * @fn
 * text to spearchをAquesTalkライクな記法で実行する
 * @param text 音声データに変換するtextデータ
 * @param speaker_id 話者番号
 * @param output_binary_size 音声データのサイズを出力する先のポインタ
 * @param output_wav 音声データを出力する先のポインタ。使用が終わったらvoicevox_wav_freeで開放する必要がある
 * @return 結果コード
 */
VOICEVOX_CORE_API VoicevoxResultCode voicevox_tts_from_kana(const char *text, int64_t speaker_id,
                                                            int *output_binary_size, uint8_t **output_wav);

/**
 * @fn
 * voicevox_ttsで生成した音声データを開放する
 * @param wav 開放する音声データのポインタ
 */
VOICEVOX_CORE_API void voicevox_wav_free(uint8_t *wav);

/**
 * @fn
 * エラーで返ってきた結果コードをメッセージに変換する
 * @return エラーメッセージ文字列
 */
VOICEVOX_CORE_API const char *voicevox_error_result_to_message(VoicevoxResultCode result_code);

#ifdef __cplusplus
}
#endif

// 使い終わったマクロ定義は不要なので解除する
#undef VOICEVOX_CORE_API<|MERGE_RESOLUTION|>--- conflicted
+++ resolved
@@ -44,8 +44,17 @@
  * 何度も実行可能。use_gpuを変更して実行しなおすことも可能。
  * 最後に実行したuse_gpuに従って他の関数が実行される。
  */
-<<<<<<< HEAD
-VOICEVOX_CORE_API bool initialize(bool use_gpu, int cpu_num_threads = 0, bool load_all_models = true);
+VOICEVOX_CORE_API bool initialize(bool use_gpu,
+                                  int cpu_num_threads
+#ifdef __cplusplus
+                                  = 0
+#endif
+                                  ,
+                                  bool load_all_models
+#ifdef __cplusplus
+                                  = true
+#endif
+);
 
 /**
  * モデルをロードする
@@ -63,13 +72,6 @@
  * @return ロード済みならtrue、そうでないならfalse
  */
 VOICEVOX_CORE_API bool is_model_loaded(int64_t speaker_id);
-=======
-VOICEVOX_CORE_API bool initialize(bool use_gpu, int cpu_num_threads
-#ifdef __cplusplus
-                                                = 0
-#endif
-);
->>>>>>> f1ce8494
 
 /**
  * @fn
