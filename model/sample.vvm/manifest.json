--- conflicted
+++ resolved
@@ -3,7 +3,24 @@
   "id": "018fa5b1-146c-71e9-b523-6f6dabcf05fe",
   "metas_filename": "metas.json",
   "talk": {
-<<<<<<< HEAD
+    "predict_duration": {
+      "type": "onnx",
+      "filename": "predict_duration.onnx"
+    },
+    "predict_intonation": {
+      "type": "onnx",
+      "filename": "predict_intonation.onnx"
+    },
+    "decode": {
+      "type": "onnx",
+      "filename": "decode.onnx"
+    },
+    "style_id_to_inner_voice_id": {
+      "302": 2,
+      "303": 3
+    }
+  },
+  "experimental_talk": {
     "predict_duration": {
       "type": "onnx",
       "filename": "predict_duration.onnx"
@@ -20,21 +37,6 @@
       "type": "onnx",
       "filename": "vocoder.onnx"
     },
-=======
-    "predict_duration_filename": "predict_duration.onnx",
-    "predict_intonation_filename": "predict_intonation.onnx",
-    "decode_filename": "decode.onnx",
-    "style_id_to_inner_voice_id": {
-      "302": 2,
-      "303": 3
-    }
-  },
-  "experimental_talk": {
-    "predict_duration_filename": "predict_duration.onnx",
-    "predict_intonation_filename": "predict_intonation.onnx",
-    "generate_full_intermediate_filename": "predict_spectrogram.onnx",
-    "render_audio_segment_filename": "vocoder.onnx",
->>>>>>> 87443fd2
     "style_id_to_inner_voice_id": {
       "302": 2,
       "303": 3
